--- conflicted
+++ resolved
@@ -2447,62 +2447,6 @@
 
 
 	inode = new_inode(sb);
-<<<<<<< HEAD
-	if (inode) {
-		inode->i_ino = ino;
-		inode_init_owner(idmap, inode, dir, mode);
-		inode->i_blocks = 0;
-		inode->i_atime = inode->i_mtime = inode_set_ctime_current(inode);
-		inode->i_generation = get_random_u32();
-		info = SHMEM_I(inode);
-		memset(info, 0, (char *)inode - (char *)info);
-		spin_lock_init(&info->lock);
-		atomic_set(&info->stop_eviction, 0);
-		info->seals = F_SEAL_SEAL;
-		info->flags = flags & VM_NORESERVE;
-		info->i_crtime = inode->i_mtime;
-		info->fsflags = (dir == NULL) ? 0 :
-			SHMEM_I(dir)->fsflags & SHMEM_FL_INHERITED;
-		if (info->fsflags)
-			shmem_set_inode_flags(inode, info->fsflags);
-		INIT_LIST_HEAD(&info->shrinklist);
-		INIT_LIST_HEAD(&info->swaplist);
-		if (sbinfo->noswap)
-			mapping_set_unevictable(inode->i_mapping);
-		simple_xattrs_init(&info->xattrs);
-		cache_no_acl(inode);
-		mapping_set_large_folios(inode->i_mapping);
-
-		switch (mode & S_IFMT) {
-		default:
-			inode->i_op = &shmem_special_inode_operations;
-			init_special_inode(inode, mode, dev);
-			break;
-		case S_IFREG:
-			inode->i_mapping->a_ops = &shmem_aops;
-			inode->i_op = &shmem_inode_operations;
-			inode->i_fop = &shmem_file_operations;
-			mpol_shared_policy_init(&info->policy,
-						 shmem_get_sbmpol(sbinfo));
-			break;
-		case S_IFDIR:
-			inc_nlink(inode);
-			/* Some things misbehave if size == 0 on a directory */
-			inode->i_size = 2 * BOGO_DIRENT_SIZE;
-			inode->i_op = &shmem_dir_inode_operations;
-			inode->i_fop = &simple_dir_operations;
-			break;
-		case S_IFLNK:
-			/*
-			 * Must not load anything in the rbtree,
-			 * mpol_free_shared_policy will not be called.
-			 */
-			mpol_shared_policy_init(&info->policy, NULL);
-			break;
-		}
-=======
->>>>>>> 572a3d1e
-
 	if (!inode) {
 		shmem_free_inode(sb, 0);
 		return ERR_PTR(-ENOSPC);
@@ -2511,7 +2455,7 @@
 	inode->i_ino = ino;
 	inode_init_owner(idmap, inode, dir, mode);
 	inode->i_blocks = 0;
-	inode->i_atime = inode->i_mtime = inode->i_ctime = current_time(inode);
+	inode->i_atime = inode->i_mtime = inode_set_ctime_current(inode);
 	inode->i_generation = get_random_u32();
 	info = SHMEM_I(inode);
 	memset(info, 0, (char *)inode - (char *)info);
@@ -3268,16 +3212,6 @@
 	int error;
 
 	inode = shmem_get_inode(idmap, dir->i_sb, dir, mode, dev, VM_NORESERVE);
-
-<<<<<<< HEAD
-		error = 0;
-		dir->i_size += BOGO_DIRENT_SIZE;
-		dir->i_mtime = inode_set_ctime_current(dir);
-		inode_inc_iversion(dir);
-		d_instantiate(dentry, inode);
-		dget(dentry); /* Extra count - pin the dentry in core */
-	}
-=======
 	if (IS_ERR(inode))
 		return PTR_ERR(inode);
 
@@ -3295,11 +3229,10 @@
 		goto out_iput;
 
 	dir->i_size += BOGO_DIRENT_SIZE;
-	dir->i_ctime = dir->i_mtime = current_time(dir);
+	dir->i_mtime = inode_set_ctime_current(dir);
 	inode_inc_iversion(dir);
 	d_instantiate(dentry, inode);
 	dget(dentry); /* Extra count - pin the dentry in core */
->>>>>>> 572a3d1e
 	return error;
 
 out_iput:
@@ -3732,11 +3665,6 @@
 	size_t ispace = 0;
 
 	name = xattr_full_name(handler, name);
-<<<<<<< HEAD
-	err = simple_xattr_set(&info->xattrs, name, value, size, flags, NULL);
-	if (!err) {
-		inode_set_ctime_current(inode);
-=======
 	if (value && sbinfo->max_inodes) {
 		ispace = simple_xattr_space(name, size);
 		raw_spin_lock(&sbinfo->stat_lock);
@@ -3757,8 +3685,7 @@
 						    old_xattr->size);
 		simple_xattr_free(old_xattr);
 		old_xattr = NULL;
-		inode->i_ctime = current_time(inode);
->>>>>>> 572a3d1e
+		inode_set_ctime_current(inode);
 		inode_inc_iversion(inode);
 	}
 	if (ispace) {
