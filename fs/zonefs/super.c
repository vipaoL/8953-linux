--- conflicted
+++ resolved
@@ -692,7 +692,7 @@
 		return inode;
 
 	inode->i_ino = ino;
-	inode_init_owner(&init_user_ns, inode, root, S_IFDIR | 0555);
+	inode_init_owner(&nop_mnt_idmap, inode, root, S_IFDIR | 0555);
 	inode->i_size = sbi->s_zgroup[ztype].g_nr_zones;
 	inode->i_ctime = inode->i_mtime = inode->i_atime = root->i_ctime;
 	inode->i_private = &sbi->s_zgroup[ztype];
@@ -823,18 +823,9 @@
 		ctx->pos++;
 	}
 
-<<<<<<< HEAD
-	inode->i_ino = bdev_nr_zones(sb->s_bdev) + type + 1;
-	inode_init_owner(&nop_mnt_idmap, inode, parent, S_IFDIR | 0555);
-	inode->i_op = &zonefs_dir_inode_operations;
-	inode->i_fop = &simple_dir_operations;
-	set_nlink(inode, 2);
-	inc_nlink(parent);
-=======
 	kfree(fname);
 
 	return 0;
->>>>>>> 2b188a2c
 }
 
 static int zonefs_readdir(struct file *file, struct dir_context *ctx)
