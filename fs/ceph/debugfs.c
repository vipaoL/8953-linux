--- conflicted
+++ resolved
@@ -146,21 +146,10 @@
 		   name, total, avg, _min, max, sum);			\
 }
 
-<<<<<<< HEAD
-static int metric_show(struct seq_file *s, void *p)
-{
-	struct ceph_fs_client *fsc = s->private;
-	struct ceph_mds_client *mdsc = fsc->mdsc;
-	struct ceph_client_metric *m = &mdsc->metric;
-	int nr_caps = 0;
-	s64 total, sum, avg, min, max, sq;
-	u64 sum_sz, avg_sz, min_sz, max_sz;
-=======
 static int metrics_file_show(struct seq_file *s, void *p)
 {
 	struct ceph_fs_client *fsc = s->private;
 	struct ceph_client_metric *m = &fsc->mdsc->metric;
->>>>>>> df0cc57e
 
 	seq_printf(s, "item                               total\n");
 	seq_printf(s, "------------------------------------------\n");
@@ -192,61 +181,6 @@
 	seq_printf(s, "item          total       avg_lat(us)     min_lat(us)     max_lat(us)     stdev(us)\n");
 	seq_printf(s, "-----------------------------------------------------------------------------------\n");
 
-<<<<<<< HEAD
-	spin_lock(&m->read_metric_lock);
-	total = m->total_reads;
-	sum = m->read_latency_sum;
-	avg = total > 0 ? DIV64_U64_ROUND_CLOSEST(sum, total) : 0;
-	min = m->read_latency_min;
-	max = m->read_latency_max;
-	sq = m->read_latency_sq_sum;
-	spin_unlock(&m->read_metric_lock);
-	CEPH_LAT_METRIC_SHOW("read", total, avg, min, max, sq);
-
-	spin_lock(&m->write_metric_lock);
-	total = m->total_writes;
-	sum = m->write_latency_sum;
-	avg = total > 0 ? DIV64_U64_ROUND_CLOSEST(sum, total) : 0;
-	min = m->write_latency_min;
-	max = m->write_latency_max;
-	sq = m->write_latency_sq_sum;
-	spin_unlock(&m->write_metric_lock);
-	CEPH_LAT_METRIC_SHOW("write", total, avg, min, max, sq);
-
-	spin_lock(&m->metadata_metric_lock);
-	total = m->total_metadatas;
-	sum = m->metadata_latency_sum;
-	avg = total > 0 ? DIV64_U64_ROUND_CLOSEST(sum, total) : 0;
-	min = m->metadata_latency_min;
-	max = m->metadata_latency_max;
-	sq = m->metadata_latency_sq_sum;
-	spin_unlock(&m->metadata_metric_lock);
-	CEPH_LAT_METRIC_SHOW("metadata", total, avg, min, max, sq);
-
-	seq_printf(s, "\n");
-	seq_printf(s, "item          total       avg_sz(bytes)   min_sz(bytes)   max_sz(bytes)  total_sz(bytes)\n");
-	seq_printf(s, "----------------------------------------------------------------------------------------\n");
-
-	spin_lock(&m->read_metric_lock);
-	total = m->total_reads;
-	sum_sz = m->read_size_sum;
-	avg_sz = total > 0 ? DIV64_U64_ROUND_CLOSEST(sum_sz, total) : 0;
-	min_sz = m->read_size_min;
-	max_sz = m->read_size_max;
-	spin_unlock(&m->read_metric_lock);
-	CEPH_SZ_METRIC_SHOW("read", total, avg_sz, min_sz, max_sz, sum_sz);
-
-	spin_lock(&m->write_metric_lock);
-	total = m->total_writes;
-	sum_sz = m->write_size_sum;
-	avg_sz = total > 0 ? DIV64_U64_ROUND_CLOSEST(sum_sz, total) : 0;
-	min_sz = m->write_size_min;
-	max_sz = m->write_size_max;
-	spin_unlock(&m->write_metric_lock);
-	CEPH_SZ_METRIC_SHOW("write", total, avg_sz, min_sz, max_sz, sum_sz);
-
-	seq_printf(s, "\n");
-=======
 	for (i = 0; i < METRIC_MAX; i++) {
 		m = &cm->metric[i];
 		spin_lock(&m->lock);
@@ -299,7 +233,6 @@
 	struct ceph_client_metric *m = &fsc->mdsc->metric;
 	int nr_caps = 0;
 
->>>>>>> df0cc57e
 	seq_printf(s, "item          total           miss            hit\n");
 	seq_printf(s, "-------------------------------------------------\n");
 
