--- conflicted
+++ resolved
@@ -1452,11 +1452,7 @@
  * Note that the aops->readpages() function is ONLY used for read-ahead. If
  * this function ever deviates from doing just read-ahead, it should either
  * use ->readpage() or do the necessary surgery to decouple ->readpages()
-<<<<<<< HEAD
- * readom read-ahead.
-=======
  * from read-ahead.
->>>>>>> 6aa58d8a
  */
 static int f2fs_mpage_readpages(struct address_space *mapping,
 			struct list_head *pages, struct page *page,
