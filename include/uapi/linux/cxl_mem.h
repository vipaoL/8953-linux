--- conflicted
+++ resolved
@@ -47,12 +47,9 @@
 	___DEPRECATED(SCAN_MEDIA, "Scan Media"),                          \
 	___DEPRECATED(GET_SCAN_MEDIA, "Get Scan Media Results"),          \
 	___C(GET_TIMESTAMP, "Get Timestamp"),                             \
-<<<<<<< HEAD
-=======
 	___C(GET_LOG_CAPS, "Get Log Capabilities"),			  \
 	___C(CLEAR_LOG, "Clear Log"),					  \
 	___C(GET_SUP_LOG_SUBLIST, "Get Supported Logs Sub-List"),	  \
->>>>>>> 0c383648
 	___C(MAX, "invalid / last command")
 
 #define ___C(a, b) CXL_MEM_COMMAND_ID_##a
