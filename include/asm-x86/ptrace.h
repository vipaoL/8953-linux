#ifndef ASM_X86__PTRACE_H
#define ASM_X86__PTRACE_H

#include <linux/compiler.h>	/* For __user */
#include <asm/ptrace-abi.h>
#include <asm/processor-flags.h>

#ifdef __KERNEL__
#include <asm/ds.h>		/* the DS BTS struct is used for ptrace too */
#include <asm/segment.h>
#endif

#ifndef __ASSEMBLY__

#ifdef __i386__
/* this struct defines the way the registers are stored on the
   stack during a system call. */

#ifndef __KERNEL__

struct pt_regs {
	long ebx;
	long ecx;
	long edx;
	long esi;
	long edi;
	long ebp;
	long eax;
	int  xds;
	int  xes;
	int  xfs;
	/* int  gs; */
	long orig_eax;
	long eip;
	int  xcs;
	long eflags;
	long esp;
	int  xss;
};

#else /* __KERNEL__ */

struct pt_regs {
	unsigned long bx;
	unsigned long cx;
	unsigned long dx;
	unsigned long si;
	unsigned long di;
	unsigned long bp;
	unsigned long ax;
	unsigned long ds;
	unsigned long es;
	unsigned long fs;
	/* int  gs; */
	unsigned long orig_ax;
	unsigned long ip;
	unsigned long cs;
	unsigned long flags;
	unsigned long sp;
	unsigned long ss;
};

#endif /* __KERNEL__ */

#else /* __i386__ */

#ifndef __KERNEL__

struct pt_regs {
	unsigned long r15;
	unsigned long r14;
	unsigned long r13;
	unsigned long r12;
	unsigned long rbp;
	unsigned long rbx;
/* arguments: non interrupts/non tracing syscalls only save upto here*/
	unsigned long r11;
	unsigned long r10;
	unsigned long r9;
	unsigned long r8;
	unsigned long rax;
	unsigned long rcx;
	unsigned long rdx;
	unsigned long rsi;
	unsigned long rdi;
	unsigned long orig_rax;
/* end of arguments */
/* cpu exception frame or undefined */
	unsigned long rip;
	unsigned long cs;
	unsigned long eflags;
	unsigned long rsp;
	unsigned long ss;
/* top of stack page */
};

#else /* __KERNEL__ */

struct pt_regs {
	unsigned long r15;
	unsigned long r14;
	unsigned long r13;
	unsigned long r12;
	unsigned long bp;
	unsigned long bx;
/* arguments: non interrupts/non tracing syscalls only save upto here*/
	unsigned long r11;
	unsigned long r10;
	unsigned long r9;
	unsigned long r8;
	unsigned long ax;
	unsigned long cx;
	unsigned long dx;
	unsigned long si;
	unsigned long di;
	unsigned long orig_ax;
/* end of arguments */
/* cpu exception frame or undefined */
	unsigned long ip;
	unsigned long cs;
	unsigned long flags;
	unsigned long sp;
	unsigned long ss;
/* top of stack page */
};

#endif /* __KERNEL__ */
#endif /* !__i386__ */


#ifdef CONFIG_X86_PTRACE_BTS
/* a branch trace record entry
 *
 * In order to unify the interface between various processor versions,
 * we use the below data structure for all processors.
 */
enum bts_qualifier {
	BTS_INVALID = 0,
	BTS_BRANCH,
	BTS_TASK_ARRIVES,
	BTS_TASK_DEPARTS
};

struct bts_struct {
	__u64 qualifier;
	union {
		/* BTS_BRANCH */
		struct {
			__u64 from_ip;
			__u64 to_ip;
		} lbr;
		/* BTS_TASK_ARRIVES or
		   BTS_TASK_DEPARTS */
		__u64 jiffies;
	} variant;
};
#endif /* CONFIG_X86_PTRACE_BTS */

#ifdef __KERNEL__

#include <linux/init.h>

struct cpuinfo_x86;
struct task_struct;

#ifdef CONFIG_X86_PTRACE_BTS
extern void __cpuinit ptrace_bts_init_intel(struct cpuinfo_x86 *);
extern void ptrace_bts_take_timestamp(struct task_struct *, enum bts_qualifier);
#else
#define ptrace_bts_init_intel(config) do {} while (0)
#endif /* CONFIG_X86_PTRACE_BTS */

extern unsigned long profile_pc(struct pt_regs *regs);

extern unsigned long
convert_ip_to_linear(struct task_struct *child, struct pt_regs *regs);

#ifdef CONFIG_X86_32
extern void send_sigtrap(struct task_struct *tsk, struct pt_regs *regs,
			 int error_code, int si_code);
#endif

<<<<<<< HEAD
void signal_fault(struct pt_regs *regs, void __user *frame, char *where);

=======
>>>>>>> cb58ffc3
extern long syscall_trace_enter(struct pt_regs *);
extern void syscall_trace_leave(struct pt_regs *);

static inline unsigned long regs_return_value(struct pt_regs *regs)
{
	return regs->ax;
}

/*
 * user_mode_vm(regs) determines whether a register set came from user mode.
 * This is true if V8086 mode was enabled OR if the register set was from
 * protected mode with RPL-3 CS value.  This tricky test checks that with
 * one comparison.  Many places in the kernel can bypass this full check
 * if they have already ruled out V8086 mode, so user_mode(regs) can be used.
 */
static inline int user_mode(struct pt_regs *regs)
{
#ifdef CONFIG_X86_32
	return (regs->cs & SEGMENT_RPL_MASK) == USER_RPL;
#else
	return !!(regs->cs & 3);
#endif
}

static inline int user_mode_vm(struct pt_regs *regs)
{
#ifdef CONFIG_X86_32
	return ((regs->cs & SEGMENT_RPL_MASK) | (regs->flags & X86_VM_MASK)) >=
		USER_RPL;
#else
	return user_mode(regs);
#endif
}

static inline int v8086_mode(struct pt_regs *regs)
{
#ifdef CONFIG_X86_32
	return (regs->flags & X86_VM_MASK);
#else
	return 0;	/* No V86 mode support in long mode */
#endif
}

/*
 * X86_32 CPUs don't save ss and esp if the CPU is already in kernel mode
 * when it traps.  So regs will be the current sp.
 *
 * This is valid only for kernel mode traps.
 */
static inline unsigned long kernel_trap_sp(struct pt_regs *regs)
{
#ifdef CONFIG_X86_32
	return (unsigned long)regs;
#else
	return regs->sp;
#endif
}

static inline unsigned long instruction_pointer(struct pt_regs *regs)
{
	return regs->ip;
}

static inline unsigned long frame_pointer(struct pt_regs *regs)
{
	return regs->bp;
}

static inline unsigned long user_stack_pointer(struct pt_regs *regs)
{
	return regs->sp;
}

/*
 * These are defined as per linux/ptrace.h, which see.
 */
#define arch_has_single_step()	(1)
extern void user_enable_single_step(struct task_struct *);
extern void user_disable_single_step(struct task_struct *);

extern void user_enable_block_step(struct task_struct *);
#ifdef CONFIG_X86_DEBUGCTLMSR
#define arch_has_block_step()	(1)
#else
#define arch_has_block_step()	(boot_cpu_data.x86 >= 6)
#endif

struct user_desc;
extern int do_get_thread_area(struct task_struct *p, int idx,
			      struct user_desc __user *info);
extern int do_set_thread_area(struct task_struct *p, int idx,
			      struct user_desc __user *info, int can_allocate);

#define __ARCH_WANT_COMPAT_SYS_PTRACE

#endif /* __KERNEL__ */

#endif /* !__ASSEMBLY__ */

#endif /* ASM_X86__PTRACE_H */<|MERGE_RESOLUTION|>--- conflicted
+++ resolved
@@ -180,11 +180,8 @@
 			 int error_code, int si_code);
 #endif
 
-<<<<<<< HEAD
 void signal_fault(struct pt_regs *regs, void __user *frame, char *where);
 
-=======
->>>>>>> cb58ffc3
 extern long syscall_trace_enter(struct pt_regs *);
 extern void syscall_trace_leave(struct pt_regs *);
 
