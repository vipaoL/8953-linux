--- conflicted
+++ resolved
@@ -669,51 +669,20 @@
 	}
 }
 
-<<<<<<< HEAD
-struct dock_data {
-	struct dock_station *ds;
-	u32 event;
-};
-
-static void acpi_dock_deferred_cb(void *context)
-=======
 static void acpi_dock_deferred_cb(void *data, u32 event)
->>>>>>> d8ec26d7
 {
 	acpi_scan_lock_acquire();
-<<<<<<< HEAD
-	dock_notify(data->ds, data->event);
-=======
 	dock_notify(data, event);
->>>>>>> d8ec26d7
 	acpi_scan_lock_release();
 }
 
 static void dock_notify_handler(acpi_handle handle, u32 event, void *data)
 {
-<<<<<<< HEAD
-	struct dock_data *dd;
-
-=======
->>>>>>> d8ec26d7
 	if (event != ACPI_NOTIFY_BUS_CHECK && event != ACPI_NOTIFY_DEVICE_CHECK
 	   && event != ACPI_NOTIFY_EJECT_REQUEST)
 		return;
 
-<<<<<<< HEAD
-	dd = kmalloc(sizeof(*dd), GFP_KERNEL);
-	if (dd) {
-		acpi_status status;
-
-		dd->ds = data;
-		dd->event = event;
-		status = acpi_os_hotplug_execute(acpi_dock_deferred_cb, dd);
-		if (ACPI_FAILURE(status))
-			kfree(dd);
-	}
-=======
 	acpi_hotplug_execute(acpi_dock_deferred_cb, data, event);
->>>>>>> d8ec26d7
 }
 
 /**
