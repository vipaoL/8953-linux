/*
 * Copyright 2012 Advanced Micro Devices, Inc.
 *
 * Permission is hereby granted, free of charge, to any person obtaining a
 * copy of this software and associated documentation files (the "Software"),
 * to deal in the Software without restriction, including without limitation
 * the rights to use, copy, modify, merge, publish, distribute, sublicense,
 * and/or sell copies of the Software, and to permit persons to whom the
 * Software is furnished to do so, subject to the following conditions:
 *
 * The above copyright notice and this permission notice shall be included in
 * all copies or substantial portions of the Software.
 *
 * THE SOFTWARE IS PROVIDED "AS IS", WITHOUT WARRANTY OF ANY KIND, EXPRESS OR
 * IMPLIED, INCLUDING BUT NOT LIMITED TO THE WARRANTIES OF MERCHANTABILITY,
 * FITNESS FOR A PARTICULAR PURPOSE AND NONINFRINGEMENT.  IN NO EVENT SHALL
 * THE COPYRIGHT HOLDER(S) OR AUTHOR(S) BE LIABLE FOR ANY CLAIM, DAMAGES OR
 * OTHER LIABILITY, WHETHER IN AN ACTION OF CONTRACT, TORT OR OTHERWISE,
 * ARISING FROM, OUT OF OR IN CONNECTION WITH THE SOFTWARE OR THE USE OR
 * OTHER DEALINGS IN THE SOFTWARE.
 *
 * Authors: Alex Deucher
 */
#include <linux/firmware.h>
#include <linux/slab.h>
#include <linux/module.h>
#include "drmP.h"
#include "radeon.h"
#include "radeon_asic.h"
#include "cikd.h"
#include "atom.h"
#include "cik_blit_shaders.h"
#include "radeon_ucode.h"
#include "clearstate_ci.h"

MODULE_FIRMWARE("radeon/BONAIRE_pfp.bin");
MODULE_FIRMWARE("radeon/BONAIRE_me.bin");
MODULE_FIRMWARE("radeon/BONAIRE_ce.bin");
MODULE_FIRMWARE("radeon/BONAIRE_mec.bin");
MODULE_FIRMWARE("radeon/BONAIRE_mc.bin");
MODULE_FIRMWARE("radeon/BONAIRE_mc2.bin");
MODULE_FIRMWARE("radeon/BONAIRE_rlc.bin");
MODULE_FIRMWARE("radeon/BONAIRE_sdma.bin");
MODULE_FIRMWARE("radeon/BONAIRE_smc.bin");

MODULE_FIRMWARE("radeon/bonaire_pfp.bin");
MODULE_FIRMWARE("radeon/bonaire_me.bin");
MODULE_FIRMWARE("radeon/bonaire_ce.bin");
MODULE_FIRMWARE("radeon/bonaire_mec.bin");
MODULE_FIRMWARE("radeon/bonaire_mc.bin");
MODULE_FIRMWARE("radeon/bonaire_rlc.bin");
MODULE_FIRMWARE("radeon/bonaire_sdma.bin");
MODULE_FIRMWARE("radeon/bonaire_smc.bin");

MODULE_FIRMWARE("radeon/HAWAII_pfp.bin");
MODULE_FIRMWARE("radeon/HAWAII_me.bin");
MODULE_FIRMWARE("radeon/HAWAII_ce.bin");
MODULE_FIRMWARE("radeon/HAWAII_mec.bin");
MODULE_FIRMWARE("radeon/HAWAII_mc.bin");
MODULE_FIRMWARE("radeon/HAWAII_mc2.bin");
MODULE_FIRMWARE("radeon/HAWAII_rlc.bin");
MODULE_FIRMWARE("radeon/HAWAII_sdma.bin");
MODULE_FIRMWARE("radeon/HAWAII_smc.bin");

MODULE_FIRMWARE("radeon/hawaii_pfp.bin");
MODULE_FIRMWARE("radeon/hawaii_me.bin");
MODULE_FIRMWARE("radeon/hawaii_ce.bin");
MODULE_FIRMWARE("radeon/hawaii_mec.bin");
MODULE_FIRMWARE("radeon/hawaii_mc.bin");
MODULE_FIRMWARE("radeon/hawaii_rlc.bin");
MODULE_FIRMWARE("radeon/hawaii_sdma.bin");
MODULE_FIRMWARE("radeon/hawaii_smc.bin");

MODULE_FIRMWARE("radeon/KAVERI_pfp.bin");
MODULE_FIRMWARE("radeon/KAVERI_me.bin");
MODULE_FIRMWARE("radeon/KAVERI_ce.bin");
MODULE_FIRMWARE("radeon/KAVERI_mec.bin");
MODULE_FIRMWARE("radeon/KAVERI_rlc.bin");
MODULE_FIRMWARE("radeon/KAVERI_sdma.bin");

MODULE_FIRMWARE("radeon/kaveri_pfp.bin");
MODULE_FIRMWARE("radeon/kaveri_me.bin");
MODULE_FIRMWARE("radeon/kaveri_ce.bin");
MODULE_FIRMWARE("radeon/kaveri_mec.bin");
MODULE_FIRMWARE("radeon/kaveri_mec2.bin");
MODULE_FIRMWARE("radeon/kaveri_rlc.bin");
MODULE_FIRMWARE("radeon/kaveri_sdma.bin");

MODULE_FIRMWARE("radeon/KABINI_pfp.bin");
MODULE_FIRMWARE("radeon/KABINI_me.bin");
MODULE_FIRMWARE("radeon/KABINI_ce.bin");
MODULE_FIRMWARE("radeon/KABINI_mec.bin");
MODULE_FIRMWARE("radeon/KABINI_rlc.bin");
MODULE_FIRMWARE("radeon/KABINI_sdma.bin");

MODULE_FIRMWARE("radeon/kabini_pfp.bin");
MODULE_FIRMWARE("radeon/kabini_me.bin");
MODULE_FIRMWARE("radeon/kabini_ce.bin");
MODULE_FIRMWARE("radeon/kabini_mec.bin");
MODULE_FIRMWARE("radeon/kabini_rlc.bin");
MODULE_FIRMWARE("radeon/kabini_sdma.bin");

MODULE_FIRMWARE("radeon/MULLINS_pfp.bin");
MODULE_FIRMWARE("radeon/MULLINS_me.bin");
MODULE_FIRMWARE("radeon/MULLINS_ce.bin");
MODULE_FIRMWARE("radeon/MULLINS_mec.bin");
MODULE_FIRMWARE("radeon/MULLINS_rlc.bin");
MODULE_FIRMWARE("radeon/MULLINS_sdma.bin");

MODULE_FIRMWARE("radeon/mullins_pfp.bin");
MODULE_FIRMWARE("radeon/mullins_me.bin");
MODULE_FIRMWARE("radeon/mullins_ce.bin");
MODULE_FIRMWARE("radeon/mullins_mec.bin");
MODULE_FIRMWARE("radeon/mullins_rlc.bin");
MODULE_FIRMWARE("radeon/mullins_sdma.bin");

extern int r600_ih_ring_alloc(struct radeon_device *rdev);
extern void r600_ih_ring_fini(struct radeon_device *rdev);
extern void evergreen_mc_stop(struct radeon_device *rdev, struct evergreen_mc_save *save);
extern void evergreen_mc_resume(struct radeon_device *rdev, struct evergreen_mc_save *save);
extern bool evergreen_is_display_hung(struct radeon_device *rdev);
extern void sumo_rlc_fini(struct radeon_device *rdev);
extern int sumo_rlc_init(struct radeon_device *rdev);
extern void si_vram_gtt_location(struct radeon_device *rdev, struct radeon_mc *mc);
extern void si_rlc_reset(struct radeon_device *rdev);
extern void si_init_uvd_internal_cg(struct radeon_device *rdev);
static u32 cik_get_cu_active_bitmap(struct radeon_device *rdev, u32 se, u32 sh);
extern int cik_sdma_resume(struct radeon_device *rdev);
extern void cik_sdma_enable(struct radeon_device *rdev, bool enable);
extern void cik_sdma_fini(struct radeon_device *rdev);
extern void vce_v2_0_enable_mgcg(struct radeon_device *rdev, bool enable);
static void cik_rlc_stop(struct radeon_device *rdev);
static void cik_pcie_gen3_enable(struct radeon_device *rdev);
static void cik_program_aspm(struct radeon_device *rdev);
static void cik_init_pg(struct radeon_device *rdev);
static void cik_init_cg(struct radeon_device *rdev);
static void cik_fini_pg(struct radeon_device *rdev);
static void cik_fini_cg(struct radeon_device *rdev);
static void cik_enable_gui_idle_interrupt(struct radeon_device *rdev,
					  bool enable);

/* get temperature in millidegrees */
int ci_get_temp(struct radeon_device *rdev)
{
	u32 temp;
	int actual_temp = 0;

	temp = (RREG32_SMC(CG_MULT_THERMAL_STATUS) & CTF_TEMP_MASK) >>
		CTF_TEMP_SHIFT;

	if (temp & 0x200)
		actual_temp = 255;
	else
		actual_temp = temp & 0x1ff;

	actual_temp = actual_temp * 1000;

	return actual_temp;
}

/* get temperature in millidegrees */
int kv_get_temp(struct radeon_device *rdev)
{
	u32 temp;
	int actual_temp = 0;

	temp = RREG32_SMC(0xC0300E0C);

	if (temp)
		actual_temp = (temp / 8) - 49;
	else
		actual_temp = 0;

	actual_temp = actual_temp * 1000;

	return actual_temp;
}

/*
 * Indirect registers accessor
 */
u32 cik_pciep_rreg(struct radeon_device *rdev, u32 reg)
{
	unsigned long flags;
	u32 r;

	spin_lock_irqsave(&rdev->pciep_idx_lock, flags);
	WREG32(PCIE_INDEX, reg);
	(void)RREG32(PCIE_INDEX);
	r = RREG32(PCIE_DATA);
	spin_unlock_irqrestore(&rdev->pciep_idx_lock, flags);
	return r;
}

void cik_pciep_wreg(struct radeon_device *rdev, u32 reg, u32 v)
{
	unsigned long flags;

	spin_lock_irqsave(&rdev->pciep_idx_lock, flags);
	WREG32(PCIE_INDEX, reg);
	(void)RREG32(PCIE_INDEX);
	WREG32(PCIE_DATA, v);
	(void)RREG32(PCIE_DATA);
	spin_unlock_irqrestore(&rdev->pciep_idx_lock, flags);
}

static const u32 spectre_rlc_save_restore_register_list[] =
{
	(0x0e00 << 16) | (0xc12c >> 2),
	0x00000000,
	(0x0e00 << 16) | (0xc140 >> 2),
	0x00000000,
	(0x0e00 << 16) | (0xc150 >> 2),
	0x00000000,
	(0x0e00 << 16) | (0xc15c >> 2),
	0x00000000,
	(0x0e00 << 16) | (0xc168 >> 2),
	0x00000000,
	(0x0e00 << 16) | (0xc170 >> 2),
	0x00000000,
	(0x0e00 << 16) | (0xc178 >> 2),
	0x00000000,
	(0x0e00 << 16) | (0xc204 >> 2),
	0x00000000,
	(0x0e00 << 16) | (0xc2b4 >> 2),
	0x00000000,
	(0x0e00 << 16) | (0xc2b8 >> 2),
	0x00000000,
	(0x0e00 << 16) | (0xc2bc >> 2),
	0x00000000,
	(0x0e00 << 16) | (0xc2c0 >> 2),
	0x00000000,
	(0x0e00 << 16) | (0x8228 >> 2),
	0x00000000,
	(0x0e00 << 16) | (0x829c >> 2),
	0x00000000,
	(0x0e00 << 16) | (0x869c >> 2),
	0x00000000,
	(0x0600 << 16) | (0x98f4 >> 2),
	0x00000000,
	(0x0e00 << 16) | (0x98f8 >> 2),
	0x00000000,
	(0x0e00 << 16) | (0x9900 >> 2),
	0x00000000,
	(0x0e00 << 16) | (0xc260 >> 2),
	0x00000000,
	(0x0e00 << 16) | (0x90e8 >> 2),
	0x00000000,
	(0x0e00 << 16) | (0x3c000 >> 2),
	0x00000000,
	(0x0e00 << 16) | (0x3c00c >> 2),
	0x00000000,
	(0x0e00 << 16) | (0x8c1c >> 2),
	0x00000000,
	(0x0e00 << 16) | (0x9700 >> 2),
	0x00000000,
	(0x0e00 << 16) | (0xcd20 >> 2),
	0x00000000,
	(0x4e00 << 16) | (0xcd20 >> 2),
	0x00000000,
	(0x5e00 << 16) | (0xcd20 >> 2),
	0x00000000,
	(0x6e00 << 16) | (0xcd20 >> 2),
	0x00000000,
	(0x7e00 << 16) | (0xcd20 >> 2),
	0x00000000,
	(0x8e00 << 16) | (0xcd20 >> 2),
	0x00000000,
	(0x9e00 << 16) | (0xcd20 >> 2),
	0x00000000,
	(0xae00 << 16) | (0xcd20 >> 2),
	0x00000000,
	(0xbe00 << 16) | (0xcd20 >> 2),
	0x00000000,
	(0x0e00 << 16) | (0x89bc >> 2),
	0x00000000,
	(0x0e00 << 16) | (0x8900 >> 2),
	0x00000000,
	0x3,
	(0x0e00 << 16) | (0xc130 >> 2),
	0x00000000,
	(0x0e00 << 16) | (0xc134 >> 2),
	0x00000000,
	(0x0e00 << 16) | (0xc1fc >> 2),
	0x00000000,
	(0x0e00 << 16) | (0xc208 >> 2),
	0x00000000,
	(0x0e00 << 16) | (0xc264 >> 2),
	0x00000000,
	(0x0e00 << 16) | (0xc268 >> 2),
	0x00000000,
	(0x0e00 << 16) | (0xc26c >> 2),
	0x00000000,
	(0x0e00 << 16) | (0xc270 >> 2),
	0x00000000,
	(0x0e00 << 16) | (0xc274 >> 2),
	0x00000000,
	(0x0e00 << 16) | (0xc278 >> 2),
	0x00000000,
	(0x0e00 << 16) | (0xc27c >> 2),
	0x00000000,
	(0x0e00 << 16) | (0xc280 >> 2),
	0x00000000,
	(0x0e00 << 16) | (0xc284 >> 2),
	0x00000000,
	(0x0e00 << 16) | (0xc288 >> 2),
	0x00000000,
	(0x0e00 << 16) | (0xc28c >> 2),
	0x00000000,
	(0x0e00 << 16) | (0xc290 >> 2),
	0x00000000,
	(0x0e00 << 16) | (0xc294 >> 2),
	0x00000000,
	(0x0e00 << 16) | (0xc298 >> 2),
	0x00000000,
	(0x0e00 << 16) | (0xc29c >> 2),
	0x00000000,
	(0x0e00 << 16) | (0xc2a0 >> 2),
	0x00000000,
	(0x0e00 << 16) | (0xc2a4 >> 2),
	0x00000000,
	(0x0e00 << 16) | (0xc2a8 >> 2),
	0x00000000,
	(0x0e00 << 16) | (0xc2ac  >> 2),
	0x00000000,
	(0x0e00 << 16) | (0xc2b0 >> 2),
	0x00000000,
	(0x0e00 << 16) | (0x301d0 >> 2),
	0x00000000,
	(0x0e00 << 16) | (0x30238 >> 2),
	0x00000000,
	(0x0e00 << 16) | (0x30250 >> 2),
	0x00000000,
	(0x0e00 << 16) | (0x30254 >> 2),
	0x00000000,
	(0x0e00 << 16) | (0x30258 >> 2),
	0x00000000,
	(0x0e00 << 16) | (0x3025c >> 2),
	0x00000000,
	(0x4e00 << 16) | (0xc900 >> 2),
	0x00000000,
	(0x5e00 << 16) | (0xc900 >> 2),
	0x00000000,
	(0x6e00 << 16) | (0xc900 >> 2),
	0x00000000,
	(0x7e00 << 16) | (0xc900 >> 2),
	0x00000000,
	(0x8e00 << 16) | (0xc900 >> 2),
	0x00000000,
	(0x9e00 << 16) | (0xc900 >> 2),
	0x00000000,
	(0xae00 << 16) | (0xc900 >> 2),
	0x00000000,
	(0xbe00 << 16) | (0xc900 >> 2),
	0x00000000,
	(0x4e00 << 16) | (0xc904 >> 2),
	0x00000000,
	(0x5e00 << 16) | (0xc904 >> 2),
	0x00000000,
	(0x6e00 << 16) | (0xc904 >> 2),
	0x00000000,
	(0x7e00 << 16) | (0xc904 >> 2),
	0x00000000,
	(0x8e00 << 16) | (0xc904 >> 2),
	0x00000000,
	(0x9e00 << 16) | (0xc904 >> 2),
	0x00000000,
	(0xae00 << 16) | (0xc904 >> 2),
	0x00000000,
	(0xbe00 << 16) | (0xc904 >> 2),
	0x00000000,
	(0x4e00 << 16) | (0xc908 >> 2),
	0x00000000,
	(0x5e00 << 16) | (0xc908 >> 2),
	0x00000000,
	(0x6e00 << 16) | (0xc908 >> 2),
	0x00000000,
	(0x7e00 << 16) | (0xc908 >> 2),
	0x00000000,
	(0x8e00 << 16) | (0xc908 >> 2),
	0x00000000,
	(0x9e00 << 16) | (0xc908 >> 2),
	0x00000000,
	(0xae00 << 16) | (0xc908 >> 2),
	0x00000000,
	(0xbe00 << 16) | (0xc908 >> 2),
	0x00000000,
	(0x4e00 << 16) | (0xc90c >> 2),
	0x00000000,
	(0x5e00 << 16) | (0xc90c >> 2),
	0x00000000,
	(0x6e00 << 16) | (0xc90c >> 2),
	0x00000000,
	(0x7e00 << 16) | (0xc90c >> 2),
	0x00000000,
	(0x8e00 << 16) | (0xc90c >> 2),
	0x00000000,
	(0x9e00 << 16) | (0xc90c >> 2),
	0x00000000,
	(0xae00 << 16) | (0xc90c >> 2),
	0x00000000,
	(0xbe00 << 16) | (0xc90c >> 2),
	0x00000000,
	(0x4e00 << 16) | (0xc910 >> 2),
	0x00000000,
	(0x5e00 << 16) | (0xc910 >> 2),
	0x00000000,
	(0x6e00 << 16) | (0xc910 >> 2),
	0x00000000,
	(0x7e00 << 16) | (0xc910 >> 2),
	0x00000000,
	(0x8e00 << 16) | (0xc910 >> 2),
	0x00000000,
	(0x9e00 << 16) | (0xc910 >> 2),
	0x00000000,
	(0xae00 << 16) | (0xc910 >> 2),
	0x00000000,
	(0xbe00 << 16) | (0xc910 >> 2),
	0x00000000,
	(0x0e00 << 16) | (0xc99c >> 2),
	0x00000000,
	(0x0e00 << 16) | (0x9834 >> 2),
	0x00000000,
	(0x0000 << 16) | (0x30f00 >> 2),
	0x00000000,
	(0x0001 << 16) | (0x30f00 >> 2),
	0x00000000,
	(0x0000 << 16) | (0x30f04 >> 2),
	0x00000000,
	(0x0001 << 16) | (0x30f04 >> 2),
	0x00000000,
	(0x0000 << 16) | (0x30f08 >> 2),
	0x00000000,
	(0x0001 << 16) | (0x30f08 >> 2),
	0x00000000,
	(0x0000 << 16) | (0x30f0c >> 2),
	0x00000000,
	(0x0001 << 16) | (0x30f0c >> 2),
	0x00000000,
	(0x0600 << 16) | (0x9b7c >> 2),
	0x00000000,
	(0x0e00 << 16) | (0x8a14 >> 2),
	0x00000000,
	(0x0e00 << 16) | (0x8a18 >> 2),
	0x00000000,
	(0x0600 << 16) | (0x30a00 >> 2),
	0x00000000,
	(0x0e00 << 16) | (0x8bf0 >> 2),
	0x00000000,
	(0x0e00 << 16) | (0x8bcc >> 2),
	0x00000000,
	(0x0e00 << 16) | (0x8b24 >> 2),
	0x00000000,
	(0x0e00 << 16) | (0x30a04 >> 2),
	0x00000000,
	(0x0600 << 16) | (0x30a10 >> 2),
	0x00000000,
	(0x0600 << 16) | (0x30a14 >> 2),
	0x00000000,
	(0x0600 << 16) | (0x30a18 >> 2),
	0x00000000,
	(0x0600 << 16) | (0x30a2c >> 2),
	0x00000000,
	(0x0e00 << 16) | (0xc700 >> 2),
	0x00000000,
	(0x0e00 << 16) | (0xc704 >> 2),
	0x00000000,
	(0x0e00 << 16) | (0xc708 >> 2),
	0x00000000,
	(0x0e00 << 16) | (0xc768 >> 2),
	0x00000000,
	(0x0400 << 16) | (0xc770 >> 2),
	0x00000000,
	(0x0400 << 16) | (0xc774 >> 2),
	0x00000000,
	(0x0400 << 16) | (0xc778 >> 2),
	0x00000000,
	(0x0400 << 16) | (0xc77c >> 2),
	0x00000000,
	(0x0400 << 16) | (0xc780 >> 2),
	0x00000000,
	(0x0400 << 16) | (0xc784 >> 2),
	0x00000000,
	(0x0400 << 16) | (0xc788 >> 2),
	0x00000000,
	(0x0400 << 16) | (0xc78c >> 2),
	0x00000000,
	(0x0400 << 16) | (0xc798 >> 2),
	0x00000000,
	(0x0400 << 16) | (0xc79c >> 2),
	0x00000000,
	(0x0400 << 16) | (0xc7a0 >> 2),
	0x00000000,
	(0x0400 << 16) | (0xc7a4 >> 2),
	0x00000000,
	(0x0400 << 16) | (0xc7a8 >> 2),
	0x00000000,
	(0x0400 << 16) | (0xc7ac >> 2),
	0x00000000,
	(0x0400 << 16) | (0xc7b0 >> 2),
	0x00000000,
	(0x0400 << 16) | (0xc7b4 >> 2),
	0x00000000,
	(0x0e00 << 16) | (0x9100 >> 2),
	0x00000000,
	(0x0e00 << 16) | (0x3c010 >> 2),
	0x00000000,
	(0x0e00 << 16) | (0x92a8 >> 2),
	0x00000000,
	(0x0e00 << 16) | (0x92ac >> 2),
	0x00000000,
	(0x0e00 << 16) | (0x92b4 >> 2),
	0x00000000,
	(0x0e00 << 16) | (0x92b8 >> 2),
	0x00000000,
	(0x0e00 << 16) | (0x92bc >> 2),
	0x00000000,
	(0x0e00 << 16) | (0x92c0 >> 2),
	0x00000000,
	(0x0e00 << 16) | (0x92c4 >> 2),
	0x00000000,
	(0x0e00 << 16) | (0x92c8 >> 2),
	0x00000000,
	(0x0e00 << 16) | (0x92cc >> 2),
	0x00000000,
	(0x0e00 << 16) | (0x92d0 >> 2),
	0x00000000,
	(0x0e00 << 16) | (0x8c00 >> 2),
	0x00000000,
	(0x0e00 << 16) | (0x8c04 >> 2),
	0x00000000,
	(0x0e00 << 16) | (0x8c20 >> 2),
	0x00000000,
	(0x0e00 << 16) | (0x8c38 >> 2),
	0x00000000,
	(0x0e00 << 16) | (0x8c3c >> 2),
	0x00000000,
	(0x0e00 << 16) | (0xae00 >> 2),
	0x00000000,
	(0x0e00 << 16) | (0x9604 >> 2),
	0x00000000,
	(0x0e00 << 16) | (0xac08 >> 2),
	0x00000000,
	(0x0e00 << 16) | (0xac0c >> 2),
	0x00000000,
	(0x0e00 << 16) | (0xac10 >> 2),
	0x00000000,
	(0x0e00 << 16) | (0xac14 >> 2),
	0x00000000,
	(0x0e00 << 16) | (0xac58 >> 2),
	0x00000000,
	(0x0e00 << 16) | (0xac68 >> 2),
	0x00000000,
	(0x0e00 << 16) | (0xac6c >> 2),
	0x00000000,
	(0x0e00 << 16) | (0xac70 >> 2),
	0x00000000,
	(0x0e00 << 16) | (0xac74 >> 2),
	0x00000000,
	(0x0e00 << 16) | (0xac78 >> 2),
	0x00000000,
	(0x0e00 << 16) | (0xac7c >> 2),
	0x00000000,
	(0x0e00 << 16) | (0xac80 >> 2),
	0x00000000,
	(0x0e00 << 16) | (0xac84 >> 2),
	0x00000000,
	(0x0e00 << 16) | (0xac88 >> 2),
	0x00000000,
	(0x0e00 << 16) | (0xac8c >> 2),
	0x00000000,
	(0x0e00 << 16) | (0x970c >> 2),
	0x00000000,
	(0x0e00 << 16) | (0x9714 >> 2),
	0x00000000,
	(0x0e00 << 16) | (0x9718 >> 2),
	0x00000000,
	(0x0e00 << 16) | (0x971c >> 2),
	0x00000000,
	(0x0e00 << 16) | (0x31068 >> 2),
	0x00000000,
	(0x4e00 << 16) | (0x31068 >> 2),
	0x00000000,
	(0x5e00 << 16) | (0x31068 >> 2),
	0x00000000,
	(0x6e00 << 16) | (0x31068 >> 2),
	0x00000000,
	(0x7e00 << 16) | (0x31068 >> 2),
	0x00000000,
	(0x8e00 << 16) | (0x31068 >> 2),
	0x00000000,
	(0x9e00 << 16) | (0x31068 >> 2),
	0x00000000,
	(0xae00 << 16) | (0x31068 >> 2),
	0x00000000,
	(0xbe00 << 16) | (0x31068 >> 2),
	0x00000000,
	(0x0e00 << 16) | (0xcd10 >> 2),
	0x00000000,
	(0x0e00 << 16) | (0xcd14 >> 2),
	0x00000000,
	(0x0e00 << 16) | (0x88b0 >> 2),
	0x00000000,
	(0x0e00 << 16) | (0x88b4 >> 2),
	0x00000000,
	(0x0e00 << 16) | (0x88b8 >> 2),
	0x00000000,
	(0x0e00 << 16) | (0x88bc >> 2),
	0x00000000,
	(0x0400 << 16) | (0x89c0 >> 2),
	0x00000000,
	(0x0e00 << 16) | (0x88c4 >> 2),
	0x00000000,
	(0x0e00 << 16) | (0x88c8 >> 2),
	0x00000000,
	(0x0e00 << 16) | (0x88d0 >> 2),
	0x00000000,
	(0x0e00 << 16) | (0x88d4 >> 2),
	0x00000000,
	(0x0e00 << 16) | (0x88d8 >> 2),
	0x00000000,
	(0x0e00 << 16) | (0x8980 >> 2),
	0x00000000,
	(0x0e00 << 16) | (0x30938 >> 2),
	0x00000000,
	(0x0e00 << 16) | (0x3093c >> 2),
	0x00000000,
	(0x0e00 << 16) | (0x30940 >> 2),
	0x00000000,
	(0x0e00 << 16) | (0x89a0 >> 2),
	0x00000000,
	(0x0e00 << 16) | (0x30900 >> 2),
	0x00000000,
	(0x0e00 << 16) | (0x30904 >> 2),
	0x00000000,
	(0x0e00 << 16) | (0x89b4 >> 2),
	0x00000000,
	(0x0e00 << 16) | (0x3c210 >> 2),
	0x00000000,
	(0x0e00 << 16) | (0x3c214 >> 2),
	0x00000000,
	(0x0e00 << 16) | (0x3c218 >> 2),
	0x00000000,
	(0x0e00 << 16) | (0x8904 >> 2),
	0x00000000,
	0x5,
	(0x0e00 << 16) | (0x8c28 >> 2),
	(0x0e00 << 16) | (0x8c2c >> 2),
	(0x0e00 << 16) | (0x8c30 >> 2),
	(0x0e00 << 16) | (0x8c34 >> 2),
	(0x0e00 << 16) | (0x9600 >> 2),
};

static const u32 kalindi_rlc_save_restore_register_list[] =
{
	(0x0e00 << 16) | (0xc12c >> 2),
	0x00000000,
	(0x0e00 << 16) | (0xc140 >> 2),
	0x00000000,
	(0x0e00 << 16) | (0xc150 >> 2),
	0x00000000,
	(0x0e00 << 16) | (0xc15c >> 2),
	0x00000000,
	(0x0e00 << 16) | (0xc168 >> 2),
	0x00000000,
	(0x0e00 << 16) | (0xc170 >> 2),
	0x00000000,
	(0x0e00 << 16) | (0xc204 >> 2),
	0x00000000,
	(0x0e00 << 16) | (0xc2b4 >> 2),
	0x00000000,
	(0x0e00 << 16) | (0xc2b8 >> 2),
	0x00000000,
	(0x0e00 << 16) | (0xc2bc >> 2),
	0x00000000,
	(0x0e00 << 16) | (0xc2c0 >> 2),
	0x00000000,
	(0x0e00 << 16) | (0x8228 >> 2),
	0x00000000,
	(0x0e00 << 16) | (0x829c >> 2),
	0x00000000,
	(0x0e00 << 16) | (0x869c >> 2),
	0x00000000,
	(0x0600 << 16) | (0x98f4 >> 2),
	0x00000000,
	(0x0e00 << 16) | (0x98f8 >> 2),
	0x00000000,
	(0x0e00 << 16) | (0x9900 >> 2),
	0x00000000,
	(0x0e00 << 16) | (0xc260 >> 2),
	0x00000000,
	(0x0e00 << 16) | (0x90e8 >> 2),
	0x00000000,
	(0x0e00 << 16) | (0x3c000 >> 2),
	0x00000000,
	(0x0e00 << 16) | (0x3c00c >> 2),
	0x00000000,
	(0x0e00 << 16) | (0x8c1c >> 2),
	0x00000000,
	(0x0e00 << 16) | (0x9700 >> 2),
	0x00000000,
	(0x0e00 << 16) | (0xcd20 >> 2),
	0x00000000,
	(0x4e00 << 16) | (0xcd20 >> 2),
	0x00000000,
	(0x5e00 << 16) | (0xcd20 >> 2),
	0x00000000,
	(0x6e00 << 16) | (0xcd20 >> 2),
	0x00000000,
	(0x7e00 << 16) | (0xcd20 >> 2),
	0x00000000,
	(0x0e00 << 16) | (0x89bc >> 2),
	0x00000000,
	(0x0e00 << 16) | (0x8900 >> 2),
	0x00000000,
	0x3,
	(0x0e00 << 16) | (0xc130 >> 2),
	0x00000000,
	(0x0e00 << 16) | (0xc134 >> 2),
	0x00000000,
	(0x0e00 << 16) | (0xc1fc >> 2),
	0x00000000,
	(0x0e00 << 16) | (0xc208 >> 2),
	0x00000000,
	(0x0e00 << 16) | (0xc264 >> 2),
	0x00000000,
	(0x0e00 << 16) | (0xc268 >> 2),
	0x00000000,
	(0x0e00 << 16) | (0xc26c >> 2),
	0x00000000,
	(0x0e00 << 16) | (0xc270 >> 2),
	0x00000000,
	(0x0e00 << 16) | (0xc274 >> 2),
	0x00000000,
	(0x0e00 << 16) | (0xc28c >> 2),
	0x00000000,
	(0x0e00 << 16) | (0xc290 >> 2),
	0x00000000,
	(0x0e00 << 16) | (0xc294 >> 2),
	0x00000000,
	(0x0e00 << 16) | (0xc298 >> 2),
	0x00000000,
	(0x0e00 << 16) | (0xc2a0 >> 2),
	0x00000000,
	(0x0e00 << 16) | (0xc2a4 >> 2),
	0x00000000,
	(0x0e00 << 16) | (0xc2a8 >> 2),
	0x00000000,
	(0x0e00 << 16) | (0xc2ac >> 2),
	0x00000000,
	(0x0e00 << 16) | (0x301d0 >> 2),
	0x00000000,
	(0x0e00 << 16) | (0x30238 >> 2),
	0x00000000,
	(0x0e00 << 16) | (0x30250 >> 2),
	0x00000000,
	(0x0e00 << 16) | (0x30254 >> 2),
	0x00000000,
	(0x0e00 << 16) | (0x30258 >> 2),
	0x00000000,
	(0x0e00 << 16) | (0x3025c >> 2),
	0x00000000,
	(0x4e00 << 16) | (0xc900 >> 2),
	0x00000000,
	(0x5e00 << 16) | (0xc900 >> 2),
	0x00000000,
	(0x6e00 << 16) | (0xc900 >> 2),
	0x00000000,
	(0x7e00 << 16) | (0xc900 >> 2),
	0x00000000,
	(0x4e00 << 16) | (0xc904 >> 2),
	0x00000000,
	(0x5e00 << 16) | (0xc904 >> 2),
	0x00000000,
	(0x6e00 << 16) | (0xc904 >> 2),
	0x00000000,
	(0x7e00 << 16) | (0xc904 >> 2),
	0x00000000,
	(0x4e00 << 16) | (0xc908 >> 2),
	0x00000000,
	(0x5e00 << 16) | (0xc908 >> 2),
	0x00000000,
	(0x6e00 << 16) | (0xc908 >> 2),
	0x00000000,
	(0x7e00 << 16) | (0xc908 >> 2),
	0x00000000,
	(0x4e00 << 16) | (0xc90c >> 2),
	0x00000000,
	(0x5e00 << 16) | (0xc90c >> 2),
	0x00000000,
	(0x6e00 << 16) | (0xc90c >> 2),
	0x00000000,
	(0x7e00 << 16) | (0xc90c >> 2),
	0x00000000,
	(0x4e00 << 16) | (0xc910 >> 2),
	0x00000000,
	(0x5e00 << 16) | (0xc910 >> 2),
	0x00000000,
	(0x6e00 << 16) | (0xc910 >> 2),
	0x00000000,
	(0x7e00 << 16) | (0xc910 >> 2),
	0x00000000,
	(0x0e00 << 16) | (0xc99c >> 2),
	0x00000000,
	(0x0e00 << 16) | (0x9834 >> 2),
	0x00000000,
	(0x0000 << 16) | (0x30f00 >> 2),
	0x00000000,
	(0x0000 << 16) | (0x30f04 >> 2),
	0x00000000,
	(0x0000 << 16) | (0x30f08 >> 2),
	0x00000000,
	(0x0000 << 16) | (0x30f0c >> 2),
	0x00000000,
	(0x0600 << 16) | (0x9b7c >> 2),
	0x00000000,
	(0x0e00 << 16) | (0x8a14 >> 2),
	0x00000000,
	(0x0e00 << 16) | (0x8a18 >> 2),
	0x00000000,
	(0x0600 << 16) | (0x30a00 >> 2),
	0x00000000,
	(0x0e00 << 16) | (0x8bf0 >> 2),
	0x00000000,
	(0x0e00 << 16) | (0x8bcc >> 2),
	0x00000000,
	(0x0e00 << 16) | (0x8b24 >> 2),
	0x00000000,
	(0x0e00 << 16) | (0x30a04 >> 2),
	0x00000000,
	(0x0600 << 16) | (0x30a10 >> 2),
	0x00000000,
	(0x0600 << 16) | (0x30a14 >> 2),
	0x00000000,
	(0x0600 << 16) | (0x30a18 >> 2),
	0x00000000,
	(0x0600 << 16) | (0x30a2c >> 2),
	0x00000000,
	(0x0e00 << 16) | (0xc700 >> 2),
	0x00000000,
	(0x0e00 << 16) | (0xc704 >> 2),
	0x00000000,
	(0x0e00 << 16) | (0xc708 >> 2),
	0x00000000,
	(0x0e00 << 16) | (0xc768 >> 2),
	0x00000000,
	(0x0400 << 16) | (0xc770 >> 2),
	0x00000000,
	(0x0400 << 16) | (0xc774 >> 2),
	0x00000000,
	(0x0400 << 16) | (0xc798 >> 2),
	0x00000000,
	(0x0400 << 16) | (0xc79c >> 2),
	0x00000000,
	(0x0e00 << 16) | (0x9100 >> 2),
	0x00000000,
	(0x0e00 << 16) | (0x3c010 >> 2),
	0x00000000,
	(0x0e00 << 16) | (0x8c00 >> 2),
	0x00000000,
	(0x0e00 << 16) | (0x8c04 >> 2),
	0x00000000,
	(0x0e00 << 16) | (0x8c20 >> 2),
	0x00000000,
	(0x0e00 << 16) | (0x8c38 >> 2),
	0x00000000,
	(0x0e00 << 16) | (0x8c3c >> 2),
	0x00000000,
	(0x0e00 << 16) | (0xae00 >> 2),
	0x00000000,
	(0x0e00 << 16) | (0x9604 >> 2),
	0x00000000,
	(0x0e00 << 16) | (0xac08 >> 2),
	0x00000000,
	(0x0e00 << 16) | (0xac0c >> 2),
	0x00000000,
	(0x0e00 << 16) | (0xac10 >> 2),
	0x00000000,
	(0x0e00 << 16) | (0xac14 >> 2),
	0x00000000,
	(0x0e00 << 16) | (0xac58 >> 2),
	0x00000000,
	(0x0e00 << 16) | (0xac68 >> 2),
	0x00000000,
	(0x0e00 << 16) | (0xac6c >> 2),
	0x00000000,
	(0x0e00 << 16) | (0xac70 >> 2),
	0x00000000,
	(0x0e00 << 16) | (0xac74 >> 2),
	0x00000000,
	(0x0e00 << 16) | (0xac78 >> 2),
	0x00000000,
	(0x0e00 << 16) | (0xac7c >> 2),
	0x00000000,
	(0x0e00 << 16) | (0xac80 >> 2),
	0x00000000,
	(0x0e00 << 16) | (0xac84 >> 2),
	0x00000000,
	(0x0e00 << 16) | (0xac88 >> 2),
	0x00000000,
	(0x0e00 << 16) | (0xac8c >> 2),
	0x00000000,
	(0x0e00 << 16) | (0x970c >> 2),
	0x00000000,
	(0x0e00 << 16) | (0x9714 >> 2),
	0x00000000,
	(0x0e00 << 16) | (0x9718 >> 2),
	0x00000000,
	(0x0e00 << 16) | (0x971c >> 2),
	0x00000000,
	(0x0e00 << 16) | (0x31068 >> 2),
	0x00000000,
	(0x4e00 << 16) | (0x31068 >> 2),
	0x00000000,
	(0x5e00 << 16) | (0x31068 >> 2),
	0x00000000,
	(0x6e00 << 16) | (0x31068 >> 2),
	0x00000000,
	(0x7e00 << 16) | (0x31068 >> 2),
	0x00000000,
	(0x0e00 << 16) | (0xcd10 >> 2),
	0x00000000,
	(0x0e00 << 16) | (0xcd14 >> 2),
	0x00000000,
	(0x0e00 << 16) | (0x88b0 >> 2),
	0x00000000,
	(0x0e00 << 16) | (0x88b4 >> 2),
	0x00000000,
	(0x0e00 << 16) | (0x88b8 >> 2),
	0x00000000,
	(0x0e00 << 16) | (0x88bc >> 2),
	0x00000000,
	(0x0400 << 16) | (0x89c0 >> 2),
	0x00000000,
	(0x0e00 << 16) | (0x88c4 >> 2),
	0x00000000,
	(0x0e00 << 16) | (0x88c8 >> 2),
	0x00000000,
	(0x0e00 << 16) | (0x88d0 >> 2),
	0x00000000,
	(0x0e00 << 16) | (0x88d4 >> 2),
	0x00000000,
	(0x0e00 << 16) | (0x88d8 >> 2),
	0x00000000,
	(0x0e00 << 16) | (0x8980 >> 2),
	0x00000000,
	(0x0e00 << 16) | (0x30938 >> 2),
	0x00000000,
	(0x0e00 << 16) | (0x3093c >> 2),
	0x00000000,
	(0x0e00 << 16) | (0x30940 >> 2),
	0x00000000,
	(0x0e00 << 16) | (0x89a0 >> 2),
	0x00000000,
	(0x0e00 << 16) | (0x30900 >> 2),
	0x00000000,
	(0x0e00 << 16) | (0x30904 >> 2),
	0x00000000,
	(0x0e00 << 16) | (0x89b4 >> 2),
	0x00000000,
	(0x0e00 << 16) | (0x3e1fc >> 2),
	0x00000000,
	(0x0e00 << 16) | (0x3c210 >> 2),
	0x00000000,
	(0x0e00 << 16) | (0x3c214 >> 2),
	0x00000000,
	(0x0e00 << 16) | (0x3c218 >> 2),
	0x00000000,
	(0x0e00 << 16) | (0x8904 >> 2),
	0x00000000,
	0x5,
	(0x0e00 << 16) | (0x8c28 >> 2),
	(0x0e00 << 16) | (0x8c2c >> 2),
	(0x0e00 << 16) | (0x8c30 >> 2),
	(0x0e00 << 16) | (0x8c34 >> 2),
	(0x0e00 << 16) | (0x9600 >> 2),
};

static const u32 bonaire_golden_spm_registers[] =
{
	0x30800, 0xe0ffffff, 0xe0000000
};

static const u32 bonaire_golden_common_registers[] =
{
	0xc770, 0xffffffff, 0x00000800,
	0xc774, 0xffffffff, 0x00000800,
	0xc798, 0xffffffff, 0x00007fbf,
	0xc79c, 0xffffffff, 0x00007faf
};

static const u32 bonaire_golden_registers[] =
{
	0x3354, 0x00000333, 0x00000333,
	0x3350, 0x000c0fc0, 0x00040200,
	0x9a10, 0x00010000, 0x00058208,
	0x3c000, 0xffff1fff, 0x00140000,
	0x3c200, 0xfdfc0fff, 0x00000100,
	0x3c234, 0x40000000, 0x40000200,
	0x9830, 0xffffffff, 0x00000000,
	0x9834, 0xf00fffff, 0x00000400,
	0x9838, 0x0002021c, 0x00020200,
	0xc78, 0x00000080, 0x00000000,
	0x5bb0, 0x000000f0, 0x00000070,
	0x5bc0, 0xf0311fff, 0x80300000,
	0x98f8, 0x73773777, 0x12010001,
	0x350c, 0x00810000, 0x408af000,
	0x7030, 0x31000111, 0x00000011,
	0x2f48, 0x73773777, 0x12010001,
	0x220c, 0x00007fb6, 0x0021a1b1,
	0x2210, 0x00007fb6, 0x002021b1,
	0x2180, 0x00007fb6, 0x00002191,
	0x2218, 0x00007fb6, 0x002121b1,
	0x221c, 0x00007fb6, 0x002021b1,
	0x21dc, 0x00007fb6, 0x00002191,
	0x21e0, 0x00007fb6, 0x00002191,
	0x3628, 0x0000003f, 0x0000000a,
	0x362c, 0x0000003f, 0x0000000a,
	0x2ae4, 0x00073ffe, 0x000022a2,
	0x240c, 0x000007ff, 0x00000000,
	0x8a14, 0xf000003f, 0x00000007,
	0x8bf0, 0x00002001, 0x00000001,
	0x8b24, 0xffffffff, 0x00ffffff,
	0x30a04, 0x0000ff0f, 0x00000000,
	0x28a4c, 0x07ffffff, 0x06000000,
	0x4d8, 0x00000fff, 0x00000100,
	0x3e78, 0x00000001, 0x00000002,
	0x9100, 0x03000000, 0x0362c688,
	0x8c00, 0x000000ff, 0x00000001,
	0xe40, 0x00001fff, 0x00001fff,
	0x9060, 0x0000007f, 0x00000020,
	0x9508, 0x00010000, 0x00010000,
	0xac14, 0x000003ff, 0x000000f3,
	0xac0c, 0xffffffff, 0x00001032
};

static const u32 bonaire_mgcg_cgcg_init[] =
{
	0xc420, 0xffffffff, 0xfffffffc,
	0x30800, 0xffffffff, 0xe0000000,
	0x3c2a0, 0xffffffff, 0x00000100,
	0x3c208, 0xffffffff, 0x00000100,
	0x3c2c0, 0xffffffff, 0xc0000100,
	0x3c2c8, 0xffffffff, 0xc0000100,
	0x3c2c4, 0xffffffff, 0xc0000100,
	0x55e4, 0xffffffff, 0x00600100,
	0x3c280, 0xffffffff, 0x00000100,
	0x3c214, 0xffffffff, 0x06000100,
	0x3c220, 0xffffffff, 0x00000100,
	0x3c218, 0xffffffff, 0x06000100,
	0x3c204, 0xffffffff, 0x00000100,
	0x3c2e0, 0xffffffff, 0x00000100,
	0x3c224, 0xffffffff, 0x00000100,
	0x3c200, 0xffffffff, 0x00000100,
	0x3c230, 0xffffffff, 0x00000100,
	0x3c234, 0xffffffff, 0x00000100,
	0x3c250, 0xffffffff, 0x00000100,
	0x3c254, 0xffffffff, 0x00000100,
	0x3c258, 0xffffffff, 0x00000100,
	0x3c25c, 0xffffffff, 0x00000100,
	0x3c260, 0xffffffff, 0x00000100,
	0x3c27c, 0xffffffff, 0x00000100,
	0x3c278, 0xffffffff, 0x00000100,
	0x3c210, 0xffffffff, 0x06000100,
	0x3c290, 0xffffffff, 0x00000100,
	0x3c274, 0xffffffff, 0x00000100,
	0x3c2b4, 0xffffffff, 0x00000100,
	0x3c2b0, 0xffffffff, 0x00000100,
	0x3c270, 0xffffffff, 0x00000100,
	0x30800, 0xffffffff, 0xe0000000,
	0x3c020, 0xffffffff, 0x00010000,
	0x3c024, 0xffffffff, 0x00030002,
	0x3c028, 0xffffffff, 0x00040007,
	0x3c02c, 0xffffffff, 0x00060005,
	0x3c030, 0xffffffff, 0x00090008,
	0x3c034, 0xffffffff, 0x00010000,
	0x3c038, 0xffffffff, 0x00030002,
	0x3c03c, 0xffffffff, 0x00040007,
	0x3c040, 0xffffffff, 0x00060005,
	0x3c044, 0xffffffff, 0x00090008,
	0x3c048, 0xffffffff, 0x00010000,
	0x3c04c, 0xffffffff, 0x00030002,
	0x3c050, 0xffffffff, 0x00040007,
	0x3c054, 0xffffffff, 0x00060005,
	0x3c058, 0xffffffff, 0x00090008,
	0x3c05c, 0xffffffff, 0x00010000,
	0x3c060, 0xffffffff, 0x00030002,
	0x3c064, 0xffffffff, 0x00040007,
	0x3c068, 0xffffffff, 0x00060005,
	0x3c06c, 0xffffffff, 0x00090008,
	0x3c070, 0xffffffff, 0x00010000,
	0x3c074, 0xffffffff, 0x00030002,
	0x3c078, 0xffffffff, 0x00040007,
	0x3c07c, 0xffffffff, 0x00060005,
	0x3c080, 0xffffffff, 0x00090008,
	0x3c084, 0xffffffff, 0x00010000,
	0x3c088, 0xffffffff, 0x00030002,
	0x3c08c, 0xffffffff, 0x00040007,
	0x3c090, 0xffffffff, 0x00060005,
	0x3c094, 0xffffffff, 0x00090008,
	0x3c098, 0xffffffff, 0x00010000,
	0x3c09c, 0xffffffff, 0x00030002,
	0x3c0a0, 0xffffffff, 0x00040007,
	0x3c0a4, 0xffffffff, 0x00060005,
	0x3c0a8, 0xffffffff, 0x00090008,
	0x3c000, 0xffffffff, 0x96e00200,
	0x8708, 0xffffffff, 0x00900100,
	0xc424, 0xffffffff, 0x0020003f,
	0x38, 0xffffffff, 0x0140001c,
	0x3c, 0x000f0000, 0x000f0000,
	0x220, 0xffffffff, 0xC060000C,
	0x224, 0xc0000fff, 0x00000100,
	0xf90, 0xffffffff, 0x00000100,
	0xf98, 0x00000101, 0x00000000,
	0x20a8, 0xffffffff, 0x00000104,
	0x55e4, 0xff000fff, 0x00000100,
	0x30cc, 0xc0000fff, 0x00000104,
	0xc1e4, 0x00000001, 0x00000001,
	0xd00c, 0xff000ff0, 0x00000100,
	0xd80c, 0xff000ff0, 0x00000100
};

static const u32 spectre_golden_spm_registers[] =
{
	0x30800, 0xe0ffffff, 0xe0000000
};

static const u32 spectre_golden_common_registers[] =
{
	0xc770, 0xffffffff, 0x00000800,
	0xc774, 0xffffffff, 0x00000800,
	0xc798, 0xffffffff, 0x00007fbf,
	0xc79c, 0xffffffff, 0x00007faf
};

static const u32 spectre_golden_registers[] =
{
	0x3c000, 0xffff1fff, 0x96940200,
	0x3c00c, 0xffff0001, 0xff000000,
	0x3c200, 0xfffc0fff, 0x00000100,
	0x6ed8, 0x00010101, 0x00010000,
	0x9834, 0xf00fffff, 0x00000400,
	0x9838, 0xfffffffc, 0x00020200,
	0x5bb0, 0x000000f0, 0x00000070,
	0x5bc0, 0xf0311fff, 0x80300000,
	0x98f8, 0x73773777, 0x12010001,
	0x9b7c, 0x00ff0000, 0x00fc0000,
	0x2f48, 0x73773777, 0x12010001,
	0x8a14, 0xf000003f, 0x00000007,
	0x8b24, 0xffffffff, 0x00ffffff,
	0x28350, 0x3f3f3fff, 0x00000082,
	0x28354, 0x0000003f, 0x00000000,
	0x3e78, 0x00000001, 0x00000002,
	0x913c, 0xffff03df, 0x00000004,
	0xc768, 0x00000008, 0x00000008,
	0x8c00, 0x000008ff, 0x00000800,
	0x9508, 0x00010000, 0x00010000,
	0xac0c, 0xffffffff, 0x54763210,
	0x214f8, 0x01ff01ff, 0x00000002,
	0x21498, 0x007ff800, 0x00200000,
	0x2015c, 0xffffffff, 0x00000f40,
	0x30934, 0xffffffff, 0x00000001
};

static const u32 spectre_mgcg_cgcg_init[] =
{
	0xc420, 0xffffffff, 0xfffffffc,
	0x30800, 0xffffffff, 0xe0000000,
	0x3c2a0, 0xffffffff, 0x00000100,
	0x3c208, 0xffffffff, 0x00000100,
	0x3c2c0, 0xffffffff, 0x00000100,
	0x3c2c8, 0xffffffff, 0x00000100,
	0x3c2c4, 0xffffffff, 0x00000100,
	0x55e4, 0xffffffff, 0x00600100,
	0x3c280, 0xffffffff, 0x00000100,
	0x3c214, 0xffffffff, 0x06000100,
	0x3c220, 0xffffffff, 0x00000100,
	0x3c218, 0xffffffff, 0x06000100,
	0x3c204, 0xffffffff, 0x00000100,
	0x3c2e0, 0xffffffff, 0x00000100,
	0x3c224, 0xffffffff, 0x00000100,
	0x3c200, 0xffffffff, 0x00000100,
	0x3c230, 0xffffffff, 0x00000100,
	0x3c234, 0xffffffff, 0x00000100,
	0x3c250, 0xffffffff, 0x00000100,
	0x3c254, 0xffffffff, 0x00000100,
	0x3c258, 0xffffffff, 0x00000100,
	0x3c25c, 0xffffffff, 0x00000100,
	0x3c260, 0xffffffff, 0x00000100,
	0x3c27c, 0xffffffff, 0x00000100,
	0x3c278, 0xffffffff, 0x00000100,
	0x3c210, 0xffffffff, 0x06000100,
	0x3c290, 0xffffffff, 0x00000100,
	0x3c274, 0xffffffff, 0x00000100,
	0x3c2b4, 0xffffffff, 0x00000100,
	0x3c2b0, 0xffffffff, 0x00000100,
	0x3c270, 0xffffffff, 0x00000100,
	0x30800, 0xffffffff, 0xe0000000,
	0x3c020, 0xffffffff, 0x00010000,
	0x3c024, 0xffffffff, 0x00030002,
	0x3c028, 0xffffffff, 0x00040007,
	0x3c02c, 0xffffffff, 0x00060005,
	0x3c030, 0xffffffff, 0x00090008,
	0x3c034, 0xffffffff, 0x00010000,
	0x3c038, 0xffffffff, 0x00030002,
	0x3c03c, 0xffffffff, 0x00040007,
	0x3c040, 0xffffffff, 0x00060005,
	0x3c044, 0xffffffff, 0x00090008,
	0x3c048, 0xffffffff, 0x00010000,
	0x3c04c, 0xffffffff, 0x00030002,
	0x3c050, 0xffffffff, 0x00040007,
	0x3c054, 0xffffffff, 0x00060005,
	0x3c058, 0xffffffff, 0x00090008,
	0x3c05c, 0xffffffff, 0x00010000,
	0x3c060, 0xffffffff, 0x00030002,
	0x3c064, 0xffffffff, 0x00040007,
	0x3c068, 0xffffffff, 0x00060005,
	0x3c06c, 0xffffffff, 0x00090008,
	0x3c070, 0xffffffff, 0x00010000,
	0x3c074, 0xffffffff, 0x00030002,
	0x3c078, 0xffffffff, 0x00040007,
	0x3c07c, 0xffffffff, 0x00060005,
	0x3c080, 0xffffffff, 0x00090008,
	0x3c084, 0xffffffff, 0x00010000,
	0x3c088, 0xffffffff, 0x00030002,
	0x3c08c, 0xffffffff, 0x00040007,
	0x3c090, 0xffffffff, 0x00060005,
	0x3c094, 0xffffffff, 0x00090008,
	0x3c098, 0xffffffff, 0x00010000,
	0x3c09c, 0xffffffff, 0x00030002,
	0x3c0a0, 0xffffffff, 0x00040007,
	0x3c0a4, 0xffffffff, 0x00060005,
	0x3c0a8, 0xffffffff, 0x00090008,
	0x3c0ac, 0xffffffff, 0x00010000,
	0x3c0b0, 0xffffffff, 0x00030002,
	0x3c0b4, 0xffffffff, 0x00040007,
	0x3c0b8, 0xffffffff, 0x00060005,
	0x3c0bc, 0xffffffff, 0x00090008,
	0x3c000, 0xffffffff, 0x96e00200,
	0x8708, 0xffffffff, 0x00900100,
	0xc424, 0xffffffff, 0x0020003f,
	0x38, 0xffffffff, 0x0140001c,
	0x3c, 0x000f0000, 0x000f0000,
	0x220, 0xffffffff, 0xC060000C,
	0x224, 0xc0000fff, 0x00000100,
	0xf90, 0xffffffff, 0x00000100,
	0xf98, 0x00000101, 0x00000000,
	0x20a8, 0xffffffff, 0x00000104,
	0x55e4, 0xff000fff, 0x00000100,
	0x30cc, 0xc0000fff, 0x00000104,
	0xc1e4, 0x00000001, 0x00000001,
	0xd00c, 0xff000ff0, 0x00000100,
	0xd80c, 0xff000ff0, 0x00000100
};

static const u32 kalindi_golden_spm_registers[] =
{
	0x30800, 0xe0ffffff, 0xe0000000
};

static const u32 kalindi_golden_common_registers[] =
{
	0xc770, 0xffffffff, 0x00000800,
	0xc774, 0xffffffff, 0x00000800,
	0xc798, 0xffffffff, 0x00007fbf,
	0xc79c, 0xffffffff, 0x00007faf
};

static const u32 kalindi_golden_registers[] =
{
	0x3c000, 0xffffdfff, 0x6e944040,
	0x55e4, 0xff607fff, 0xfc000100,
	0x3c220, 0xff000fff, 0x00000100,
	0x3c224, 0xff000fff, 0x00000100,
	0x3c200, 0xfffc0fff, 0x00000100,
	0x6ed8, 0x00010101, 0x00010000,
	0x9830, 0xffffffff, 0x00000000,
	0x9834, 0xf00fffff, 0x00000400,
	0x5bb0, 0x000000f0, 0x00000070,
	0x5bc0, 0xf0311fff, 0x80300000,
	0x98f8, 0x73773777, 0x12010001,
	0x98fc, 0xffffffff, 0x00000010,
	0x9b7c, 0x00ff0000, 0x00fc0000,
	0x8030, 0x00001f0f, 0x0000100a,
	0x2f48, 0x73773777, 0x12010001,
	0x2408, 0x000fffff, 0x000c007f,
	0x8a14, 0xf000003f, 0x00000007,
	0x8b24, 0x3fff3fff, 0x00ffcfff,
	0x30a04, 0x0000ff0f, 0x00000000,
	0x28a4c, 0x07ffffff, 0x06000000,
	0x4d8, 0x00000fff, 0x00000100,
	0x3e78, 0x00000001, 0x00000002,
	0xc768, 0x00000008, 0x00000008,
	0x8c00, 0x000000ff, 0x00000003,
	0x214f8, 0x01ff01ff, 0x00000002,
	0x21498, 0x007ff800, 0x00200000,
	0x2015c, 0xffffffff, 0x00000f40,
	0x88c4, 0x001f3ae3, 0x00000082,
	0x88d4, 0x0000001f, 0x00000010,
	0x30934, 0xffffffff, 0x00000000
};

static const u32 kalindi_mgcg_cgcg_init[] =
{
	0xc420, 0xffffffff, 0xfffffffc,
	0x30800, 0xffffffff, 0xe0000000,
	0x3c2a0, 0xffffffff, 0x00000100,
	0x3c208, 0xffffffff, 0x00000100,
	0x3c2c0, 0xffffffff, 0x00000100,
	0x3c2c8, 0xffffffff, 0x00000100,
	0x3c2c4, 0xffffffff, 0x00000100,
	0x55e4, 0xffffffff, 0x00600100,
	0x3c280, 0xffffffff, 0x00000100,
	0x3c214, 0xffffffff, 0x06000100,
	0x3c220, 0xffffffff, 0x00000100,
	0x3c218, 0xffffffff, 0x06000100,
	0x3c204, 0xffffffff, 0x00000100,
	0x3c2e0, 0xffffffff, 0x00000100,
	0x3c224, 0xffffffff, 0x00000100,
	0x3c200, 0xffffffff, 0x00000100,
	0x3c230, 0xffffffff, 0x00000100,
	0x3c234, 0xffffffff, 0x00000100,
	0x3c250, 0xffffffff, 0x00000100,
	0x3c254, 0xffffffff, 0x00000100,
	0x3c258, 0xffffffff, 0x00000100,
	0x3c25c, 0xffffffff, 0x00000100,
	0x3c260, 0xffffffff, 0x00000100,
	0x3c27c, 0xffffffff, 0x00000100,
	0x3c278, 0xffffffff, 0x00000100,
	0x3c210, 0xffffffff, 0x06000100,
	0x3c290, 0xffffffff, 0x00000100,
	0x3c274, 0xffffffff, 0x00000100,
	0x3c2b4, 0xffffffff, 0x00000100,
	0x3c2b0, 0xffffffff, 0x00000100,
	0x3c270, 0xffffffff, 0x00000100,
	0x30800, 0xffffffff, 0xe0000000,
	0x3c020, 0xffffffff, 0x00010000,
	0x3c024, 0xffffffff, 0x00030002,
	0x3c028, 0xffffffff, 0x00040007,
	0x3c02c, 0xffffffff, 0x00060005,
	0x3c030, 0xffffffff, 0x00090008,
	0x3c034, 0xffffffff, 0x00010000,
	0x3c038, 0xffffffff, 0x00030002,
	0x3c03c, 0xffffffff, 0x00040007,
	0x3c040, 0xffffffff, 0x00060005,
	0x3c044, 0xffffffff, 0x00090008,
	0x3c000, 0xffffffff, 0x96e00200,
	0x8708, 0xffffffff, 0x00900100,
	0xc424, 0xffffffff, 0x0020003f,
	0x38, 0xffffffff, 0x0140001c,
	0x3c, 0x000f0000, 0x000f0000,
	0x220, 0xffffffff, 0xC060000C,
	0x224, 0xc0000fff, 0x00000100,
	0x20a8, 0xffffffff, 0x00000104,
	0x55e4, 0xff000fff, 0x00000100,
	0x30cc, 0xc0000fff, 0x00000104,
	0xc1e4, 0x00000001, 0x00000001,
	0xd00c, 0xff000ff0, 0x00000100,
	0xd80c, 0xff000ff0, 0x00000100
};

static const u32 hawaii_golden_spm_registers[] =
{
	0x30800, 0xe0ffffff, 0xe0000000
};

static const u32 hawaii_golden_common_registers[] =
{
	0x30800, 0xffffffff, 0xe0000000,
	0x28350, 0xffffffff, 0x3a00161a,
	0x28354, 0xffffffff, 0x0000002e,
	0x9a10, 0xffffffff, 0x00018208,
	0x98f8, 0xffffffff, 0x12011003
};

static const u32 hawaii_golden_registers[] =
{
	0x3354, 0x00000333, 0x00000333,
	0x9a10, 0x00010000, 0x00058208,
	0x9830, 0xffffffff, 0x00000000,
	0x9834, 0xf00fffff, 0x00000400,
	0x9838, 0x0002021c, 0x00020200,
	0xc78, 0x00000080, 0x00000000,
	0x5bb0, 0x000000f0, 0x00000070,
	0x5bc0, 0xf0311fff, 0x80300000,
	0x350c, 0x00810000, 0x408af000,
	0x7030, 0x31000111, 0x00000011,
	0x2f48, 0x73773777, 0x12010001,
	0x2120, 0x0000007f, 0x0000001b,
	0x21dc, 0x00007fb6, 0x00002191,
	0x3628, 0x0000003f, 0x0000000a,
	0x362c, 0x0000003f, 0x0000000a,
	0x2ae4, 0x00073ffe, 0x000022a2,
	0x240c, 0x000007ff, 0x00000000,
	0x8bf0, 0x00002001, 0x00000001,
	0x8b24, 0xffffffff, 0x00ffffff,
	0x30a04, 0x0000ff0f, 0x00000000,
	0x28a4c, 0x07ffffff, 0x06000000,
	0x3e78, 0x00000001, 0x00000002,
	0xc768, 0x00000008, 0x00000008,
	0xc770, 0x00000f00, 0x00000800,
	0xc774, 0x00000f00, 0x00000800,
	0xc798, 0x00ffffff, 0x00ff7fbf,
	0xc79c, 0x00ffffff, 0x00ff7faf,
	0x8c00, 0x000000ff, 0x00000800,
	0xe40, 0x00001fff, 0x00001fff,
	0x9060, 0x0000007f, 0x00000020,
	0x9508, 0x00010000, 0x00010000,
	0xae00, 0x00100000, 0x000ff07c,
	0xac14, 0x000003ff, 0x0000000f,
	0xac10, 0xffffffff, 0x7564fdec,
	0xac0c, 0xffffffff, 0x3120b9a8,
	0xac08, 0x20000000, 0x0f9c0000
};

static const u32 hawaii_mgcg_cgcg_init[] =
{
	0xc420, 0xffffffff, 0xfffffffd,
	0x30800, 0xffffffff, 0xe0000000,
	0x3c2a0, 0xffffffff, 0x00000100,
	0x3c208, 0xffffffff, 0x00000100,
	0x3c2c0, 0xffffffff, 0x00000100,
	0x3c2c8, 0xffffffff, 0x00000100,
	0x3c2c4, 0xffffffff, 0x00000100,
	0x55e4, 0xffffffff, 0x00200100,
	0x3c280, 0xffffffff, 0x00000100,
	0x3c214, 0xffffffff, 0x06000100,
	0x3c220, 0xffffffff, 0x00000100,
	0x3c218, 0xffffffff, 0x06000100,
	0x3c204, 0xffffffff, 0x00000100,
	0x3c2e0, 0xffffffff, 0x00000100,
	0x3c224, 0xffffffff, 0x00000100,
	0x3c200, 0xffffffff, 0x00000100,
	0x3c230, 0xffffffff, 0x00000100,
	0x3c234, 0xffffffff, 0x00000100,
	0x3c250, 0xffffffff, 0x00000100,
	0x3c254, 0xffffffff, 0x00000100,
	0x3c258, 0xffffffff, 0x00000100,
	0x3c25c, 0xffffffff, 0x00000100,
	0x3c260, 0xffffffff, 0x00000100,
	0x3c27c, 0xffffffff, 0x00000100,
	0x3c278, 0xffffffff, 0x00000100,
	0x3c210, 0xffffffff, 0x06000100,
	0x3c290, 0xffffffff, 0x00000100,
	0x3c274, 0xffffffff, 0x00000100,
	0x3c2b4, 0xffffffff, 0x00000100,
	0x3c2b0, 0xffffffff, 0x00000100,
	0x3c270, 0xffffffff, 0x00000100,
	0x30800, 0xffffffff, 0xe0000000,
	0x3c020, 0xffffffff, 0x00010000,
	0x3c024, 0xffffffff, 0x00030002,
	0x3c028, 0xffffffff, 0x00040007,
	0x3c02c, 0xffffffff, 0x00060005,
	0x3c030, 0xffffffff, 0x00090008,
	0x3c034, 0xffffffff, 0x00010000,
	0x3c038, 0xffffffff, 0x00030002,
	0x3c03c, 0xffffffff, 0x00040007,
	0x3c040, 0xffffffff, 0x00060005,
	0x3c044, 0xffffffff, 0x00090008,
	0x3c048, 0xffffffff, 0x00010000,
	0x3c04c, 0xffffffff, 0x00030002,
	0x3c050, 0xffffffff, 0x00040007,
	0x3c054, 0xffffffff, 0x00060005,
	0x3c058, 0xffffffff, 0x00090008,
	0x3c05c, 0xffffffff, 0x00010000,
	0x3c060, 0xffffffff, 0x00030002,
	0x3c064, 0xffffffff, 0x00040007,
	0x3c068, 0xffffffff, 0x00060005,
	0x3c06c, 0xffffffff, 0x00090008,
	0x3c070, 0xffffffff, 0x00010000,
	0x3c074, 0xffffffff, 0x00030002,
	0x3c078, 0xffffffff, 0x00040007,
	0x3c07c, 0xffffffff, 0x00060005,
	0x3c080, 0xffffffff, 0x00090008,
	0x3c084, 0xffffffff, 0x00010000,
	0x3c088, 0xffffffff, 0x00030002,
	0x3c08c, 0xffffffff, 0x00040007,
	0x3c090, 0xffffffff, 0x00060005,
	0x3c094, 0xffffffff, 0x00090008,
	0x3c098, 0xffffffff, 0x00010000,
	0x3c09c, 0xffffffff, 0x00030002,
	0x3c0a0, 0xffffffff, 0x00040007,
	0x3c0a4, 0xffffffff, 0x00060005,
	0x3c0a8, 0xffffffff, 0x00090008,
	0x3c0ac, 0xffffffff, 0x00010000,
	0x3c0b0, 0xffffffff, 0x00030002,
	0x3c0b4, 0xffffffff, 0x00040007,
	0x3c0b8, 0xffffffff, 0x00060005,
	0x3c0bc, 0xffffffff, 0x00090008,
	0x3c0c0, 0xffffffff, 0x00010000,
	0x3c0c4, 0xffffffff, 0x00030002,
	0x3c0c8, 0xffffffff, 0x00040007,
	0x3c0cc, 0xffffffff, 0x00060005,
	0x3c0d0, 0xffffffff, 0x00090008,
	0x3c0d4, 0xffffffff, 0x00010000,
	0x3c0d8, 0xffffffff, 0x00030002,
	0x3c0dc, 0xffffffff, 0x00040007,
	0x3c0e0, 0xffffffff, 0x00060005,
	0x3c0e4, 0xffffffff, 0x00090008,
	0x3c0e8, 0xffffffff, 0x00010000,
	0x3c0ec, 0xffffffff, 0x00030002,
	0x3c0f0, 0xffffffff, 0x00040007,
	0x3c0f4, 0xffffffff, 0x00060005,
	0x3c0f8, 0xffffffff, 0x00090008,
	0xc318, 0xffffffff, 0x00020200,
	0x3350, 0xffffffff, 0x00000200,
	0x15c0, 0xffffffff, 0x00000400,
	0x55e8, 0xffffffff, 0x00000000,
	0x2f50, 0xffffffff, 0x00000902,
	0x3c000, 0xffffffff, 0x96940200,
	0x8708, 0xffffffff, 0x00900100,
	0xc424, 0xffffffff, 0x0020003f,
	0x38, 0xffffffff, 0x0140001c,
	0x3c, 0x000f0000, 0x000f0000,
	0x220, 0xffffffff, 0xc060000c,
	0x224, 0xc0000fff, 0x00000100,
	0xf90, 0xffffffff, 0x00000100,
	0xf98, 0x00000101, 0x00000000,
	0x20a8, 0xffffffff, 0x00000104,
	0x55e4, 0xff000fff, 0x00000100,
	0x30cc, 0xc0000fff, 0x00000104,
	0xc1e4, 0x00000001, 0x00000001,
	0xd00c, 0xff000ff0, 0x00000100,
	0xd80c, 0xff000ff0, 0x00000100
};

static const u32 godavari_golden_registers[] =
{
	0x55e4, 0xff607fff, 0xfc000100,
	0x6ed8, 0x00010101, 0x00010000,
	0x9830, 0xffffffff, 0x00000000,
	0x98302, 0xf00fffff, 0x00000400,
	0x6130, 0xffffffff, 0x00010000,
	0x5bb0, 0x000000f0, 0x00000070,
	0x5bc0, 0xf0311fff, 0x80300000,
	0x98f8, 0x73773777, 0x12010001,
	0x98fc, 0xffffffff, 0x00000010,
	0x8030, 0x00001f0f, 0x0000100a,
	0x2f48, 0x73773777, 0x12010001,
	0x2408, 0x000fffff, 0x000c007f,
	0x8a14, 0xf000003f, 0x00000007,
	0x8b24, 0xffffffff, 0x00ff0fff,
	0x30a04, 0x0000ff0f, 0x00000000,
	0x28a4c, 0x07ffffff, 0x06000000,
	0x4d8, 0x00000fff, 0x00000100,
	0xd014, 0x00010000, 0x00810001,
	0xd814, 0x00010000, 0x00810001,
	0x3e78, 0x00000001, 0x00000002,
	0xc768, 0x00000008, 0x00000008,
	0xc770, 0x00000f00, 0x00000800,
	0xc774, 0x00000f00, 0x00000800,
	0xc798, 0x00ffffff, 0x00ff7fbf,
	0xc79c, 0x00ffffff, 0x00ff7faf,
	0x8c00, 0x000000ff, 0x00000001,
	0x214f8, 0x01ff01ff, 0x00000002,
	0x21498, 0x007ff800, 0x00200000,
	0x2015c, 0xffffffff, 0x00000f40,
	0x88c4, 0x001f3ae3, 0x00000082,
	0x88d4, 0x0000001f, 0x00000010,
	0x30934, 0xffffffff, 0x00000000
};


static void cik_init_golden_registers(struct radeon_device *rdev)
{
	switch (rdev->family) {
	case CHIP_BONAIRE:
		radeon_program_register_sequence(rdev,
						 bonaire_mgcg_cgcg_init,
						 (const u32)ARRAY_SIZE(bonaire_mgcg_cgcg_init));
		radeon_program_register_sequence(rdev,
						 bonaire_golden_registers,
						 (const u32)ARRAY_SIZE(bonaire_golden_registers));
		radeon_program_register_sequence(rdev,
						 bonaire_golden_common_registers,
						 (const u32)ARRAY_SIZE(bonaire_golden_common_registers));
		radeon_program_register_sequence(rdev,
						 bonaire_golden_spm_registers,
						 (const u32)ARRAY_SIZE(bonaire_golden_spm_registers));
		break;
	case CHIP_KABINI:
		radeon_program_register_sequence(rdev,
						 kalindi_mgcg_cgcg_init,
						 (const u32)ARRAY_SIZE(kalindi_mgcg_cgcg_init));
		radeon_program_register_sequence(rdev,
						 kalindi_golden_registers,
						 (const u32)ARRAY_SIZE(kalindi_golden_registers));
		radeon_program_register_sequence(rdev,
						 kalindi_golden_common_registers,
						 (const u32)ARRAY_SIZE(kalindi_golden_common_registers));
		radeon_program_register_sequence(rdev,
						 kalindi_golden_spm_registers,
						 (const u32)ARRAY_SIZE(kalindi_golden_spm_registers));
		break;
	case CHIP_MULLINS:
		radeon_program_register_sequence(rdev,
						 kalindi_mgcg_cgcg_init,
						 (const u32)ARRAY_SIZE(kalindi_mgcg_cgcg_init));
		radeon_program_register_sequence(rdev,
						 godavari_golden_registers,
						 (const u32)ARRAY_SIZE(godavari_golden_registers));
		radeon_program_register_sequence(rdev,
						 kalindi_golden_common_registers,
						 (const u32)ARRAY_SIZE(kalindi_golden_common_registers));
		radeon_program_register_sequence(rdev,
						 kalindi_golden_spm_registers,
						 (const u32)ARRAY_SIZE(kalindi_golden_spm_registers));
		break;
	case CHIP_KAVERI:
		radeon_program_register_sequence(rdev,
						 spectre_mgcg_cgcg_init,
						 (const u32)ARRAY_SIZE(spectre_mgcg_cgcg_init));
		radeon_program_register_sequence(rdev,
						 spectre_golden_registers,
						 (const u32)ARRAY_SIZE(spectre_golden_registers));
		radeon_program_register_sequence(rdev,
						 spectre_golden_common_registers,
						 (const u32)ARRAY_SIZE(spectre_golden_common_registers));
		radeon_program_register_sequence(rdev,
						 spectre_golden_spm_registers,
						 (const u32)ARRAY_SIZE(spectre_golden_spm_registers));
		break;
	case CHIP_HAWAII:
		radeon_program_register_sequence(rdev,
						 hawaii_mgcg_cgcg_init,
						 (const u32)ARRAY_SIZE(hawaii_mgcg_cgcg_init));
		radeon_program_register_sequence(rdev,
						 hawaii_golden_registers,
						 (const u32)ARRAY_SIZE(hawaii_golden_registers));
		radeon_program_register_sequence(rdev,
						 hawaii_golden_common_registers,
						 (const u32)ARRAY_SIZE(hawaii_golden_common_registers));
		radeon_program_register_sequence(rdev,
						 hawaii_golden_spm_registers,
						 (const u32)ARRAY_SIZE(hawaii_golden_spm_registers));
		break;
	default:
		break;
	}
}

/**
 * cik_get_xclk - get the xclk
 *
 * @rdev: radeon_device pointer
 *
 * Returns the reference clock used by the gfx engine
 * (CIK).
 */
u32 cik_get_xclk(struct radeon_device *rdev)
{
        u32 reference_clock = rdev->clock.spll.reference_freq;

	if (rdev->flags & RADEON_IS_IGP) {
		if (RREG32_SMC(GENERAL_PWRMGT) & GPU_COUNTER_CLK)
			return reference_clock / 2;
	} else {
		if (RREG32_SMC(CG_CLKPIN_CNTL) & XTALIN_DIVIDE)
			return reference_clock / 4;
	}
	return reference_clock;
}

/**
 * cik_mm_rdoorbell - read a doorbell dword
 *
 * @rdev: radeon_device pointer
 * @index: doorbell index
 *
 * Returns the value in the doorbell aperture at the
 * requested doorbell index (CIK).
 */
u32 cik_mm_rdoorbell(struct radeon_device *rdev, u32 index)
{
	if (index < rdev->doorbell.num_doorbells) {
		return readl(rdev->doorbell.ptr + index);
	} else {
		DRM_ERROR("reading beyond doorbell aperture: 0x%08x!\n", index);
		return 0;
	}
}

/**
 * cik_mm_wdoorbell - write a doorbell dword
 *
 * @rdev: radeon_device pointer
 * @index: doorbell index
 * @v: value to write
 *
 * Writes @v to the doorbell aperture at the
 * requested doorbell index (CIK).
 */
void cik_mm_wdoorbell(struct radeon_device *rdev, u32 index, u32 v)
{
	if (index < rdev->doorbell.num_doorbells) {
		writel(v, rdev->doorbell.ptr + index);
	} else {
		DRM_ERROR("writing beyond doorbell aperture: 0x%08x!\n", index);
	}
}

#define BONAIRE_IO_MC_REGS_SIZE 36

static const u32 bonaire_io_mc_regs[BONAIRE_IO_MC_REGS_SIZE][2] =
{
	{0x00000070, 0x04400000},
	{0x00000071, 0x80c01803},
	{0x00000072, 0x00004004},
	{0x00000073, 0x00000100},
	{0x00000074, 0x00ff0000},
	{0x00000075, 0x34000000},
	{0x00000076, 0x08000014},
	{0x00000077, 0x00cc08ec},
	{0x00000078, 0x00000400},
	{0x00000079, 0x00000000},
	{0x0000007a, 0x04090000},
	{0x0000007c, 0x00000000},
	{0x0000007e, 0x4408a8e8},
	{0x0000007f, 0x00000304},
	{0x00000080, 0x00000000},
	{0x00000082, 0x00000001},
	{0x00000083, 0x00000002},
	{0x00000084, 0xf3e4f400},
	{0x00000085, 0x052024e3},
	{0x00000087, 0x00000000},
	{0x00000088, 0x01000000},
	{0x0000008a, 0x1c0a0000},
	{0x0000008b, 0xff010000},
	{0x0000008d, 0xffffefff},
	{0x0000008e, 0xfff3efff},
	{0x0000008f, 0xfff3efbf},
	{0x00000092, 0xf7ffffff},
	{0x00000093, 0xffffff7f},
	{0x00000095, 0x00101101},
	{0x00000096, 0x00000fff},
	{0x00000097, 0x00116fff},
	{0x00000098, 0x60010000},
	{0x00000099, 0x10010000},
	{0x0000009a, 0x00006000},
	{0x0000009b, 0x00001000},
	{0x0000009f, 0x00b48000}
};

#define HAWAII_IO_MC_REGS_SIZE 22

static const u32 hawaii_io_mc_regs[HAWAII_IO_MC_REGS_SIZE][2] =
{
	{0x0000007d, 0x40000000},
	{0x0000007e, 0x40180304},
	{0x0000007f, 0x0000ff00},
	{0x00000081, 0x00000000},
	{0x00000083, 0x00000800},
	{0x00000086, 0x00000000},
	{0x00000087, 0x00000100},
	{0x00000088, 0x00020100},
	{0x00000089, 0x00000000},
	{0x0000008b, 0x00040000},
	{0x0000008c, 0x00000100},
	{0x0000008e, 0xff010000},
	{0x00000090, 0xffffefff},
	{0x00000091, 0xfff3efff},
	{0x00000092, 0xfff3efbf},
	{0x00000093, 0xf7ffffff},
	{0x00000094, 0xffffff7f},
	{0x00000095, 0x00000fff},
	{0x00000096, 0x00116fff},
	{0x00000097, 0x60010000},
	{0x00000098, 0x10010000},
	{0x0000009f, 0x00c79000}
};


/**
 * cik_srbm_select - select specific register instances
 *
 * @rdev: radeon_device pointer
 * @me: selected ME (micro engine)
 * @pipe: pipe
 * @queue: queue
 * @vmid: VMID
 *
 * Switches the currently active registers instances.  Some
 * registers are instanced per VMID, others are instanced per
 * me/pipe/queue combination.
 */
static void cik_srbm_select(struct radeon_device *rdev,
			    u32 me, u32 pipe, u32 queue, u32 vmid)
{
	u32 srbm_gfx_cntl = (PIPEID(pipe & 0x3) |
			     MEID(me & 0x3) |
			     VMID(vmid & 0xf) |
			     QUEUEID(queue & 0x7));
	WREG32(SRBM_GFX_CNTL, srbm_gfx_cntl);
}

/* ucode loading */
/**
 * ci_mc_load_microcode - load MC ucode into the hw
 *
 * @rdev: radeon_device pointer
 *
 * Load the GDDR MC ucode into the hw (CIK).
 * Returns 0 on success, error on failure.
 */
int ci_mc_load_microcode(struct radeon_device *rdev)
{
	const __be32 *fw_data = NULL;
	const __le32 *new_fw_data = NULL;
	u32 running, blackout = 0;
	u32 *io_mc_regs = NULL;
	const __le32 *new_io_mc_regs = NULL;
	int i, regs_size, ucode_size;

	if (!rdev->mc_fw)
		return -EINVAL;

	if (rdev->new_fw) {
		const struct mc_firmware_header_v1_0 *hdr =
			(const struct mc_firmware_header_v1_0 *)rdev->mc_fw->data;

		radeon_ucode_print_mc_hdr(&hdr->header);

		regs_size = le32_to_cpu(hdr->io_debug_size_bytes) / (4 * 2);
		new_io_mc_regs = (const __le32 *)
			(rdev->mc_fw->data + le32_to_cpu(hdr->io_debug_array_offset_bytes));
		ucode_size = le32_to_cpu(hdr->header.ucode_size_bytes) / 4;
		new_fw_data = (const __le32 *)
			(rdev->mc_fw->data + le32_to_cpu(hdr->header.ucode_array_offset_bytes));
	} else {
		ucode_size = rdev->mc_fw->size / 4;

		switch (rdev->family) {
		case CHIP_BONAIRE:
			io_mc_regs = (u32 *)&bonaire_io_mc_regs;
			regs_size = BONAIRE_IO_MC_REGS_SIZE;
			break;
		case CHIP_HAWAII:
			io_mc_regs = (u32 *)&hawaii_io_mc_regs;
			regs_size = HAWAII_IO_MC_REGS_SIZE;
			break;
		default:
			return -EINVAL;
		}
		fw_data = (const __be32 *)rdev->mc_fw->data;
	}

	running = RREG32(MC_SEQ_SUP_CNTL) & RUN_MASK;

	if (running == 0) {
		if (running) {
			blackout = RREG32(MC_SHARED_BLACKOUT_CNTL);
			WREG32(MC_SHARED_BLACKOUT_CNTL, blackout | 1);
		}

		/* reset the engine and set to writable */
		WREG32(MC_SEQ_SUP_CNTL, 0x00000008);
		WREG32(MC_SEQ_SUP_CNTL, 0x00000010);

		/* load mc io regs */
		for (i = 0; i < regs_size; i++) {
			if (rdev->new_fw) {
				WREG32(MC_SEQ_IO_DEBUG_INDEX, le32_to_cpup(new_io_mc_regs++));
				WREG32(MC_SEQ_IO_DEBUG_DATA, le32_to_cpup(new_io_mc_regs++));
			} else {
				WREG32(MC_SEQ_IO_DEBUG_INDEX, io_mc_regs[(i << 1)]);
				WREG32(MC_SEQ_IO_DEBUG_DATA, io_mc_regs[(i << 1) + 1]);
			}
		}
		/* load the MC ucode */
		for (i = 0; i < ucode_size; i++) {
			if (rdev->new_fw)
				WREG32(MC_SEQ_SUP_PGM, le32_to_cpup(new_fw_data++));
			else
				WREG32(MC_SEQ_SUP_PGM, be32_to_cpup(fw_data++));
		}

		/* put the engine back into the active state */
		WREG32(MC_SEQ_SUP_CNTL, 0x00000008);
		WREG32(MC_SEQ_SUP_CNTL, 0x00000004);
		WREG32(MC_SEQ_SUP_CNTL, 0x00000001);

		/* wait for training to complete */
		for (i = 0; i < rdev->usec_timeout; i++) {
			if (RREG32(MC_SEQ_TRAIN_WAKEUP_CNTL) & TRAIN_DONE_D0)
				break;
			udelay(1);
		}
		for (i = 0; i < rdev->usec_timeout; i++) {
			if (RREG32(MC_SEQ_TRAIN_WAKEUP_CNTL) & TRAIN_DONE_D1)
				break;
			udelay(1);
		}

		if (running)
			WREG32(MC_SHARED_BLACKOUT_CNTL, blackout);
	}

	return 0;
}

/**
 * cik_init_microcode - load ucode images from disk
 *
 * @rdev: radeon_device pointer
 *
 * Use the firmware interface to load the ucode images into
 * the driver (not loaded into hw).
 * Returns 0 on success, error on failure.
 */
static int cik_init_microcode(struct radeon_device *rdev)
{
	const char *chip_name;
	const char *new_chip_name;
	size_t pfp_req_size, me_req_size, ce_req_size,
		mec_req_size, rlc_req_size, mc_req_size = 0,
		sdma_req_size, smc_req_size = 0, mc2_req_size = 0;
	char fw_name[30];
	int new_fw = 0;
	int err;
	int num_fw;

	DRM_DEBUG("\n");

	switch (rdev->family) {
	case CHIP_BONAIRE:
		chip_name = "BONAIRE";
		new_chip_name = "bonaire";
		pfp_req_size = CIK_PFP_UCODE_SIZE * 4;
		me_req_size = CIK_ME_UCODE_SIZE * 4;
		ce_req_size = CIK_CE_UCODE_SIZE * 4;
		mec_req_size = CIK_MEC_UCODE_SIZE * 4;
		rlc_req_size = BONAIRE_RLC_UCODE_SIZE * 4;
		mc_req_size = BONAIRE_MC_UCODE_SIZE * 4;
		mc2_req_size = BONAIRE_MC2_UCODE_SIZE * 4;
		sdma_req_size = CIK_SDMA_UCODE_SIZE * 4;
		smc_req_size = ALIGN(BONAIRE_SMC_UCODE_SIZE, 4);
		num_fw = 8;
		break;
	case CHIP_HAWAII:
		chip_name = "HAWAII";
		new_chip_name = "hawaii";
		pfp_req_size = CIK_PFP_UCODE_SIZE * 4;
		me_req_size = CIK_ME_UCODE_SIZE * 4;
		ce_req_size = CIK_CE_UCODE_SIZE * 4;
		mec_req_size = CIK_MEC_UCODE_SIZE * 4;
		rlc_req_size = BONAIRE_RLC_UCODE_SIZE * 4;
		mc_req_size = HAWAII_MC_UCODE_SIZE * 4;
		mc2_req_size = HAWAII_MC2_UCODE_SIZE * 4;
		sdma_req_size = CIK_SDMA_UCODE_SIZE * 4;
		smc_req_size = ALIGN(HAWAII_SMC_UCODE_SIZE, 4);
		num_fw = 8;
		break;
	case CHIP_KAVERI:
		chip_name = "KAVERI";
		new_chip_name = "kaveri";
		pfp_req_size = CIK_PFP_UCODE_SIZE * 4;
		me_req_size = CIK_ME_UCODE_SIZE * 4;
		ce_req_size = CIK_CE_UCODE_SIZE * 4;
		mec_req_size = CIK_MEC_UCODE_SIZE * 4;
		rlc_req_size = KV_RLC_UCODE_SIZE * 4;
		sdma_req_size = CIK_SDMA_UCODE_SIZE * 4;
		num_fw = 7;
		break;
	case CHIP_KABINI:
		chip_name = "KABINI";
		new_chip_name = "kabini";
		pfp_req_size = CIK_PFP_UCODE_SIZE * 4;
		me_req_size = CIK_ME_UCODE_SIZE * 4;
		ce_req_size = CIK_CE_UCODE_SIZE * 4;
		mec_req_size = CIK_MEC_UCODE_SIZE * 4;
		rlc_req_size = KB_RLC_UCODE_SIZE * 4;
		sdma_req_size = CIK_SDMA_UCODE_SIZE * 4;
		num_fw = 6;
		break;
	case CHIP_MULLINS:
		chip_name = "MULLINS";
		new_chip_name = "mullins";
		pfp_req_size = CIK_PFP_UCODE_SIZE * 4;
		me_req_size = CIK_ME_UCODE_SIZE * 4;
		ce_req_size = CIK_CE_UCODE_SIZE * 4;
		mec_req_size = CIK_MEC_UCODE_SIZE * 4;
		rlc_req_size = ML_RLC_UCODE_SIZE * 4;
		sdma_req_size = CIK_SDMA_UCODE_SIZE * 4;
		num_fw = 6;
		break;
	default: BUG();
	}

	DRM_INFO("Loading %s Microcode\n", new_chip_name);

	snprintf(fw_name, sizeof(fw_name), "radeon/%s_pfp.bin", new_chip_name);
	err = request_firmware(&rdev->pfp_fw, fw_name, rdev->dev);
	if (err) {
		snprintf(fw_name, sizeof(fw_name), "radeon/%s_pfp.bin", chip_name);
		err = request_firmware(&rdev->pfp_fw, fw_name, rdev->dev);
		if (err)
			goto out;
		if (rdev->pfp_fw->size != pfp_req_size) {
			printk(KERN_ERR
			       "cik_cp: Bogus length %zu in firmware \"%s\"\n",
			       rdev->pfp_fw->size, fw_name);
			err = -EINVAL;
			goto out;
		}
	} else {
		err = radeon_ucode_validate(rdev->pfp_fw);
		if (err) {
			printk(KERN_ERR
			       "cik_fw: validation failed for firmware \"%s\"\n",
			       fw_name);
			goto out;
		} else {
			new_fw++;
		}
	}

	snprintf(fw_name, sizeof(fw_name), "radeon/%s_me.bin", new_chip_name);
	err = request_firmware(&rdev->me_fw, fw_name, rdev->dev);
	if (err) {
		snprintf(fw_name, sizeof(fw_name), "radeon/%s_me.bin", chip_name);
		err = request_firmware(&rdev->me_fw, fw_name, rdev->dev);
		if (err)
			goto out;
		if (rdev->me_fw->size != me_req_size) {
			printk(KERN_ERR
			       "cik_cp: Bogus length %zu in firmware \"%s\"\n",
			       rdev->me_fw->size, fw_name);
			err = -EINVAL;
		}
	} else {
		err = radeon_ucode_validate(rdev->me_fw);
		if (err) {
			printk(KERN_ERR
			       "cik_fw: validation failed for firmware \"%s\"\n",
			       fw_name);
			goto out;
		} else {
			new_fw++;
		}
	}

	snprintf(fw_name, sizeof(fw_name), "radeon/%s_ce.bin", new_chip_name);
	err = request_firmware(&rdev->ce_fw, fw_name, rdev->dev);
	if (err) {
		snprintf(fw_name, sizeof(fw_name), "radeon/%s_ce.bin", chip_name);
		err = request_firmware(&rdev->ce_fw, fw_name, rdev->dev);
		if (err)
			goto out;
		if (rdev->ce_fw->size != ce_req_size) {
			printk(KERN_ERR
			       "cik_cp: Bogus length %zu in firmware \"%s\"\n",
			       rdev->ce_fw->size, fw_name);
			err = -EINVAL;
		}
	} else {
		err = radeon_ucode_validate(rdev->ce_fw);
		if (err) {
			printk(KERN_ERR
			       "cik_fw: validation failed for firmware \"%s\"\n",
			       fw_name);
			goto out;
		} else {
			new_fw++;
		}
	}

	snprintf(fw_name, sizeof(fw_name), "radeon/%s_mec.bin", new_chip_name);
	err = request_firmware(&rdev->mec_fw, fw_name, rdev->dev);
	if (err) {
		snprintf(fw_name, sizeof(fw_name), "radeon/%s_mec.bin", chip_name);
		err = request_firmware(&rdev->mec_fw, fw_name, rdev->dev);
		if (err)
			goto out;
		if (rdev->mec_fw->size != mec_req_size) {
			printk(KERN_ERR
			       "cik_cp: Bogus length %zu in firmware \"%s\"\n",
			       rdev->mec_fw->size, fw_name);
			err = -EINVAL;
		}
	} else {
		err = radeon_ucode_validate(rdev->mec_fw);
		if (err) {
			printk(KERN_ERR
			       "cik_fw: validation failed for firmware \"%s\"\n",
			       fw_name);
			goto out;
		} else {
			new_fw++;
		}
	}

	if (rdev->family == CHIP_KAVERI) {
		snprintf(fw_name, sizeof(fw_name), "radeon/%s_mec2.bin", new_chip_name);
		err = request_firmware(&rdev->mec2_fw, fw_name, rdev->dev);
		if (err) {
			goto out;
		} else {
			err = radeon_ucode_validate(rdev->mec2_fw);
			if (err) {
				goto out;
			} else {
				new_fw++;
			}
		}
	}

	snprintf(fw_name, sizeof(fw_name), "radeon/%s_rlc.bin", new_chip_name);
	err = request_firmware(&rdev->rlc_fw, fw_name, rdev->dev);
	if (err) {
		snprintf(fw_name, sizeof(fw_name), "radeon/%s_rlc.bin", chip_name);
		err = request_firmware(&rdev->rlc_fw, fw_name, rdev->dev);
		if (err)
			goto out;
		if (rdev->rlc_fw->size != rlc_req_size) {
			printk(KERN_ERR
			       "cik_rlc: Bogus length %zu in firmware \"%s\"\n",
			       rdev->rlc_fw->size, fw_name);
			err = -EINVAL;
		}
	} else {
		err = radeon_ucode_validate(rdev->rlc_fw);
		if (err) {
			printk(KERN_ERR
			       "cik_fw: validation failed for firmware \"%s\"\n",
			       fw_name);
			goto out;
		} else {
			new_fw++;
		}
	}

	snprintf(fw_name, sizeof(fw_name), "radeon/%s_sdma.bin", new_chip_name);
	err = request_firmware(&rdev->sdma_fw, fw_name, rdev->dev);
	if (err) {
		snprintf(fw_name, sizeof(fw_name), "radeon/%s_sdma.bin", chip_name);
		err = request_firmware(&rdev->sdma_fw, fw_name, rdev->dev);
		if (err)
			goto out;
		if (rdev->sdma_fw->size != sdma_req_size) {
			printk(KERN_ERR
			       "cik_sdma: Bogus length %zu in firmware \"%s\"\n",
			       rdev->sdma_fw->size, fw_name);
			err = -EINVAL;
		}
	} else {
		err = radeon_ucode_validate(rdev->sdma_fw);
		if (err) {
			printk(KERN_ERR
			       "cik_fw: validation failed for firmware \"%s\"\n",
			       fw_name);
			goto out;
		} else {
			new_fw++;
		}
	}

	/* No SMC, MC ucode on APUs */
	if (!(rdev->flags & RADEON_IS_IGP)) {
		snprintf(fw_name, sizeof(fw_name), "radeon/%s_mc.bin", new_chip_name);
		err = request_firmware(&rdev->mc_fw, fw_name, rdev->dev);
		if (err) {
			snprintf(fw_name, sizeof(fw_name), "radeon/%s_mc2.bin", chip_name);
			err = request_firmware(&rdev->mc_fw, fw_name, rdev->dev);
			if (err) {
				snprintf(fw_name, sizeof(fw_name), "radeon/%s_mc.bin", chip_name);
				err = request_firmware(&rdev->mc_fw, fw_name, rdev->dev);
				if (err)
					goto out;
			}
			if ((rdev->mc_fw->size != mc_req_size) &&
			    (rdev->mc_fw->size != mc2_req_size)){
				printk(KERN_ERR
				       "cik_mc: Bogus length %zu in firmware \"%s\"\n",
				       rdev->mc_fw->size, fw_name);
				err = -EINVAL;
			}
			DRM_INFO("%s: %zu bytes\n", fw_name, rdev->mc_fw->size);
		} else {
			err = radeon_ucode_validate(rdev->mc_fw);
			if (err) {
				printk(KERN_ERR
				       "cik_fw: validation failed for firmware \"%s\"\n",
				       fw_name);
				goto out;
			} else {
				new_fw++;
			}
		}

		snprintf(fw_name, sizeof(fw_name), "radeon/%s_smc.bin", new_chip_name);
		err = request_firmware(&rdev->smc_fw, fw_name, rdev->dev);
		if (err) {
			snprintf(fw_name, sizeof(fw_name), "radeon/%s_smc.bin", chip_name);
			err = request_firmware(&rdev->smc_fw, fw_name, rdev->dev);
			if (err) {
				printk(KERN_ERR
				       "smc: error loading firmware \"%s\"\n",
				       fw_name);
				release_firmware(rdev->smc_fw);
				rdev->smc_fw = NULL;
				err = 0;
			} else if (rdev->smc_fw->size != smc_req_size) {
				printk(KERN_ERR
				       "cik_smc: Bogus length %zu in firmware \"%s\"\n",
				       rdev->smc_fw->size, fw_name);
				err = -EINVAL;
			}
		} else {
			err = radeon_ucode_validate(rdev->smc_fw);
			if (err) {
				printk(KERN_ERR
				       "cik_fw: validation failed for firmware \"%s\"\n",
				       fw_name);
				goto out;
			} else {
				new_fw++;
			}
		}
	}

	if (new_fw == 0) {
		rdev->new_fw = false;
	} else if (new_fw < num_fw) {
		printk(KERN_ERR "ci_fw: mixing new and old firmware!\n");
		err = -EINVAL;
	} else {
		rdev->new_fw = true;
	}

out:
	if (err) {
		if (err != -EINVAL)
			printk(KERN_ERR
			       "cik_cp: Failed to load firmware \"%s\"\n",
			       fw_name);
		release_firmware(rdev->pfp_fw);
		rdev->pfp_fw = NULL;
		release_firmware(rdev->me_fw);
		rdev->me_fw = NULL;
		release_firmware(rdev->ce_fw);
		rdev->ce_fw = NULL;
		release_firmware(rdev->mec_fw);
		rdev->mec_fw = NULL;
		release_firmware(rdev->mec2_fw);
		rdev->mec2_fw = NULL;
		release_firmware(rdev->rlc_fw);
		rdev->rlc_fw = NULL;
		release_firmware(rdev->sdma_fw);
		rdev->sdma_fw = NULL;
		release_firmware(rdev->mc_fw);
		rdev->mc_fw = NULL;
		release_firmware(rdev->smc_fw);
		rdev->smc_fw = NULL;
	}
	return err;
}

/*
 * Core functions
 */
/**
 * cik_tiling_mode_table_init - init the hw tiling table
 *
 * @rdev: radeon_device pointer
 *
 * Starting with SI, the tiling setup is done globally in a
 * set of 32 tiling modes.  Rather than selecting each set of
 * parameters per surface as on older asics, we just select
 * which index in the tiling table we want to use, and the
 * surface uses those parameters (CIK).
 */
static void cik_tiling_mode_table_init(struct radeon_device *rdev)
{
	const u32 num_tile_mode_states = 32;
	const u32 num_secondary_tile_mode_states = 16;
	u32 reg_offset, gb_tile_moden, split_equal_to_row_size;
	u32 num_pipe_configs;
	u32 num_rbs = rdev->config.cik.max_backends_per_se *
		rdev->config.cik.max_shader_engines;

	switch (rdev->config.cik.mem_row_size_in_kb) {
	case 1:
		split_equal_to_row_size = ADDR_SURF_TILE_SPLIT_1KB;
		break;
	case 2:
	default:
		split_equal_to_row_size = ADDR_SURF_TILE_SPLIT_2KB;
		break;
	case 4:
		split_equal_to_row_size = ADDR_SURF_TILE_SPLIT_4KB;
		break;
	}

	num_pipe_configs = rdev->config.cik.max_tile_pipes;
	if (num_pipe_configs > 8)
		num_pipe_configs = 16;

	if (num_pipe_configs == 16) {
		for (reg_offset = 0; reg_offset < num_tile_mode_states; reg_offset++) {
			switch (reg_offset) {
			case 0:
				gb_tile_moden = (ARRAY_MODE(ARRAY_2D_TILED_THIN1) |
						 MICRO_TILE_MODE_NEW(ADDR_SURF_DEPTH_MICRO_TILING) |
						 PIPE_CONFIG(ADDR_SURF_P16_32x32_16x16) |
						 TILE_SPLIT(ADDR_SURF_TILE_SPLIT_64B));
				break;
			case 1:
				gb_tile_moden = (ARRAY_MODE(ARRAY_2D_TILED_THIN1) |
						 MICRO_TILE_MODE_NEW(ADDR_SURF_DEPTH_MICRO_TILING) |
						 PIPE_CONFIG(ADDR_SURF_P16_32x32_16x16) |
						 TILE_SPLIT(ADDR_SURF_TILE_SPLIT_128B));
				break;
			case 2:
				gb_tile_moden = (ARRAY_MODE(ARRAY_2D_TILED_THIN1) |
						 MICRO_TILE_MODE_NEW(ADDR_SURF_DEPTH_MICRO_TILING) |
						 PIPE_CONFIG(ADDR_SURF_P16_32x32_16x16) |
						 TILE_SPLIT(ADDR_SURF_TILE_SPLIT_256B));
				break;
			case 3:
				gb_tile_moden = (ARRAY_MODE(ARRAY_2D_TILED_THIN1) |
						 MICRO_TILE_MODE_NEW(ADDR_SURF_DEPTH_MICRO_TILING) |
						 PIPE_CONFIG(ADDR_SURF_P16_32x32_16x16) |
						 TILE_SPLIT(ADDR_SURF_TILE_SPLIT_512B));
				break;
			case 4:
				gb_tile_moden = (ARRAY_MODE(ARRAY_2D_TILED_THIN1) |
						 MICRO_TILE_MODE_NEW(ADDR_SURF_DEPTH_MICRO_TILING) |
						 PIPE_CONFIG(ADDR_SURF_P16_32x32_16x16) |
						 TILE_SPLIT(split_equal_to_row_size));
				break;
			case 5:
				gb_tile_moden = (ARRAY_MODE(ARRAY_1D_TILED_THIN1) |
						 PIPE_CONFIG(ADDR_SURF_P16_32x32_16x16) |
						 MICRO_TILE_MODE_NEW(ADDR_SURF_DEPTH_MICRO_TILING));
				break;
			case 6:
				gb_tile_moden = (ARRAY_MODE(ARRAY_PRT_2D_TILED_THIN1) |
						 MICRO_TILE_MODE_NEW(ADDR_SURF_DEPTH_MICRO_TILING) |
						 PIPE_CONFIG(ADDR_SURF_P16_32x32_16x16) |
						 TILE_SPLIT(ADDR_SURF_TILE_SPLIT_256B));
				break;
			case 7:
				gb_tile_moden = (ARRAY_MODE(ARRAY_PRT_2D_TILED_THIN1) |
						 MICRO_TILE_MODE_NEW(ADDR_SURF_DEPTH_MICRO_TILING) |
						 PIPE_CONFIG(ADDR_SURF_P16_32x32_16x16) |
						 TILE_SPLIT(split_equal_to_row_size));
				break;
			case 8:
				gb_tile_moden = (ARRAY_MODE(ARRAY_LINEAR_ALIGNED) |
						 PIPE_CONFIG(ADDR_SURF_P16_32x32_16x16));
				break;
			case 9:
				gb_tile_moden = (ARRAY_MODE(ARRAY_1D_TILED_THIN1) |
						 PIPE_CONFIG(ADDR_SURF_P16_32x32_16x16) |
						 MICRO_TILE_MODE_NEW(ADDR_SURF_DISPLAY_MICRO_TILING));
				break;
			case 10:
				gb_tile_moden = (ARRAY_MODE(ARRAY_2D_TILED_THIN1) |
						 MICRO_TILE_MODE_NEW(ADDR_SURF_DISPLAY_MICRO_TILING) |
						 PIPE_CONFIG(ADDR_SURF_P16_32x32_16x16) |
						 SAMPLE_SPLIT(ADDR_SURF_SAMPLE_SPLIT_2));
				break;
			case 11:
				gb_tile_moden = (ARRAY_MODE(ARRAY_PRT_TILED_THIN1) |
						 MICRO_TILE_MODE_NEW(ADDR_SURF_DISPLAY_MICRO_TILING) |
						 PIPE_CONFIG(ADDR_SURF_P16_32x32_8x16) |
						 SAMPLE_SPLIT(ADDR_SURF_SAMPLE_SPLIT_2));
				break;
			case 12:
				gb_tile_moden = (ARRAY_MODE(ARRAY_PRT_2D_TILED_THIN1) |
						 MICRO_TILE_MODE_NEW(ADDR_SURF_DISPLAY_MICRO_TILING) |
						 PIPE_CONFIG(ADDR_SURF_P16_32x32_16x16) |
						 SAMPLE_SPLIT(ADDR_SURF_SAMPLE_SPLIT_2));
				break;
			case 13:
				gb_tile_moden = (ARRAY_MODE(ARRAY_1D_TILED_THIN1) |
						 PIPE_CONFIG(ADDR_SURF_P16_32x32_16x16) |
						 MICRO_TILE_MODE_NEW(ADDR_SURF_THIN_MICRO_TILING));
				break;
			case 14:
				gb_tile_moden = (ARRAY_MODE(ARRAY_2D_TILED_THIN1) |
						 MICRO_TILE_MODE_NEW(ADDR_SURF_THIN_MICRO_TILING) |
						 PIPE_CONFIG(ADDR_SURF_P16_32x32_16x16) |
						 SAMPLE_SPLIT(ADDR_SURF_SAMPLE_SPLIT_2));
				break;
			case 16:
				gb_tile_moden = (ARRAY_MODE(ARRAY_PRT_TILED_THIN1) |
						 MICRO_TILE_MODE_NEW(ADDR_SURF_THIN_MICRO_TILING) |
						 PIPE_CONFIG(ADDR_SURF_P16_32x32_8x16) |
						 SAMPLE_SPLIT(ADDR_SURF_SAMPLE_SPLIT_2));
				break;
			case 17:
				gb_tile_moden = (ARRAY_MODE(ARRAY_PRT_2D_TILED_THIN1) |
						 MICRO_TILE_MODE_NEW(ADDR_SURF_THIN_MICRO_TILING) |
						 PIPE_CONFIG(ADDR_SURF_P16_32x32_16x16) |
						 SAMPLE_SPLIT(ADDR_SURF_SAMPLE_SPLIT_2));
				break;
			case 27:
				gb_tile_moden = (ARRAY_MODE(ARRAY_1D_TILED_THIN1) |
						 PIPE_CONFIG(ADDR_SURF_P16_32x32_16x16) |
						 MICRO_TILE_MODE_NEW(ADDR_SURF_ROTATED_MICRO_TILING));
				break;
			case 28:
				gb_tile_moden = (ARRAY_MODE(ARRAY_2D_TILED_THIN1) |
						 MICRO_TILE_MODE_NEW(ADDR_SURF_ROTATED_MICRO_TILING) |
						 PIPE_CONFIG(ADDR_SURF_P16_32x32_16x16) |
						 SAMPLE_SPLIT(ADDR_SURF_SAMPLE_SPLIT_2));
				break;
			case 29:
				gb_tile_moden = (ARRAY_MODE(ARRAY_PRT_TILED_THIN1) |
						 MICRO_TILE_MODE_NEW(ADDR_SURF_ROTATED_MICRO_TILING) |
						 PIPE_CONFIG(ADDR_SURF_P16_32x32_8x16) |
						 SAMPLE_SPLIT(ADDR_SURF_SAMPLE_SPLIT_2));
				break;
			case 30:
				gb_tile_moden = (ARRAY_MODE(ARRAY_PRT_2D_TILED_THIN1) |
						 MICRO_TILE_MODE_NEW(ADDR_SURF_ROTATED_MICRO_TILING) |
						 PIPE_CONFIG(ADDR_SURF_P16_32x32_16x16) |
						 SAMPLE_SPLIT(ADDR_SURF_SAMPLE_SPLIT_2));
				break;
			default:
				gb_tile_moden = 0;
				break;
			}
			rdev->config.cik.tile_mode_array[reg_offset] = gb_tile_moden;
			WREG32(GB_TILE_MODE0 + (reg_offset * 4), gb_tile_moden);
		}
		for (reg_offset = 0; reg_offset < num_secondary_tile_mode_states; reg_offset++) {
			switch (reg_offset) {
			case 0:
				gb_tile_moden = (BANK_WIDTH(ADDR_SURF_BANK_WIDTH_1) |
						 BANK_HEIGHT(ADDR_SURF_BANK_HEIGHT_4) |
						 MACRO_TILE_ASPECT(ADDR_SURF_MACRO_ASPECT_2) |
						 NUM_BANKS(ADDR_SURF_16_BANK));
				break;
			case 1:
				gb_tile_moden = (BANK_WIDTH(ADDR_SURF_BANK_WIDTH_1) |
						 BANK_HEIGHT(ADDR_SURF_BANK_HEIGHT_2) |
						 MACRO_TILE_ASPECT(ADDR_SURF_MACRO_ASPECT_2) |
						 NUM_BANKS(ADDR_SURF_16_BANK));
				break;
			case 2:
				gb_tile_moden = (BANK_WIDTH(ADDR_SURF_BANK_WIDTH_1) |
						 BANK_HEIGHT(ADDR_SURF_BANK_HEIGHT_1) |
						 MACRO_TILE_ASPECT(ADDR_SURF_MACRO_ASPECT_1) |
						 NUM_BANKS(ADDR_SURF_16_BANK));
				break;
			case 3:
				gb_tile_moden = (BANK_WIDTH(ADDR_SURF_BANK_WIDTH_1) |
						 BANK_HEIGHT(ADDR_SURF_BANK_HEIGHT_1) |
						 MACRO_TILE_ASPECT(ADDR_SURF_MACRO_ASPECT_1) |
						 NUM_BANKS(ADDR_SURF_16_BANK));
				break;
			case 4:
				gb_tile_moden = (BANK_WIDTH(ADDR_SURF_BANK_WIDTH_1) |
						 BANK_HEIGHT(ADDR_SURF_BANK_HEIGHT_1) |
						 MACRO_TILE_ASPECT(ADDR_SURF_MACRO_ASPECT_1) |
						 NUM_BANKS(ADDR_SURF_8_BANK));
				break;
			case 5:
				gb_tile_moden = (BANK_WIDTH(ADDR_SURF_BANK_WIDTH_1) |
						 BANK_HEIGHT(ADDR_SURF_BANK_HEIGHT_1) |
						 MACRO_TILE_ASPECT(ADDR_SURF_MACRO_ASPECT_1) |
						 NUM_BANKS(ADDR_SURF_4_BANK));
				break;
			case 6:
				gb_tile_moden = (BANK_WIDTH(ADDR_SURF_BANK_WIDTH_1) |
						 BANK_HEIGHT(ADDR_SURF_BANK_HEIGHT_1) |
						 MACRO_TILE_ASPECT(ADDR_SURF_MACRO_ASPECT_1) |
						 NUM_BANKS(ADDR_SURF_2_BANK));
				break;
			case 8:
				gb_tile_moden = (BANK_WIDTH(ADDR_SURF_BANK_WIDTH_1) |
						 BANK_HEIGHT(ADDR_SURF_BANK_HEIGHT_4) |
						 MACRO_TILE_ASPECT(ADDR_SURF_MACRO_ASPECT_2) |
						 NUM_BANKS(ADDR_SURF_16_BANK));
				break;
			case 9:
				gb_tile_moden = (BANK_WIDTH(ADDR_SURF_BANK_WIDTH_1) |
						 BANK_HEIGHT(ADDR_SURF_BANK_HEIGHT_2) |
						 MACRO_TILE_ASPECT(ADDR_SURF_MACRO_ASPECT_2) |
						 NUM_BANKS(ADDR_SURF_16_BANK));
				break;
			case 10:
				gb_tile_moden = (BANK_WIDTH(ADDR_SURF_BANK_WIDTH_1) |
						 BANK_HEIGHT(ADDR_SURF_BANK_HEIGHT_1) |
						 MACRO_TILE_ASPECT(ADDR_SURF_MACRO_ASPECT_1) |
						 NUM_BANKS(ADDR_SURF_16_BANK));
				break;
			case 11:
				gb_tile_moden = (BANK_WIDTH(ADDR_SURF_BANK_WIDTH_1) |
						 BANK_HEIGHT(ADDR_SURF_BANK_HEIGHT_1) |
						 MACRO_TILE_ASPECT(ADDR_SURF_MACRO_ASPECT_1) |
						 NUM_BANKS(ADDR_SURF_8_BANK));
				break;
			case 12:
				gb_tile_moden = (BANK_WIDTH(ADDR_SURF_BANK_WIDTH_1) |
						 BANK_HEIGHT(ADDR_SURF_BANK_HEIGHT_1) |
						 MACRO_TILE_ASPECT(ADDR_SURF_MACRO_ASPECT_1) |
						 NUM_BANKS(ADDR_SURF_4_BANK));
				break;
			case 13:
				gb_tile_moden = (BANK_WIDTH(ADDR_SURF_BANK_WIDTH_1) |
						 BANK_HEIGHT(ADDR_SURF_BANK_HEIGHT_1) |
						 MACRO_TILE_ASPECT(ADDR_SURF_MACRO_ASPECT_1) |
						 NUM_BANKS(ADDR_SURF_2_BANK));
				break;
			case 14:
				gb_tile_moden = (BANK_WIDTH(ADDR_SURF_BANK_WIDTH_1) |
						 BANK_HEIGHT(ADDR_SURF_BANK_HEIGHT_1) |
						 MACRO_TILE_ASPECT(ADDR_SURF_MACRO_ASPECT_1) |
						 NUM_BANKS(ADDR_SURF_2_BANK));
				break;
			default:
				gb_tile_moden = 0;
				break;
			}
			rdev->config.cik.macrotile_mode_array[reg_offset] = gb_tile_moden;
			WREG32(GB_MACROTILE_MODE0 + (reg_offset * 4), gb_tile_moden);
		}
	} else if (num_pipe_configs == 8) {
		for (reg_offset = 0; reg_offset < num_tile_mode_states; reg_offset++) {
			switch (reg_offset) {
			case 0:
				gb_tile_moden = (ARRAY_MODE(ARRAY_2D_TILED_THIN1) |
						 MICRO_TILE_MODE_NEW(ADDR_SURF_DEPTH_MICRO_TILING) |
						 PIPE_CONFIG(ADDR_SURF_P8_32x32_16x16) |
						 TILE_SPLIT(ADDR_SURF_TILE_SPLIT_64B));
				break;
			case 1:
				gb_tile_moden = (ARRAY_MODE(ARRAY_2D_TILED_THIN1) |
						 MICRO_TILE_MODE_NEW(ADDR_SURF_DEPTH_MICRO_TILING) |
						 PIPE_CONFIG(ADDR_SURF_P8_32x32_16x16) |
						 TILE_SPLIT(ADDR_SURF_TILE_SPLIT_128B));
				break;
			case 2:
				gb_tile_moden = (ARRAY_MODE(ARRAY_2D_TILED_THIN1) |
						 MICRO_TILE_MODE_NEW(ADDR_SURF_DEPTH_MICRO_TILING) |
						 PIPE_CONFIG(ADDR_SURF_P8_32x32_16x16) |
						 TILE_SPLIT(ADDR_SURF_TILE_SPLIT_256B));
				break;
			case 3:
				gb_tile_moden = (ARRAY_MODE(ARRAY_2D_TILED_THIN1) |
						 MICRO_TILE_MODE_NEW(ADDR_SURF_DEPTH_MICRO_TILING) |
						 PIPE_CONFIG(ADDR_SURF_P8_32x32_16x16) |
						 TILE_SPLIT(ADDR_SURF_TILE_SPLIT_512B));
				break;
			case 4:
				gb_tile_moden = (ARRAY_MODE(ARRAY_2D_TILED_THIN1) |
						 MICRO_TILE_MODE_NEW(ADDR_SURF_DEPTH_MICRO_TILING) |
						 PIPE_CONFIG(ADDR_SURF_P8_32x32_16x16) |
						 TILE_SPLIT(split_equal_to_row_size));
				break;
			case 5:
				gb_tile_moden = (ARRAY_MODE(ARRAY_1D_TILED_THIN1) |
						 PIPE_CONFIG(ADDR_SURF_P8_32x32_16x16) |
						 MICRO_TILE_MODE_NEW(ADDR_SURF_DEPTH_MICRO_TILING));
				break;
			case 6:
				gb_tile_moden = (ARRAY_MODE(ARRAY_PRT_2D_TILED_THIN1) |
						 MICRO_TILE_MODE_NEW(ADDR_SURF_DEPTH_MICRO_TILING) |
						 PIPE_CONFIG(ADDR_SURF_P8_32x32_16x16) |
						 TILE_SPLIT(ADDR_SURF_TILE_SPLIT_256B));
				break;
			case 7:
				gb_tile_moden = (ARRAY_MODE(ARRAY_PRT_2D_TILED_THIN1) |
						 MICRO_TILE_MODE_NEW(ADDR_SURF_DEPTH_MICRO_TILING) |
						 PIPE_CONFIG(ADDR_SURF_P8_32x32_16x16) |
						 TILE_SPLIT(split_equal_to_row_size));
				break;
			case 8:
				gb_tile_moden = (ARRAY_MODE(ARRAY_LINEAR_ALIGNED) |
						 PIPE_CONFIG(ADDR_SURF_P8_32x32_16x16));
				break;
			case 9:
				gb_tile_moden = (ARRAY_MODE(ARRAY_1D_TILED_THIN1) |
						 PIPE_CONFIG(ADDR_SURF_P8_32x32_16x16) |
						 MICRO_TILE_MODE_NEW(ADDR_SURF_DISPLAY_MICRO_TILING));
				break;
			case 10:
				gb_tile_moden = (ARRAY_MODE(ARRAY_2D_TILED_THIN1) |
						 MICRO_TILE_MODE_NEW(ADDR_SURF_DISPLAY_MICRO_TILING) |
						 PIPE_CONFIG(ADDR_SURF_P8_32x32_16x16) |
						 SAMPLE_SPLIT(ADDR_SURF_SAMPLE_SPLIT_2));
				break;
			case 11:
				gb_tile_moden = (ARRAY_MODE(ARRAY_PRT_TILED_THIN1) |
						 MICRO_TILE_MODE_NEW(ADDR_SURF_DISPLAY_MICRO_TILING) |
						 PIPE_CONFIG(ADDR_SURF_P8_32x32_8x16) |
						 SAMPLE_SPLIT(ADDR_SURF_SAMPLE_SPLIT_2));
				break;
			case 12:
				gb_tile_moden = (ARRAY_MODE(ARRAY_PRT_2D_TILED_THIN1) |
						 MICRO_TILE_MODE_NEW(ADDR_SURF_DISPLAY_MICRO_TILING) |
						 PIPE_CONFIG(ADDR_SURF_P8_32x32_16x16) |
						 SAMPLE_SPLIT(ADDR_SURF_SAMPLE_SPLIT_2));
				break;
			case 13:
				gb_tile_moden = (ARRAY_MODE(ARRAY_1D_TILED_THIN1) |
						 PIPE_CONFIG(ADDR_SURF_P8_32x32_16x16) |
						 MICRO_TILE_MODE_NEW(ADDR_SURF_THIN_MICRO_TILING));
				break;
			case 14:
				gb_tile_moden = (ARRAY_MODE(ARRAY_2D_TILED_THIN1) |
						 MICRO_TILE_MODE_NEW(ADDR_SURF_THIN_MICRO_TILING) |
						 PIPE_CONFIG(ADDR_SURF_P8_32x32_16x16) |
						 SAMPLE_SPLIT(ADDR_SURF_SAMPLE_SPLIT_2));
				break;
			case 16:
				gb_tile_moden = (ARRAY_MODE(ARRAY_PRT_TILED_THIN1) |
						 MICRO_TILE_MODE_NEW(ADDR_SURF_THIN_MICRO_TILING) |
						 PIPE_CONFIG(ADDR_SURF_P8_32x32_8x16) |
						 SAMPLE_SPLIT(ADDR_SURF_SAMPLE_SPLIT_2));
				break;
			case 17:
				gb_tile_moden = (ARRAY_MODE(ARRAY_PRT_2D_TILED_THIN1) |
						 MICRO_TILE_MODE_NEW(ADDR_SURF_THIN_MICRO_TILING) |
						 PIPE_CONFIG(ADDR_SURF_P8_32x32_16x16) |
						 SAMPLE_SPLIT(ADDR_SURF_SAMPLE_SPLIT_2));
				break;
			case 27:
				gb_tile_moden = (ARRAY_MODE(ARRAY_1D_TILED_THIN1) |
						 PIPE_CONFIG(ADDR_SURF_P8_32x32_16x16) |
						 MICRO_TILE_MODE_NEW(ADDR_SURF_ROTATED_MICRO_TILING));
				break;
			case 28:
				gb_tile_moden = (ARRAY_MODE(ARRAY_2D_TILED_THIN1) |
						 MICRO_TILE_MODE_NEW(ADDR_SURF_ROTATED_MICRO_TILING) |
						 PIPE_CONFIG(ADDR_SURF_P8_32x32_16x16) |
						 SAMPLE_SPLIT(ADDR_SURF_SAMPLE_SPLIT_2));
				break;
			case 29:
				gb_tile_moden = (ARRAY_MODE(ARRAY_PRT_TILED_THIN1) |
						 MICRO_TILE_MODE_NEW(ADDR_SURF_ROTATED_MICRO_TILING) |
						 PIPE_CONFIG(ADDR_SURF_P8_32x32_8x16) |
						 SAMPLE_SPLIT(ADDR_SURF_SAMPLE_SPLIT_2));
				break;
			case 30:
				gb_tile_moden = (ARRAY_MODE(ARRAY_PRT_2D_TILED_THIN1) |
						 MICRO_TILE_MODE_NEW(ADDR_SURF_ROTATED_MICRO_TILING) |
						 PIPE_CONFIG(ADDR_SURF_P8_32x32_16x16) |
						 SAMPLE_SPLIT(ADDR_SURF_SAMPLE_SPLIT_2));
				break;
			default:
				gb_tile_moden = 0;
				break;
			}
			rdev->config.cik.tile_mode_array[reg_offset] = gb_tile_moden;
			WREG32(GB_TILE_MODE0 + (reg_offset * 4), gb_tile_moden);
		}
		for (reg_offset = 0; reg_offset < num_secondary_tile_mode_states; reg_offset++) {
			switch (reg_offset) {
			case 0:
				gb_tile_moden = (BANK_WIDTH(ADDR_SURF_BANK_WIDTH_1) |
						 BANK_HEIGHT(ADDR_SURF_BANK_HEIGHT_4) |
						 MACRO_TILE_ASPECT(ADDR_SURF_MACRO_ASPECT_4) |
						 NUM_BANKS(ADDR_SURF_16_BANK));
				break;
			case 1:
				gb_tile_moden = (BANK_WIDTH(ADDR_SURF_BANK_WIDTH_1) |
						 BANK_HEIGHT(ADDR_SURF_BANK_HEIGHT_2) |
						 MACRO_TILE_ASPECT(ADDR_SURF_MACRO_ASPECT_2) |
						 NUM_BANKS(ADDR_SURF_16_BANK));
				break;
			case 2:
				gb_tile_moden = (BANK_WIDTH(ADDR_SURF_BANK_WIDTH_1) |
						 BANK_HEIGHT(ADDR_SURF_BANK_HEIGHT_1) |
						 MACRO_TILE_ASPECT(ADDR_SURF_MACRO_ASPECT_2) |
						 NUM_BANKS(ADDR_SURF_16_BANK));
				break;
			case 3:
				gb_tile_moden = (BANK_WIDTH(ADDR_SURF_BANK_WIDTH_1) |
						 BANK_HEIGHT(ADDR_SURF_BANK_HEIGHT_1) |
						 MACRO_TILE_ASPECT(ADDR_SURF_MACRO_ASPECT_2) |
						 NUM_BANKS(ADDR_SURF_16_BANK));
				break;
			case 4:
				gb_tile_moden = (BANK_WIDTH(ADDR_SURF_BANK_WIDTH_1) |
						 BANK_HEIGHT(ADDR_SURF_BANK_HEIGHT_1) |
						 MACRO_TILE_ASPECT(ADDR_SURF_MACRO_ASPECT_1) |
						 NUM_BANKS(ADDR_SURF_8_BANK));
				break;
			case 5:
				gb_tile_moden = (BANK_WIDTH(ADDR_SURF_BANK_WIDTH_1) |
						 BANK_HEIGHT(ADDR_SURF_BANK_HEIGHT_1) |
						 MACRO_TILE_ASPECT(ADDR_SURF_MACRO_ASPECT_1) |
						 NUM_BANKS(ADDR_SURF_4_BANK));
				break;
			case 6:
				gb_tile_moden = (BANK_WIDTH(ADDR_SURF_BANK_WIDTH_1) |
						 BANK_HEIGHT(ADDR_SURF_BANK_HEIGHT_1) |
						 MACRO_TILE_ASPECT(ADDR_SURF_MACRO_ASPECT_1) |
						 NUM_BANKS(ADDR_SURF_2_BANK));
				break;
			case 8:
				gb_tile_moden = (BANK_WIDTH(ADDR_SURF_BANK_WIDTH_1) |
						 BANK_HEIGHT(ADDR_SURF_BANK_HEIGHT_8) |
						 MACRO_TILE_ASPECT(ADDR_SURF_MACRO_ASPECT_4) |
						 NUM_BANKS(ADDR_SURF_16_BANK));
				break;
			case 9:
				gb_tile_moden = (BANK_WIDTH(ADDR_SURF_BANK_WIDTH_1) |
						 BANK_HEIGHT(ADDR_SURF_BANK_HEIGHT_4) |
						 MACRO_TILE_ASPECT(ADDR_SURF_MACRO_ASPECT_4) |
						 NUM_BANKS(ADDR_SURF_16_BANK));
				break;
			case 10:
				gb_tile_moden = (BANK_WIDTH(ADDR_SURF_BANK_WIDTH_1) |
						 BANK_HEIGHT(ADDR_SURF_BANK_HEIGHT_2) |
						 MACRO_TILE_ASPECT(ADDR_SURF_MACRO_ASPECT_2) |
						 NUM_BANKS(ADDR_SURF_16_BANK));
				break;
			case 11:
				gb_tile_moden = (BANK_WIDTH(ADDR_SURF_BANK_WIDTH_1) |
						 BANK_HEIGHT(ADDR_SURF_BANK_HEIGHT_1) |
						 MACRO_TILE_ASPECT(ADDR_SURF_MACRO_ASPECT_2) |
						 NUM_BANKS(ADDR_SURF_16_BANK));
				break;
			case 12:
				gb_tile_moden = (BANK_WIDTH(ADDR_SURF_BANK_WIDTH_1) |
						 BANK_HEIGHT(ADDR_SURF_BANK_HEIGHT_1) |
						 MACRO_TILE_ASPECT(ADDR_SURF_MACRO_ASPECT_1) |
						 NUM_BANKS(ADDR_SURF_8_BANK));
				break;
			case 13:
				gb_tile_moden = (BANK_WIDTH(ADDR_SURF_BANK_WIDTH_1) |
						 BANK_HEIGHT(ADDR_SURF_BANK_HEIGHT_1) |
						 MACRO_TILE_ASPECT(ADDR_SURF_MACRO_ASPECT_1) |
						 NUM_BANKS(ADDR_SURF_4_BANK));
				break;
			case 14:
				gb_tile_moden = (BANK_WIDTH(ADDR_SURF_BANK_WIDTH_1) |
						 BANK_HEIGHT(ADDR_SURF_BANK_HEIGHT_1) |
						 MACRO_TILE_ASPECT(ADDR_SURF_MACRO_ASPECT_1) |
						 NUM_BANKS(ADDR_SURF_2_BANK));
				break;
			default:
				gb_tile_moden = 0;
				break;
			}
			rdev->config.cik.macrotile_mode_array[reg_offset] = gb_tile_moden;
			WREG32(GB_MACROTILE_MODE0 + (reg_offset * 4), gb_tile_moden);
		}
	} else if (num_pipe_configs == 4) {
		if (num_rbs == 4) {
			for (reg_offset = 0; reg_offset < num_tile_mode_states; reg_offset++) {
				switch (reg_offset) {
				case 0:
					gb_tile_moden = (ARRAY_MODE(ARRAY_2D_TILED_THIN1) |
							 MICRO_TILE_MODE_NEW(ADDR_SURF_DEPTH_MICRO_TILING) |
							 PIPE_CONFIG(ADDR_SURF_P4_16x16) |
							 TILE_SPLIT(ADDR_SURF_TILE_SPLIT_64B));
					break;
				case 1:
					gb_tile_moden = (ARRAY_MODE(ARRAY_2D_TILED_THIN1) |
							 MICRO_TILE_MODE_NEW(ADDR_SURF_DEPTH_MICRO_TILING) |
							 PIPE_CONFIG(ADDR_SURF_P4_16x16) |
							 TILE_SPLIT(ADDR_SURF_TILE_SPLIT_128B));
					break;
				case 2:
					gb_tile_moden = (ARRAY_MODE(ARRAY_2D_TILED_THIN1) |
							 MICRO_TILE_MODE_NEW(ADDR_SURF_DEPTH_MICRO_TILING) |
							 PIPE_CONFIG(ADDR_SURF_P4_16x16) |
							 TILE_SPLIT(ADDR_SURF_TILE_SPLIT_256B));
					break;
				case 3:
					gb_tile_moden = (ARRAY_MODE(ARRAY_2D_TILED_THIN1) |
							 MICRO_TILE_MODE_NEW(ADDR_SURF_DEPTH_MICRO_TILING) |
							 PIPE_CONFIG(ADDR_SURF_P4_16x16) |
							 TILE_SPLIT(ADDR_SURF_TILE_SPLIT_512B));
					break;
				case 4:
					gb_tile_moden = (ARRAY_MODE(ARRAY_2D_TILED_THIN1) |
							 MICRO_TILE_MODE_NEW(ADDR_SURF_DEPTH_MICRO_TILING) |
							 PIPE_CONFIG(ADDR_SURF_P4_16x16) |
							 TILE_SPLIT(split_equal_to_row_size));
					break;
				case 5:
					gb_tile_moden = (ARRAY_MODE(ARRAY_1D_TILED_THIN1) |
							 PIPE_CONFIG(ADDR_SURF_P4_16x16) |
							 MICRO_TILE_MODE_NEW(ADDR_SURF_DEPTH_MICRO_TILING));
					break;
				case 6:
					gb_tile_moden = (ARRAY_MODE(ARRAY_PRT_2D_TILED_THIN1) |
							 MICRO_TILE_MODE_NEW(ADDR_SURF_DEPTH_MICRO_TILING) |
							 PIPE_CONFIG(ADDR_SURF_P4_16x16) |
							 TILE_SPLIT(ADDR_SURF_TILE_SPLIT_256B));
					break;
				case 7:
					gb_tile_moden = (ARRAY_MODE(ARRAY_PRT_2D_TILED_THIN1) |
							 MICRO_TILE_MODE_NEW(ADDR_SURF_DEPTH_MICRO_TILING) |
							 PIPE_CONFIG(ADDR_SURF_P4_16x16) |
							 TILE_SPLIT(split_equal_to_row_size));
					break;
				case 8:
					gb_tile_moden = (ARRAY_MODE(ARRAY_LINEAR_ALIGNED) |
							 PIPE_CONFIG(ADDR_SURF_P4_16x16));
					break;
				case 9:
					gb_tile_moden = (ARRAY_MODE(ARRAY_1D_TILED_THIN1) |
							 PIPE_CONFIG(ADDR_SURF_P4_16x16) |
							 MICRO_TILE_MODE_NEW(ADDR_SURF_DISPLAY_MICRO_TILING));
					break;
				case 10:
					gb_tile_moden = (ARRAY_MODE(ARRAY_2D_TILED_THIN1) |
							 MICRO_TILE_MODE_NEW(ADDR_SURF_DISPLAY_MICRO_TILING) |
							 PIPE_CONFIG(ADDR_SURF_P4_16x16) |
							 SAMPLE_SPLIT(ADDR_SURF_SAMPLE_SPLIT_2));
					break;
				case 11:
					gb_tile_moden = (ARRAY_MODE(ARRAY_PRT_TILED_THIN1) |
							 MICRO_TILE_MODE_NEW(ADDR_SURF_DISPLAY_MICRO_TILING) |
							 PIPE_CONFIG(ADDR_SURF_P4_8x16) |
							 SAMPLE_SPLIT(ADDR_SURF_SAMPLE_SPLIT_2));
					break;
				case 12:
					gb_tile_moden = (ARRAY_MODE(ARRAY_PRT_2D_TILED_THIN1) |
							 MICRO_TILE_MODE_NEW(ADDR_SURF_DISPLAY_MICRO_TILING) |
							 PIPE_CONFIG(ADDR_SURF_P4_16x16) |
							 SAMPLE_SPLIT(ADDR_SURF_SAMPLE_SPLIT_2));
					break;
				case 13:
					gb_tile_moden = (ARRAY_MODE(ARRAY_1D_TILED_THIN1) |
							 PIPE_CONFIG(ADDR_SURF_P4_16x16) |
							 MICRO_TILE_MODE_NEW(ADDR_SURF_THIN_MICRO_TILING));
					break;
				case 14:
					gb_tile_moden = (ARRAY_MODE(ARRAY_2D_TILED_THIN1) |
							 MICRO_TILE_MODE_NEW(ADDR_SURF_THIN_MICRO_TILING) |
							 PIPE_CONFIG(ADDR_SURF_P4_16x16) |
							 SAMPLE_SPLIT(ADDR_SURF_SAMPLE_SPLIT_2));
					break;
				case 16:
					gb_tile_moden = (ARRAY_MODE(ARRAY_PRT_TILED_THIN1) |
							 MICRO_TILE_MODE_NEW(ADDR_SURF_THIN_MICRO_TILING) |
							 PIPE_CONFIG(ADDR_SURF_P4_8x16) |
							 SAMPLE_SPLIT(ADDR_SURF_SAMPLE_SPLIT_2));
					break;
				case 17:
					gb_tile_moden = (ARRAY_MODE(ARRAY_PRT_2D_TILED_THIN1) |
							 MICRO_TILE_MODE_NEW(ADDR_SURF_THIN_MICRO_TILING) |
							 PIPE_CONFIG(ADDR_SURF_P4_16x16) |
							 SAMPLE_SPLIT(ADDR_SURF_SAMPLE_SPLIT_2));
					break;
				case 27:
					gb_tile_moden = (ARRAY_MODE(ARRAY_1D_TILED_THIN1) |
							 PIPE_CONFIG(ADDR_SURF_P4_16x16) |
							 MICRO_TILE_MODE_NEW(ADDR_SURF_ROTATED_MICRO_TILING));
					break;
				case 28:
					gb_tile_moden = (ARRAY_MODE(ARRAY_PRT_2D_TILED_THIN1) |
							 MICRO_TILE_MODE_NEW(ADDR_SURF_ROTATED_MICRO_TILING) |
							 PIPE_CONFIG(ADDR_SURF_P4_16x16) |
							 SAMPLE_SPLIT(ADDR_SURF_SAMPLE_SPLIT_2));
					break;
				case 29:
					gb_tile_moden = (ARRAY_MODE(ARRAY_PRT_TILED_THIN1) |
							 MICRO_TILE_MODE_NEW(ADDR_SURF_ROTATED_MICRO_TILING) |
							 PIPE_CONFIG(ADDR_SURF_P4_8x16) |
							 SAMPLE_SPLIT(ADDR_SURF_SAMPLE_SPLIT_2));
					break;
				case 30:
					gb_tile_moden = (ARRAY_MODE(ARRAY_PRT_2D_TILED_THIN1) |
							 MICRO_TILE_MODE_NEW(ADDR_SURF_ROTATED_MICRO_TILING) |
							 PIPE_CONFIG(ADDR_SURF_P4_16x16) |
							 SAMPLE_SPLIT(ADDR_SURF_SAMPLE_SPLIT_2));
					break;
				default:
					gb_tile_moden = 0;
					break;
				}
				rdev->config.cik.tile_mode_array[reg_offset] = gb_tile_moden;
				WREG32(GB_TILE_MODE0 + (reg_offset * 4), gb_tile_moden);
			}
		} else if (num_rbs < 4) {
			for (reg_offset = 0; reg_offset < num_tile_mode_states; reg_offset++) {
				switch (reg_offset) {
				case 0:
					gb_tile_moden = (ARRAY_MODE(ARRAY_2D_TILED_THIN1) |
							 MICRO_TILE_MODE_NEW(ADDR_SURF_DEPTH_MICRO_TILING) |
							 PIPE_CONFIG(ADDR_SURF_P4_8x16) |
							 TILE_SPLIT(ADDR_SURF_TILE_SPLIT_64B));
					break;
				case 1:
					gb_tile_moden = (ARRAY_MODE(ARRAY_2D_TILED_THIN1) |
							 MICRO_TILE_MODE_NEW(ADDR_SURF_DEPTH_MICRO_TILING) |
							 PIPE_CONFIG(ADDR_SURF_P4_8x16) |
							 TILE_SPLIT(ADDR_SURF_TILE_SPLIT_128B));
					break;
				case 2:
					gb_tile_moden = (ARRAY_MODE(ARRAY_2D_TILED_THIN1) |
							 MICRO_TILE_MODE_NEW(ADDR_SURF_DEPTH_MICRO_TILING) |
							 PIPE_CONFIG(ADDR_SURF_P4_8x16) |
							 TILE_SPLIT(ADDR_SURF_TILE_SPLIT_256B));
					break;
				case 3:
					gb_tile_moden = (ARRAY_MODE(ARRAY_2D_TILED_THIN1) |
							 MICRO_TILE_MODE_NEW(ADDR_SURF_DEPTH_MICRO_TILING) |
							 PIPE_CONFIG(ADDR_SURF_P4_8x16) |
							 TILE_SPLIT(ADDR_SURF_TILE_SPLIT_512B));
					break;
				case 4:
					gb_tile_moden = (ARRAY_MODE(ARRAY_2D_TILED_THIN1) |
							 MICRO_TILE_MODE_NEW(ADDR_SURF_DEPTH_MICRO_TILING) |
							 PIPE_CONFIG(ADDR_SURF_P4_8x16) |
							 TILE_SPLIT(split_equal_to_row_size));
					break;
				case 5:
					gb_tile_moden = (ARRAY_MODE(ARRAY_1D_TILED_THIN1) |
							 PIPE_CONFIG(ADDR_SURF_P4_8x16) |
							 MICRO_TILE_MODE_NEW(ADDR_SURF_DEPTH_MICRO_TILING));
					break;
				case 6:
					gb_tile_moden = (ARRAY_MODE(ARRAY_PRT_2D_TILED_THIN1) |
							 MICRO_TILE_MODE_NEW(ADDR_SURF_DEPTH_MICRO_TILING) |
							 PIPE_CONFIG(ADDR_SURF_P4_8x16) |
							 TILE_SPLIT(ADDR_SURF_TILE_SPLIT_256B));
					break;
				case 7:
					gb_tile_moden = (ARRAY_MODE(ARRAY_PRT_2D_TILED_THIN1) |
							 MICRO_TILE_MODE_NEW(ADDR_SURF_DEPTH_MICRO_TILING) |
							 PIPE_CONFIG(ADDR_SURF_P4_8x16) |
							 TILE_SPLIT(split_equal_to_row_size));
					break;
				case 8:
					gb_tile_moden = (ARRAY_MODE(ARRAY_LINEAR_ALIGNED) |
						 PIPE_CONFIG(ADDR_SURF_P4_8x16));
					break;
				case 9:
					gb_tile_moden = (ARRAY_MODE(ARRAY_1D_TILED_THIN1) |
							 PIPE_CONFIG(ADDR_SURF_P4_8x16) |
							 MICRO_TILE_MODE_NEW(ADDR_SURF_DISPLAY_MICRO_TILING));
					break;
				case 10:
					gb_tile_moden = (ARRAY_MODE(ARRAY_2D_TILED_THIN1) |
							 MICRO_TILE_MODE_NEW(ADDR_SURF_DISPLAY_MICRO_TILING) |
							 PIPE_CONFIG(ADDR_SURF_P4_8x16) |
							 SAMPLE_SPLIT(ADDR_SURF_SAMPLE_SPLIT_2));
					break;
				case 11:
					gb_tile_moden = (ARRAY_MODE(ARRAY_PRT_TILED_THIN1) |
							 MICRO_TILE_MODE_NEW(ADDR_SURF_DISPLAY_MICRO_TILING) |
							 PIPE_CONFIG(ADDR_SURF_P4_8x16) |
							 SAMPLE_SPLIT(ADDR_SURF_SAMPLE_SPLIT_2));
					break;
				case 12:
					gb_tile_moden = (ARRAY_MODE(ARRAY_PRT_2D_TILED_THIN1) |
							 MICRO_TILE_MODE_NEW(ADDR_SURF_DISPLAY_MICRO_TILING) |
							 PIPE_CONFIG(ADDR_SURF_P4_8x16) |
							 SAMPLE_SPLIT(ADDR_SURF_SAMPLE_SPLIT_2));
					break;
				case 13:
					gb_tile_moden = (ARRAY_MODE(ARRAY_1D_TILED_THIN1) |
							 PIPE_CONFIG(ADDR_SURF_P4_8x16) |
							 MICRO_TILE_MODE_NEW(ADDR_SURF_THIN_MICRO_TILING));
					break;
				case 14:
					gb_tile_moden = (ARRAY_MODE(ARRAY_2D_TILED_THIN1) |
							 MICRO_TILE_MODE_NEW(ADDR_SURF_THIN_MICRO_TILING) |
							 PIPE_CONFIG(ADDR_SURF_P4_8x16) |
							 SAMPLE_SPLIT(ADDR_SURF_SAMPLE_SPLIT_2));
					break;
				case 16:
					gb_tile_moden = (ARRAY_MODE(ARRAY_PRT_TILED_THIN1) |
							 MICRO_TILE_MODE_NEW(ADDR_SURF_THIN_MICRO_TILING) |
							 PIPE_CONFIG(ADDR_SURF_P4_8x16) |
							 SAMPLE_SPLIT(ADDR_SURF_SAMPLE_SPLIT_2));
					break;
				case 17:
					gb_tile_moden = (ARRAY_MODE(ARRAY_PRT_2D_TILED_THIN1) |
							 MICRO_TILE_MODE_NEW(ADDR_SURF_THIN_MICRO_TILING) |
							 PIPE_CONFIG(ADDR_SURF_P4_8x16) |
							 SAMPLE_SPLIT(ADDR_SURF_SAMPLE_SPLIT_2));
					break;
				case 27:
					gb_tile_moden = (ARRAY_MODE(ARRAY_1D_TILED_THIN1) |
							 PIPE_CONFIG(ADDR_SURF_P4_8x16) |
							 MICRO_TILE_MODE_NEW(ADDR_SURF_ROTATED_MICRO_TILING));
					break;
				case 28:
					gb_tile_moden = (ARRAY_MODE(ARRAY_PRT_2D_TILED_THIN1) |
							 MICRO_TILE_MODE_NEW(ADDR_SURF_ROTATED_MICRO_TILING) |
							 PIPE_CONFIG(ADDR_SURF_P4_8x16) |
							 SAMPLE_SPLIT(ADDR_SURF_SAMPLE_SPLIT_2));
					break;
				case 29:
					gb_tile_moden = (ARRAY_MODE(ARRAY_PRT_TILED_THIN1) |
							 MICRO_TILE_MODE_NEW(ADDR_SURF_ROTATED_MICRO_TILING) |
							 PIPE_CONFIG(ADDR_SURF_P4_8x16) |
							 SAMPLE_SPLIT(ADDR_SURF_SAMPLE_SPLIT_2));
					break;
				case 30:
					gb_tile_moden = (ARRAY_MODE(ARRAY_PRT_2D_TILED_THIN1) |
							 MICRO_TILE_MODE_NEW(ADDR_SURF_ROTATED_MICRO_TILING) |
							 PIPE_CONFIG(ADDR_SURF_P4_8x16) |
							 SAMPLE_SPLIT(ADDR_SURF_SAMPLE_SPLIT_2));
					break;
				default:
					gb_tile_moden = 0;
					break;
				}
				rdev->config.cik.tile_mode_array[reg_offset] = gb_tile_moden;
				WREG32(GB_TILE_MODE0 + (reg_offset * 4), gb_tile_moden);
			}
		}
		for (reg_offset = 0; reg_offset < num_secondary_tile_mode_states; reg_offset++) {
			switch (reg_offset) {
			case 0:
				gb_tile_moden = (BANK_WIDTH(ADDR_SURF_BANK_WIDTH_1) |
						 BANK_HEIGHT(ADDR_SURF_BANK_HEIGHT_4) |
						 MACRO_TILE_ASPECT(ADDR_SURF_MACRO_ASPECT_4) |
						 NUM_BANKS(ADDR_SURF_16_BANK));
				break;
			case 1:
				gb_tile_moden = (BANK_WIDTH(ADDR_SURF_BANK_WIDTH_1) |
						 BANK_HEIGHT(ADDR_SURF_BANK_HEIGHT_2) |
						 MACRO_TILE_ASPECT(ADDR_SURF_MACRO_ASPECT_4) |
						 NUM_BANKS(ADDR_SURF_16_BANK));
				break;
			case 2:
				gb_tile_moden = (BANK_WIDTH(ADDR_SURF_BANK_WIDTH_1) |
						 BANK_HEIGHT(ADDR_SURF_BANK_HEIGHT_1) |
						 MACRO_TILE_ASPECT(ADDR_SURF_MACRO_ASPECT_2) |
						 NUM_BANKS(ADDR_SURF_16_BANK));
				break;
			case 3:
				gb_tile_moden = (BANK_WIDTH(ADDR_SURF_BANK_WIDTH_1) |
						 BANK_HEIGHT(ADDR_SURF_BANK_HEIGHT_1) |
						 MACRO_TILE_ASPECT(ADDR_SURF_MACRO_ASPECT_2) |
						 NUM_BANKS(ADDR_SURF_16_BANK));
				break;
			case 4:
				gb_tile_moden = (BANK_WIDTH(ADDR_SURF_BANK_WIDTH_1) |
						 BANK_HEIGHT(ADDR_SURF_BANK_HEIGHT_1) |
						 MACRO_TILE_ASPECT(ADDR_SURF_MACRO_ASPECT_2) |
						 NUM_BANKS(ADDR_SURF_16_BANK));
				break;
			case 5:
				gb_tile_moden = (BANK_WIDTH(ADDR_SURF_BANK_WIDTH_1) |
						 BANK_HEIGHT(ADDR_SURF_BANK_HEIGHT_1) |
						 MACRO_TILE_ASPECT(ADDR_SURF_MACRO_ASPECT_2) |
						 NUM_BANKS(ADDR_SURF_8_BANK));
				break;
			case 6:
				gb_tile_moden = (BANK_WIDTH(ADDR_SURF_BANK_WIDTH_1) |
						 BANK_HEIGHT(ADDR_SURF_BANK_HEIGHT_1) |
						 MACRO_TILE_ASPECT(ADDR_SURF_MACRO_ASPECT_1) |
						 NUM_BANKS(ADDR_SURF_4_BANK));
				break;
			case 8:
				gb_tile_moden = (BANK_WIDTH(ADDR_SURF_BANK_WIDTH_2) |
						 BANK_HEIGHT(ADDR_SURF_BANK_HEIGHT_8) |
						 MACRO_TILE_ASPECT(ADDR_SURF_MACRO_ASPECT_4) |
						 NUM_BANKS(ADDR_SURF_16_BANK));
				break;
			case 9:
				gb_tile_moden = (BANK_WIDTH(ADDR_SURF_BANK_WIDTH_2) |
						 BANK_HEIGHT(ADDR_SURF_BANK_HEIGHT_4) |
						 MACRO_TILE_ASPECT(ADDR_SURF_MACRO_ASPECT_4) |
						 NUM_BANKS(ADDR_SURF_16_BANK));
				break;
			case 10:
				gb_tile_moden = (BANK_WIDTH(ADDR_SURF_BANK_WIDTH_1) |
						 BANK_HEIGHT(ADDR_SURF_BANK_HEIGHT_4) |
						 MACRO_TILE_ASPECT(ADDR_SURF_MACRO_ASPECT_4) |
						 NUM_BANKS(ADDR_SURF_16_BANK));
				break;
			case 11:
				gb_tile_moden = (BANK_WIDTH(ADDR_SURF_BANK_WIDTH_1) |
						 BANK_HEIGHT(ADDR_SURF_BANK_HEIGHT_2) |
						 MACRO_TILE_ASPECT(ADDR_SURF_MACRO_ASPECT_4) |
						 NUM_BANKS(ADDR_SURF_16_BANK));
				break;
			case 12:
				gb_tile_moden = (BANK_WIDTH(ADDR_SURF_BANK_WIDTH_1) |
						 BANK_HEIGHT(ADDR_SURF_BANK_HEIGHT_1) |
						 MACRO_TILE_ASPECT(ADDR_SURF_MACRO_ASPECT_2) |
						 NUM_BANKS(ADDR_SURF_16_BANK));
				break;
			case 13:
				gb_tile_moden = (BANK_WIDTH(ADDR_SURF_BANK_WIDTH_1) |
						 BANK_HEIGHT(ADDR_SURF_BANK_HEIGHT_1) |
						 MACRO_TILE_ASPECT(ADDR_SURF_MACRO_ASPECT_2) |
						 NUM_BANKS(ADDR_SURF_8_BANK));
				break;
			case 14:
				gb_tile_moden = (BANK_WIDTH(ADDR_SURF_BANK_WIDTH_1) |
						 BANK_HEIGHT(ADDR_SURF_BANK_HEIGHT_1) |
						 MACRO_TILE_ASPECT(ADDR_SURF_MACRO_ASPECT_1) |
						 NUM_BANKS(ADDR_SURF_4_BANK));
				break;
			default:
				gb_tile_moden = 0;
				break;
			}
			rdev->config.cik.macrotile_mode_array[reg_offset] = gb_tile_moden;
			WREG32(GB_MACROTILE_MODE0 + (reg_offset * 4), gb_tile_moden);
		}
	} else if (num_pipe_configs == 2) {
		for (reg_offset = 0; reg_offset < num_tile_mode_states; reg_offset++) {
			switch (reg_offset) {
			case 0:
				gb_tile_moden = (ARRAY_MODE(ARRAY_2D_TILED_THIN1) |
						 MICRO_TILE_MODE_NEW(ADDR_SURF_DEPTH_MICRO_TILING) |
						 PIPE_CONFIG(ADDR_SURF_P2) |
						 TILE_SPLIT(ADDR_SURF_TILE_SPLIT_64B));
				break;
			case 1:
				gb_tile_moden = (ARRAY_MODE(ARRAY_2D_TILED_THIN1) |
						 MICRO_TILE_MODE_NEW(ADDR_SURF_DEPTH_MICRO_TILING) |
						 PIPE_CONFIG(ADDR_SURF_P2) |
						 TILE_SPLIT(ADDR_SURF_TILE_SPLIT_128B));
				break;
			case 2:
				gb_tile_moden = (ARRAY_MODE(ARRAY_2D_TILED_THIN1) |
						 MICRO_TILE_MODE_NEW(ADDR_SURF_DEPTH_MICRO_TILING) |
						 PIPE_CONFIG(ADDR_SURF_P2) |
						 TILE_SPLIT(ADDR_SURF_TILE_SPLIT_256B));
				break;
			case 3:
				gb_tile_moden = (ARRAY_MODE(ARRAY_2D_TILED_THIN1) |
						 MICRO_TILE_MODE_NEW(ADDR_SURF_DEPTH_MICRO_TILING) |
						 PIPE_CONFIG(ADDR_SURF_P2) |
						 TILE_SPLIT(ADDR_SURF_TILE_SPLIT_512B));
				break;
			case 4:
				gb_tile_moden = (ARRAY_MODE(ARRAY_2D_TILED_THIN1) |
						 MICRO_TILE_MODE_NEW(ADDR_SURF_DEPTH_MICRO_TILING) |
						 PIPE_CONFIG(ADDR_SURF_P2) |
						 TILE_SPLIT(split_equal_to_row_size));
				break;
			case 5:
				gb_tile_moden = (ARRAY_MODE(ARRAY_1D_TILED_THIN1) |
						 PIPE_CONFIG(ADDR_SURF_P2) |
						 MICRO_TILE_MODE_NEW(ADDR_SURF_DEPTH_MICRO_TILING));
				break;
			case 6:
				gb_tile_moden = (ARRAY_MODE(ARRAY_PRT_2D_TILED_THIN1) |
						 MICRO_TILE_MODE_NEW(ADDR_SURF_DEPTH_MICRO_TILING) |
						 PIPE_CONFIG(ADDR_SURF_P2) |
						 TILE_SPLIT(ADDR_SURF_TILE_SPLIT_256B));
				break;
			case 7:
				gb_tile_moden = (ARRAY_MODE(ARRAY_PRT_2D_TILED_THIN1) |
						 MICRO_TILE_MODE_NEW(ADDR_SURF_DEPTH_MICRO_TILING) |
						 PIPE_CONFIG(ADDR_SURF_P2) |
						 TILE_SPLIT(split_equal_to_row_size));
				break;
			case 8:
				gb_tile_moden = ARRAY_MODE(ARRAY_LINEAR_ALIGNED) |
						PIPE_CONFIG(ADDR_SURF_P2);
				break;
			case 9:
				gb_tile_moden = (ARRAY_MODE(ARRAY_1D_TILED_THIN1) |
						 MICRO_TILE_MODE_NEW(ADDR_SURF_DISPLAY_MICRO_TILING) |
						 PIPE_CONFIG(ADDR_SURF_P2));
				break;
			case 10:
				gb_tile_moden = (ARRAY_MODE(ARRAY_2D_TILED_THIN1) |
						 MICRO_TILE_MODE_NEW(ADDR_SURF_DISPLAY_MICRO_TILING) |
						 PIPE_CONFIG(ADDR_SURF_P2) |
						 SAMPLE_SPLIT(ADDR_SURF_SAMPLE_SPLIT_2));
				break;
			case 11:
				gb_tile_moden = (ARRAY_MODE(ARRAY_PRT_TILED_THIN1) |
						 MICRO_TILE_MODE_NEW(ADDR_SURF_DISPLAY_MICRO_TILING) |
						 PIPE_CONFIG(ADDR_SURF_P2) |
						 SAMPLE_SPLIT(ADDR_SURF_SAMPLE_SPLIT_2));
				break;
			case 12:
				gb_tile_moden = (ARRAY_MODE(ARRAY_PRT_2D_TILED_THIN1) |
						 MICRO_TILE_MODE_NEW(ADDR_SURF_DISPLAY_MICRO_TILING) |
						 PIPE_CONFIG(ADDR_SURF_P2) |
						 SAMPLE_SPLIT(ADDR_SURF_SAMPLE_SPLIT_2));
				break;
			case 13:
				gb_tile_moden = (ARRAY_MODE(ARRAY_1D_TILED_THIN1) |
						 PIPE_CONFIG(ADDR_SURF_P2) |
						 MICRO_TILE_MODE_NEW(ADDR_SURF_THIN_MICRO_TILING));
				break;
			case 14:
				gb_tile_moden = (ARRAY_MODE(ARRAY_2D_TILED_THIN1) |
						 MICRO_TILE_MODE_NEW(ADDR_SURF_THIN_MICRO_TILING) |
						 PIPE_CONFIG(ADDR_SURF_P2) |
						 SAMPLE_SPLIT(ADDR_SURF_SAMPLE_SPLIT_2));
				break;
			case 16:
				gb_tile_moden = (ARRAY_MODE(ARRAY_PRT_TILED_THIN1) |
						 MICRO_TILE_MODE_NEW(ADDR_SURF_THIN_MICRO_TILING) |
						 PIPE_CONFIG(ADDR_SURF_P2) |
						 SAMPLE_SPLIT(ADDR_SURF_SAMPLE_SPLIT_2));
				break;
			case 17:
				gb_tile_moden = (ARRAY_MODE(ARRAY_PRT_2D_TILED_THIN1) |
						 MICRO_TILE_MODE_NEW(ADDR_SURF_THIN_MICRO_TILING) |
						 PIPE_CONFIG(ADDR_SURF_P2) |
						 SAMPLE_SPLIT(ADDR_SURF_SAMPLE_SPLIT_2));
				break;
			case 27:
				gb_tile_moden = (ARRAY_MODE(ARRAY_1D_TILED_THIN1) |
						 MICRO_TILE_MODE_NEW(ADDR_SURF_ROTATED_MICRO_TILING) |
						 PIPE_CONFIG(ADDR_SURF_P2));
				break;
			case 28:
				gb_tile_moden = (ARRAY_MODE(ARRAY_PRT_2D_TILED_THIN1) |
						 MICRO_TILE_MODE_NEW(ADDR_SURF_ROTATED_MICRO_TILING) |
						 PIPE_CONFIG(ADDR_SURF_P2) |
						 SAMPLE_SPLIT(ADDR_SURF_SAMPLE_SPLIT_2));
				break;
			case 29:
				gb_tile_moden = (ARRAY_MODE(ARRAY_PRT_TILED_THIN1) |
						 MICRO_TILE_MODE_NEW(ADDR_SURF_ROTATED_MICRO_TILING) |
						 PIPE_CONFIG(ADDR_SURF_P2) |
						 SAMPLE_SPLIT(ADDR_SURF_SAMPLE_SPLIT_2));
				break;
			case 30:
				gb_tile_moden = (ARRAY_MODE(ARRAY_PRT_2D_TILED_THIN1) |
						 MICRO_TILE_MODE_NEW(ADDR_SURF_ROTATED_MICRO_TILING) |
						 PIPE_CONFIG(ADDR_SURF_P2) |
						 SAMPLE_SPLIT(ADDR_SURF_SAMPLE_SPLIT_2));
				break;
			default:
				gb_tile_moden = 0;
				break;
			}
			rdev->config.cik.tile_mode_array[reg_offset] = gb_tile_moden;
			WREG32(GB_TILE_MODE0 + (reg_offset * 4), gb_tile_moden);
		}
		for (reg_offset = 0; reg_offset < num_secondary_tile_mode_states; reg_offset++) {
			switch (reg_offset) {
			case 0:
				gb_tile_moden = (BANK_WIDTH(ADDR_SURF_BANK_WIDTH_2) |
						 BANK_HEIGHT(ADDR_SURF_BANK_HEIGHT_4) |
						 MACRO_TILE_ASPECT(ADDR_SURF_MACRO_ASPECT_4) |
						 NUM_BANKS(ADDR_SURF_16_BANK));
				break;
			case 1:
				gb_tile_moden = (BANK_WIDTH(ADDR_SURF_BANK_WIDTH_2) |
						 BANK_HEIGHT(ADDR_SURF_BANK_HEIGHT_2) |
						 MACRO_TILE_ASPECT(ADDR_SURF_MACRO_ASPECT_4) |
						 NUM_BANKS(ADDR_SURF_16_BANK));
				break;
			case 2:
				gb_tile_moden = (BANK_WIDTH(ADDR_SURF_BANK_WIDTH_1) |
						 BANK_HEIGHT(ADDR_SURF_BANK_HEIGHT_2) |
						 MACRO_TILE_ASPECT(ADDR_SURF_MACRO_ASPECT_4) |
						 NUM_BANKS(ADDR_SURF_16_BANK));
				break;
			case 3:
				gb_tile_moden = (BANK_WIDTH(ADDR_SURF_BANK_WIDTH_1) |
						 BANK_HEIGHT(ADDR_SURF_BANK_HEIGHT_1) |
						 MACRO_TILE_ASPECT(ADDR_SURF_MACRO_ASPECT_4) |
						 NUM_BANKS(ADDR_SURF_16_BANK));
				break;
			case 4:
				gb_tile_moden = (BANK_WIDTH(ADDR_SURF_BANK_WIDTH_1) |
						 BANK_HEIGHT(ADDR_SURF_BANK_HEIGHT_1) |
						 MACRO_TILE_ASPECT(ADDR_SURF_MACRO_ASPECT_4) |
						 NUM_BANKS(ADDR_SURF_16_BANK));
				break;
			case 5:
				gb_tile_moden = (BANK_WIDTH(ADDR_SURF_BANK_WIDTH_1) |
						 BANK_HEIGHT(ADDR_SURF_BANK_HEIGHT_1) |
						 MACRO_TILE_ASPECT(ADDR_SURF_MACRO_ASPECT_4) |
						 NUM_BANKS(ADDR_SURF_16_BANK));
				break;
			case 6:
				gb_tile_moden = (BANK_WIDTH(ADDR_SURF_BANK_WIDTH_1) |
						 BANK_HEIGHT(ADDR_SURF_BANK_HEIGHT_1) |
						 MACRO_TILE_ASPECT(ADDR_SURF_MACRO_ASPECT_2) |
						 NUM_BANKS(ADDR_SURF_8_BANK));
				break;
			case 8:
				gb_tile_moden = (BANK_WIDTH(ADDR_SURF_BANK_WIDTH_4) |
						 BANK_HEIGHT(ADDR_SURF_BANK_HEIGHT_8) |
						 MACRO_TILE_ASPECT(ADDR_SURF_MACRO_ASPECT_4) |
						 NUM_BANKS(ADDR_SURF_16_BANK));
				break;
			case 9:
				gb_tile_moden = (BANK_WIDTH(ADDR_SURF_BANK_WIDTH_4) |
						 BANK_HEIGHT(ADDR_SURF_BANK_HEIGHT_4) |
						 MACRO_TILE_ASPECT(ADDR_SURF_MACRO_ASPECT_4) |
						 NUM_BANKS(ADDR_SURF_16_BANK));
				break;
			case 10:
				gb_tile_moden = (BANK_WIDTH(ADDR_SURF_BANK_WIDTH_2) |
						 BANK_HEIGHT(ADDR_SURF_BANK_HEIGHT_4) |
						 MACRO_TILE_ASPECT(ADDR_SURF_MACRO_ASPECT_4) |
						 NUM_BANKS(ADDR_SURF_16_BANK));
				break;
			case 11:
				gb_tile_moden = (BANK_WIDTH(ADDR_SURF_BANK_WIDTH_2) |
						 BANK_HEIGHT(ADDR_SURF_BANK_HEIGHT_2) |
						 MACRO_TILE_ASPECT(ADDR_SURF_MACRO_ASPECT_4) |
						 NUM_BANKS(ADDR_SURF_16_BANK));
				break;
			case 12:
				gb_tile_moden = (BANK_WIDTH(ADDR_SURF_BANK_WIDTH_1) |
						 BANK_HEIGHT(ADDR_SURF_BANK_HEIGHT_2) |
						 MACRO_TILE_ASPECT(ADDR_SURF_MACRO_ASPECT_4) |
						 NUM_BANKS(ADDR_SURF_16_BANK));
				break;
			case 13:
				gb_tile_moden = (BANK_WIDTH(ADDR_SURF_BANK_WIDTH_1) |
						 BANK_HEIGHT(ADDR_SURF_BANK_HEIGHT_1) |
						 MACRO_TILE_ASPECT(ADDR_SURF_MACRO_ASPECT_4) |
						 NUM_BANKS(ADDR_SURF_16_BANK));
				break;
			case 14:
				gb_tile_moden = (BANK_WIDTH(ADDR_SURF_BANK_WIDTH_1) |
						 BANK_HEIGHT(ADDR_SURF_BANK_HEIGHT_1) |
						 MACRO_TILE_ASPECT(ADDR_SURF_MACRO_ASPECT_2) |
						 NUM_BANKS(ADDR_SURF_8_BANK));
				break;
			default:
				gb_tile_moden = 0;
				break;
			}
			rdev->config.cik.macrotile_mode_array[reg_offset] = gb_tile_moden;
			WREG32(GB_MACROTILE_MODE0 + (reg_offset * 4), gb_tile_moden);
		}
	} else
		DRM_ERROR("unknown num pipe config: 0x%x\n", num_pipe_configs);
}

/**
 * cik_select_se_sh - select which SE, SH to address
 *
 * @rdev: radeon_device pointer
 * @se_num: shader engine to address
 * @sh_num: sh block to address
 *
 * Select which SE, SH combinations to address. Certain
 * registers are instanced per SE or SH.  0xffffffff means
 * broadcast to all SEs or SHs (CIK).
 */
static void cik_select_se_sh(struct radeon_device *rdev,
			     u32 se_num, u32 sh_num)
{
	u32 data = INSTANCE_BROADCAST_WRITES;

	if ((se_num == 0xffffffff) && (sh_num == 0xffffffff))
		data |= SH_BROADCAST_WRITES | SE_BROADCAST_WRITES;
	else if (se_num == 0xffffffff)
		data |= SE_BROADCAST_WRITES | SH_INDEX(sh_num);
	else if (sh_num == 0xffffffff)
		data |= SH_BROADCAST_WRITES | SE_INDEX(se_num);
	else
		data |= SH_INDEX(sh_num) | SE_INDEX(se_num);
	WREG32(GRBM_GFX_INDEX, data);
}

/**
 * cik_create_bitmask - create a bitmask
 *
 * @bit_width: length of the mask
 *
 * create a variable length bit mask (CIK).
 * Returns the bitmask.
 */
static u32 cik_create_bitmask(u32 bit_width)
{
	u32 i, mask = 0;

	for (i = 0; i < bit_width; i++) {
		mask <<= 1;
		mask |= 1;
	}
	return mask;
}

/**
 * cik_get_rb_disabled - computes the mask of disabled RBs
 *
 * @rdev: radeon_device pointer
 * @max_rb_num: max RBs (render backends) for the asic
 * @se_num: number of SEs (shader engines) for the asic
 * @sh_per_se: number of SH blocks per SE for the asic
 *
 * Calculates the bitmask of disabled RBs (CIK).
 * Returns the disabled RB bitmask.
 */
static u32 cik_get_rb_disabled(struct radeon_device *rdev,
			      u32 max_rb_num_per_se,
			      u32 sh_per_se)
{
	u32 data, mask;

	data = RREG32(CC_RB_BACKEND_DISABLE);
	if (data & 1)
		data &= BACKEND_DISABLE_MASK;
	else
		data = 0;
	data |= RREG32(GC_USER_RB_BACKEND_DISABLE);

	data >>= BACKEND_DISABLE_SHIFT;

	mask = cik_create_bitmask(max_rb_num_per_se / sh_per_se);

	return data & mask;
}

/**
 * cik_setup_rb - setup the RBs on the asic
 *
 * @rdev: radeon_device pointer
 * @se_num: number of SEs (shader engines) for the asic
 * @sh_per_se: number of SH blocks per SE for the asic
 * @max_rb_num: max RBs (render backends) for the asic
 *
 * Configures per-SE/SH RB registers (CIK).
 */
static void cik_setup_rb(struct radeon_device *rdev,
			 u32 se_num, u32 sh_per_se,
			 u32 max_rb_num_per_se)
{
	int i, j;
	u32 data, mask;
	u32 disabled_rbs = 0;
	u32 enabled_rbs = 0;

	for (i = 0; i < se_num; i++) {
		for (j = 0; j < sh_per_se; j++) {
			cik_select_se_sh(rdev, i, j);
			data = cik_get_rb_disabled(rdev, max_rb_num_per_se, sh_per_se);
			if (rdev->family == CHIP_HAWAII)
				disabled_rbs |= data << ((i * sh_per_se + j) * HAWAII_RB_BITMAP_WIDTH_PER_SH);
			else
				disabled_rbs |= data << ((i * sh_per_se + j) * CIK_RB_BITMAP_WIDTH_PER_SH);
		}
	}
	cik_select_se_sh(rdev, 0xffffffff, 0xffffffff);

	mask = 1;
	for (i = 0; i < max_rb_num_per_se * se_num; i++) {
		if (!(disabled_rbs & mask))
			enabled_rbs |= mask;
		mask <<= 1;
	}

	rdev->config.cik.backend_enable_mask = enabled_rbs;

	for (i = 0; i < se_num; i++) {
		cik_select_se_sh(rdev, i, 0xffffffff);
		data = 0;
		for (j = 0; j < sh_per_se; j++) {
			switch (enabled_rbs & 3) {
			case 0:
				if (j == 0)
					data |= PKR_MAP(RASTER_CONFIG_RB_MAP_3);
				else
					data |= PKR_MAP(RASTER_CONFIG_RB_MAP_0);
				break;
			case 1:
				data |= (RASTER_CONFIG_RB_MAP_0 << (i * sh_per_se + j) * 2);
				break;
			case 2:
				data |= (RASTER_CONFIG_RB_MAP_3 << (i * sh_per_se + j) * 2);
				break;
			case 3:
			default:
				data |= (RASTER_CONFIG_RB_MAP_2 << (i * sh_per_se + j) * 2);
				break;
			}
			enabled_rbs >>= 2;
		}
		WREG32(PA_SC_RASTER_CONFIG, data);
	}
	cik_select_se_sh(rdev, 0xffffffff, 0xffffffff);
}

/**
 * cik_gpu_init - setup the 3D engine
 *
 * @rdev: radeon_device pointer
 *
 * Configures the 3D engine and tiling configuration
 * registers so that the 3D engine is usable.
 */
static void cik_gpu_init(struct radeon_device *rdev)
{
	u32 gb_addr_config = RREG32(GB_ADDR_CONFIG);
	u32 mc_shared_chmap, mc_arb_ramcfg;
	u32 hdp_host_path_cntl;
	u32 tmp;
	int i, j;

	switch (rdev->family) {
	case CHIP_BONAIRE:
		rdev->config.cik.max_shader_engines = 2;
		rdev->config.cik.max_tile_pipes = 4;
		rdev->config.cik.max_cu_per_sh = 7;
		rdev->config.cik.max_sh_per_se = 1;
		rdev->config.cik.max_backends_per_se = 2;
		rdev->config.cik.max_texture_channel_caches = 4;
		rdev->config.cik.max_gprs = 256;
		rdev->config.cik.max_gs_threads = 32;
		rdev->config.cik.max_hw_contexts = 8;

		rdev->config.cik.sc_prim_fifo_size_frontend = 0x20;
		rdev->config.cik.sc_prim_fifo_size_backend = 0x100;
		rdev->config.cik.sc_hiz_tile_fifo_size = 0x30;
		rdev->config.cik.sc_earlyz_tile_fifo_size = 0x130;
		gb_addr_config = BONAIRE_GB_ADDR_CONFIG_GOLDEN;
		break;
	case CHIP_HAWAII:
		rdev->config.cik.max_shader_engines = 4;
		rdev->config.cik.max_tile_pipes = 16;
		rdev->config.cik.max_cu_per_sh = 11;
		rdev->config.cik.max_sh_per_se = 1;
		rdev->config.cik.max_backends_per_se = 4;
		rdev->config.cik.max_texture_channel_caches = 16;
		rdev->config.cik.max_gprs = 256;
		rdev->config.cik.max_gs_threads = 32;
		rdev->config.cik.max_hw_contexts = 8;

		rdev->config.cik.sc_prim_fifo_size_frontend = 0x20;
		rdev->config.cik.sc_prim_fifo_size_backend = 0x100;
		rdev->config.cik.sc_hiz_tile_fifo_size = 0x30;
		rdev->config.cik.sc_earlyz_tile_fifo_size = 0x130;
		gb_addr_config = HAWAII_GB_ADDR_CONFIG_GOLDEN;
		break;
	case CHIP_KAVERI:
		rdev->config.cik.max_shader_engines = 1;
		rdev->config.cik.max_tile_pipes = 4;
		if ((rdev->pdev->device == 0x1304) ||
		    (rdev->pdev->device == 0x1305) ||
		    (rdev->pdev->device == 0x130C) ||
		    (rdev->pdev->device == 0x130F) ||
		    (rdev->pdev->device == 0x1310) ||
		    (rdev->pdev->device == 0x1311) ||
		    (rdev->pdev->device == 0x131C)) {
			rdev->config.cik.max_cu_per_sh = 8;
			rdev->config.cik.max_backends_per_se = 2;
		} else if ((rdev->pdev->device == 0x1309) ||
			   (rdev->pdev->device == 0x130A) ||
			   (rdev->pdev->device == 0x130D) ||
			   (rdev->pdev->device == 0x1313) ||
			   (rdev->pdev->device == 0x131D)) {
			rdev->config.cik.max_cu_per_sh = 6;
			rdev->config.cik.max_backends_per_se = 2;
		} else if ((rdev->pdev->device == 0x1306) ||
			   (rdev->pdev->device == 0x1307) ||
			   (rdev->pdev->device == 0x130B) ||
			   (rdev->pdev->device == 0x130E) ||
			   (rdev->pdev->device == 0x1315) ||
			   (rdev->pdev->device == 0x1318) ||
			   (rdev->pdev->device == 0x131B)) {
			rdev->config.cik.max_cu_per_sh = 4;
			rdev->config.cik.max_backends_per_se = 1;
		} else {
			rdev->config.cik.max_cu_per_sh = 3;
			rdev->config.cik.max_backends_per_se = 1;
		}
		rdev->config.cik.max_sh_per_se = 1;
		rdev->config.cik.max_texture_channel_caches = 4;
		rdev->config.cik.max_gprs = 256;
		rdev->config.cik.max_gs_threads = 16;
		rdev->config.cik.max_hw_contexts = 8;

		rdev->config.cik.sc_prim_fifo_size_frontend = 0x20;
		rdev->config.cik.sc_prim_fifo_size_backend = 0x100;
		rdev->config.cik.sc_hiz_tile_fifo_size = 0x30;
		rdev->config.cik.sc_earlyz_tile_fifo_size = 0x130;
		gb_addr_config = BONAIRE_GB_ADDR_CONFIG_GOLDEN;
		break;
	case CHIP_KABINI:
	case CHIP_MULLINS:
	default:
		rdev->config.cik.max_shader_engines = 1;
		rdev->config.cik.max_tile_pipes = 2;
		rdev->config.cik.max_cu_per_sh = 2;
		rdev->config.cik.max_sh_per_se = 1;
		rdev->config.cik.max_backends_per_se = 1;
		rdev->config.cik.max_texture_channel_caches = 2;
		rdev->config.cik.max_gprs = 256;
		rdev->config.cik.max_gs_threads = 16;
		rdev->config.cik.max_hw_contexts = 8;

		rdev->config.cik.sc_prim_fifo_size_frontend = 0x20;
		rdev->config.cik.sc_prim_fifo_size_backend = 0x100;
		rdev->config.cik.sc_hiz_tile_fifo_size = 0x30;
		rdev->config.cik.sc_earlyz_tile_fifo_size = 0x130;
		gb_addr_config = BONAIRE_GB_ADDR_CONFIG_GOLDEN;
		break;
	}

	/* Initialize HDP */
	for (i = 0, j = 0; i < 32; i++, j += 0x18) {
		WREG32((0x2c14 + j), 0x00000000);
		WREG32((0x2c18 + j), 0x00000000);
		WREG32((0x2c1c + j), 0x00000000);
		WREG32((0x2c20 + j), 0x00000000);
		WREG32((0x2c24 + j), 0x00000000);
	}

	WREG32(GRBM_CNTL, GRBM_READ_TIMEOUT(0xff));

	WREG32(BIF_FB_EN, FB_READ_EN | FB_WRITE_EN);

	mc_shared_chmap = RREG32(MC_SHARED_CHMAP);
	mc_arb_ramcfg = RREG32(MC_ARB_RAMCFG);

	rdev->config.cik.num_tile_pipes = rdev->config.cik.max_tile_pipes;
	rdev->config.cik.mem_max_burst_length_bytes = 256;
	tmp = (mc_arb_ramcfg & NOOFCOLS_MASK) >> NOOFCOLS_SHIFT;
	rdev->config.cik.mem_row_size_in_kb = (4 * (1 << (8 + tmp))) / 1024;
	if (rdev->config.cik.mem_row_size_in_kb > 4)
		rdev->config.cik.mem_row_size_in_kb = 4;
	/* XXX use MC settings? */
	rdev->config.cik.shader_engine_tile_size = 32;
	rdev->config.cik.num_gpus = 1;
	rdev->config.cik.multi_gpu_tile_size = 64;

	/* fix up row size */
	gb_addr_config &= ~ROW_SIZE_MASK;
	switch (rdev->config.cik.mem_row_size_in_kb) {
	case 1:
	default:
		gb_addr_config |= ROW_SIZE(0);
		break;
	case 2:
		gb_addr_config |= ROW_SIZE(1);
		break;
	case 4:
		gb_addr_config |= ROW_SIZE(2);
		break;
	}

	/* setup tiling info dword.  gb_addr_config is not adequate since it does
	 * not have bank info, so create a custom tiling dword.
	 * bits 3:0   num_pipes
	 * bits 7:4   num_banks
	 * bits 11:8  group_size
	 * bits 15:12 row_size
	 */
	rdev->config.cik.tile_config = 0;
	switch (rdev->config.cik.num_tile_pipes) {
	case 1:
		rdev->config.cik.tile_config |= (0 << 0);
		break;
	case 2:
		rdev->config.cik.tile_config |= (1 << 0);
		break;
	case 4:
		rdev->config.cik.tile_config |= (2 << 0);
		break;
	case 8:
	default:
		/* XXX what about 12? */
		rdev->config.cik.tile_config |= (3 << 0);
		break;
	}
	rdev->config.cik.tile_config |=
		((mc_arb_ramcfg & NOOFBANK_MASK) >> NOOFBANK_SHIFT) << 4;
	rdev->config.cik.tile_config |=
		((gb_addr_config & PIPE_INTERLEAVE_SIZE_MASK) >> PIPE_INTERLEAVE_SIZE_SHIFT) << 8;
	rdev->config.cik.tile_config |=
		((gb_addr_config & ROW_SIZE_MASK) >> ROW_SIZE_SHIFT) << 12;

	WREG32(GB_ADDR_CONFIG, gb_addr_config);
	WREG32(HDP_ADDR_CONFIG, gb_addr_config);
	WREG32(DMIF_ADDR_CALC, gb_addr_config);
	WREG32(SDMA0_TILING_CONFIG + SDMA0_REGISTER_OFFSET, gb_addr_config & 0x70);
	WREG32(SDMA0_TILING_CONFIG + SDMA1_REGISTER_OFFSET, gb_addr_config & 0x70);
	WREG32(UVD_UDEC_ADDR_CONFIG, gb_addr_config);
	WREG32(UVD_UDEC_DB_ADDR_CONFIG, gb_addr_config);
	WREG32(UVD_UDEC_DBW_ADDR_CONFIG, gb_addr_config);

	cik_tiling_mode_table_init(rdev);

	cik_setup_rb(rdev, rdev->config.cik.max_shader_engines,
		     rdev->config.cik.max_sh_per_se,
		     rdev->config.cik.max_backends_per_se);

	rdev->config.cik.active_cus = 0;
	for (i = 0; i < rdev->config.cik.max_shader_engines; i++) {
		for (j = 0; j < rdev->config.cik.max_sh_per_se; j++) {
			rdev->config.cik.active_cus +=
				hweight32(cik_get_cu_active_bitmap(rdev, i, j));
		}
	}

	/* set HW defaults for 3D engine */
	WREG32(CP_MEQ_THRESHOLDS, MEQ1_START(0x30) | MEQ2_START(0x60));

	WREG32(SX_DEBUG_1, 0x20);

	WREG32(TA_CNTL_AUX, 0x00010000);

	tmp = RREG32(SPI_CONFIG_CNTL);
	tmp |= 0x03000000;
	WREG32(SPI_CONFIG_CNTL, tmp);

	WREG32(SQ_CONFIG, 1);

	WREG32(DB_DEBUG, 0);

	tmp = RREG32(DB_DEBUG2) & ~0xf00fffff;
	tmp |= 0x00000400;
	WREG32(DB_DEBUG2, tmp);

	tmp = RREG32(DB_DEBUG3) & ~0x0002021c;
	tmp |= 0x00020200;
	WREG32(DB_DEBUG3, tmp);

	tmp = RREG32(CB_HW_CONTROL) & ~0x00010000;
	tmp |= 0x00018208;
	WREG32(CB_HW_CONTROL, tmp);

	WREG32(SPI_CONFIG_CNTL_1, VTX_DONE_DELAY(4));

	WREG32(PA_SC_FIFO_SIZE, (SC_FRONTEND_PRIM_FIFO_SIZE(rdev->config.cik.sc_prim_fifo_size_frontend) |
				 SC_BACKEND_PRIM_FIFO_SIZE(rdev->config.cik.sc_prim_fifo_size_backend) |
				 SC_HIZ_TILE_FIFO_SIZE(rdev->config.cik.sc_hiz_tile_fifo_size) |
				 SC_EARLYZ_TILE_FIFO_SIZE(rdev->config.cik.sc_earlyz_tile_fifo_size)));

	WREG32(VGT_NUM_INSTANCES, 1);

	WREG32(CP_PERFMON_CNTL, 0);

	WREG32(SQ_CONFIG, 0);

	WREG32(PA_SC_FORCE_EOV_MAX_CNTS, (FORCE_EOV_MAX_CLK_CNT(4095) |
					  FORCE_EOV_MAX_REZ_CNT(255)));

	WREG32(VGT_CACHE_INVALIDATION, CACHE_INVALIDATION(VC_AND_TC) |
	       AUTO_INVLD_EN(ES_AND_GS_AUTO));

	WREG32(VGT_GS_VERTEX_REUSE, 16);
	WREG32(PA_SC_LINE_STIPPLE_STATE, 0);

	tmp = RREG32(HDP_MISC_CNTL);
	tmp |= HDP_FLUSH_INVALIDATE_CACHE;
	WREG32(HDP_MISC_CNTL, tmp);

	hdp_host_path_cntl = RREG32(HDP_HOST_PATH_CNTL);
	WREG32(HDP_HOST_PATH_CNTL, hdp_host_path_cntl);

	WREG32(PA_CL_ENHANCE, CLIP_VTX_REORDER_ENA | NUM_CLIP_SEQ(3));
	WREG32(PA_SC_ENHANCE, ENABLE_PA_SC_OUT_OF_ORDER);

	udelay(50);
}

/*
 * GPU scratch registers helpers function.
 */
/**
 * cik_scratch_init - setup driver info for CP scratch regs
 *
 * @rdev: radeon_device pointer
 *
 * Set up the number and offset of the CP scratch registers.
 * NOTE: use of CP scratch registers is a legacy inferface and
 * is not used by default on newer asics (r6xx+).  On newer asics,
 * memory buffers are used for fences rather than scratch regs.
 */
static void cik_scratch_init(struct radeon_device *rdev)
{
	int i;

	rdev->scratch.num_reg = 7;
	rdev->scratch.reg_base = SCRATCH_REG0;
	for (i = 0; i < rdev->scratch.num_reg; i++) {
		rdev->scratch.free[i] = true;
		rdev->scratch.reg[i] = rdev->scratch.reg_base + (i * 4);
	}
}

/**
 * cik_ring_test - basic gfx ring test
 *
 * @rdev: radeon_device pointer
 * @ring: radeon_ring structure holding ring information
 *
 * Allocate a scratch register and write to it using the gfx ring (CIK).
 * Provides a basic gfx ring test to verify that the ring is working.
 * Used by cik_cp_gfx_resume();
 * Returns 0 on success, error on failure.
 */
int cik_ring_test(struct radeon_device *rdev, struct radeon_ring *ring)
{
	uint32_t scratch;
	uint32_t tmp = 0;
	unsigned i;
	int r;

	r = radeon_scratch_get(rdev, &scratch);
	if (r) {
		DRM_ERROR("radeon: cp failed to get scratch reg (%d).\n", r);
		return r;
	}
	WREG32(scratch, 0xCAFEDEAD);
	r = radeon_ring_lock(rdev, ring, 3);
	if (r) {
		DRM_ERROR("radeon: cp failed to lock ring %d (%d).\n", ring->idx, r);
		radeon_scratch_free(rdev, scratch);
		return r;
	}
	radeon_ring_write(ring, PACKET3(PACKET3_SET_UCONFIG_REG, 1));
	radeon_ring_write(ring, ((scratch - PACKET3_SET_UCONFIG_REG_START) >> 2));
	radeon_ring_write(ring, 0xDEADBEEF);
	radeon_ring_unlock_commit(rdev, ring, false);

	for (i = 0; i < rdev->usec_timeout; i++) {
		tmp = RREG32(scratch);
		if (tmp == 0xDEADBEEF)
			break;
		DRM_UDELAY(1);
	}
	if (i < rdev->usec_timeout) {
		DRM_INFO("ring test on %d succeeded in %d usecs\n", ring->idx, i);
	} else {
		DRM_ERROR("radeon: ring %d test failed (scratch(0x%04X)=0x%08X)\n",
			  ring->idx, scratch, tmp);
		r = -EINVAL;
	}
	radeon_scratch_free(rdev, scratch);
	return r;
}

/**
 * cik_hdp_flush_cp_ring_emit - emit an hdp flush on the cp
 *
 * @rdev: radeon_device pointer
 * @ridx: radeon ring index
 *
 * Emits an hdp flush on the cp.
 */
static void cik_hdp_flush_cp_ring_emit(struct radeon_device *rdev,
				       int ridx)
{
	struct radeon_ring *ring = &rdev->ring[ridx];
	u32 ref_and_mask;

	switch (ring->idx) {
	case CAYMAN_RING_TYPE_CP1_INDEX:
	case CAYMAN_RING_TYPE_CP2_INDEX:
	default:
		switch (ring->me) {
		case 0:
			ref_and_mask = CP2 << ring->pipe;
			break;
		case 1:
			ref_and_mask = CP6 << ring->pipe;
			break;
		default:
			return;
		}
		break;
	case RADEON_RING_TYPE_GFX_INDEX:
		ref_and_mask = CP0;
		break;
	}

	radeon_ring_write(ring, PACKET3(PACKET3_WAIT_REG_MEM, 5));
	radeon_ring_write(ring, (WAIT_REG_MEM_OPERATION(1) | /* write, wait, write */
				 WAIT_REG_MEM_FUNCTION(3) |  /* == */
				 WAIT_REG_MEM_ENGINE(1)));   /* pfp */
	radeon_ring_write(ring, GPU_HDP_FLUSH_REQ >> 2);
	radeon_ring_write(ring, GPU_HDP_FLUSH_DONE >> 2);
	radeon_ring_write(ring, ref_and_mask);
	radeon_ring_write(ring, ref_and_mask);
	radeon_ring_write(ring, 0x20); /* poll interval */
}

/**
 * cik_fence_gfx_ring_emit - emit a fence on the gfx ring
 *
 * @rdev: radeon_device pointer
 * @fence: radeon fence object
 *
 * Emits a fence sequnce number on the gfx ring and flushes
 * GPU caches.
 */
void cik_fence_gfx_ring_emit(struct radeon_device *rdev,
			     struct radeon_fence *fence)
{
	struct radeon_ring *ring = &rdev->ring[fence->ring];
	u64 addr = rdev->fence_drv[fence->ring].gpu_addr;

	/* EVENT_WRITE_EOP - flush caches, send int */
	radeon_ring_write(ring, PACKET3(PACKET3_EVENT_WRITE_EOP, 4));
	radeon_ring_write(ring, (EOP_TCL1_ACTION_EN |
				 EOP_TC_ACTION_EN |
				 EVENT_TYPE(CACHE_FLUSH_AND_INV_TS_EVENT) |
				 EVENT_INDEX(5)));
	radeon_ring_write(ring, addr & 0xfffffffc);
	radeon_ring_write(ring, (upper_32_bits(addr) & 0xffff) | DATA_SEL(1) | INT_SEL(2));
	radeon_ring_write(ring, fence->seq);
	radeon_ring_write(ring, 0);
}

/**
 * cik_fence_compute_ring_emit - emit a fence on the compute ring
 *
 * @rdev: radeon_device pointer
 * @fence: radeon fence object
 *
 * Emits a fence sequnce number on the compute ring and flushes
 * GPU caches.
 */
void cik_fence_compute_ring_emit(struct radeon_device *rdev,
				 struct radeon_fence *fence)
{
	struct radeon_ring *ring = &rdev->ring[fence->ring];
	u64 addr = rdev->fence_drv[fence->ring].gpu_addr;

	/* RELEASE_MEM - flush caches, send int */
	radeon_ring_write(ring, PACKET3(PACKET3_RELEASE_MEM, 5));
	radeon_ring_write(ring, (EOP_TCL1_ACTION_EN |
				 EOP_TC_ACTION_EN |
				 EVENT_TYPE(CACHE_FLUSH_AND_INV_TS_EVENT) |
				 EVENT_INDEX(5)));
	radeon_ring_write(ring, DATA_SEL(1) | INT_SEL(2));
	radeon_ring_write(ring, addr & 0xfffffffc);
	radeon_ring_write(ring, upper_32_bits(addr));
	radeon_ring_write(ring, fence->seq);
	radeon_ring_write(ring, 0);
}

/**
 * cik_semaphore_ring_emit - emit a semaphore on the CP ring
 *
 * @rdev: radeon_device pointer
 * @ring: radeon ring buffer object
 * @semaphore: radeon semaphore object
 * @emit_wait: Is this a sempahore wait?
 *
 * Emits a semaphore signal/wait packet to the CP ring and prevents the PFP
 * from running ahead of semaphore waits.
 */
bool cik_semaphore_ring_emit(struct radeon_device *rdev,
			     struct radeon_ring *ring,
			     struct radeon_semaphore *semaphore,
			     bool emit_wait)
{
	uint64_t addr = semaphore->gpu_addr;
	unsigned sel = emit_wait ? PACKET3_SEM_SEL_WAIT : PACKET3_SEM_SEL_SIGNAL;

	radeon_ring_write(ring, PACKET3(PACKET3_MEM_SEMAPHORE, 1));
	radeon_ring_write(ring, lower_32_bits(addr));
	radeon_ring_write(ring, (upper_32_bits(addr) & 0xffff) | sel);

	if (emit_wait && ring->idx == RADEON_RING_TYPE_GFX_INDEX) {
		/* Prevent the PFP from running ahead of the semaphore wait */
		radeon_ring_write(ring, PACKET3(PACKET3_PFP_SYNC_ME, 0));
		radeon_ring_write(ring, 0x0);
	}

	return true;
}

/**
 * cik_copy_cpdma - copy pages using the CP DMA engine
 *
 * @rdev: radeon_device pointer
 * @src_offset: src GPU address
 * @dst_offset: dst GPU address
 * @num_gpu_pages: number of GPU pages to xfer
 * @fence: radeon fence object
 *
 * Copy GPU paging using the CP DMA engine (CIK+).
 * Used by the radeon ttm implementation to move pages if
 * registered as the asic copy callback.
 */
int cik_copy_cpdma(struct radeon_device *rdev,
		   uint64_t src_offset, uint64_t dst_offset,
		   unsigned num_gpu_pages,
		   struct radeon_fence **fence)
{
	struct radeon_semaphore *sem = NULL;
	int ring_index = rdev->asic->copy.blit_ring_index;
	struct radeon_ring *ring = &rdev->ring[ring_index];
	u32 size_in_bytes, cur_size_in_bytes, control;
	int i, num_loops;
	int r = 0;

	r = radeon_semaphore_create(rdev, &sem);
	if (r) {
		DRM_ERROR("radeon: moving bo (%d).\n", r);
		return r;
	}

	size_in_bytes = (num_gpu_pages << RADEON_GPU_PAGE_SHIFT);
	num_loops = DIV_ROUND_UP(size_in_bytes, 0x1fffff);
	r = radeon_ring_lock(rdev, ring, num_loops * 7 + 18);
	if (r) {
		DRM_ERROR("radeon: moving bo (%d).\n", r);
		radeon_semaphore_free(rdev, &sem, NULL);
		return r;
	}

	radeon_semaphore_sync_to(sem, *fence);
	radeon_semaphore_sync_rings(rdev, sem, ring->idx);

	for (i = 0; i < num_loops; i++) {
		cur_size_in_bytes = size_in_bytes;
		if (cur_size_in_bytes > 0x1fffff)
			cur_size_in_bytes = 0x1fffff;
		size_in_bytes -= cur_size_in_bytes;
		control = 0;
		if (size_in_bytes == 0)
			control |= PACKET3_DMA_DATA_CP_SYNC;
		radeon_ring_write(ring, PACKET3(PACKET3_DMA_DATA, 5));
		radeon_ring_write(ring, control);
		radeon_ring_write(ring, lower_32_bits(src_offset));
		radeon_ring_write(ring, upper_32_bits(src_offset));
		radeon_ring_write(ring, lower_32_bits(dst_offset));
		radeon_ring_write(ring, upper_32_bits(dst_offset));
		radeon_ring_write(ring, cur_size_in_bytes);
		src_offset += cur_size_in_bytes;
		dst_offset += cur_size_in_bytes;
	}

	r = radeon_fence_emit(rdev, fence, ring->idx);
	if (r) {
		radeon_ring_unlock_undo(rdev, ring);
		radeon_semaphore_free(rdev, &sem, NULL);
		return r;
	}

	radeon_ring_unlock_commit(rdev, ring, false);
	radeon_semaphore_free(rdev, &sem, *fence);

	return r;
}

/*
 * IB stuff
 */
/**
 * cik_ring_ib_execute - emit an IB (Indirect Buffer) on the gfx ring
 *
 * @rdev: radeon_device pointer
 * @ib: radeon indirect buffer object
 *
 * Emits an DE (drawing engine) or CE (constant engine) IB
 * on the gfx ring.  IBs are usually generated by userspace
 * acceleration drivers and submitted to the kernel for
 * sheduling on the ring.  This function schedules the IB
 * on the gfx ring for execution by the GPU.
 */
void cik_ring_ib_execute(struct radeon_device *rdev, struct radeon_ib *ib)
{
	struct radeon_ring *ring = &rdev->ring[ib->ring];
	u32 header, control = INDIRECT_BUFFER_VALID;

	if (ib->is_const_ib) {
		/* set switch buffer packet before const IB */
		radeon_ring_write(ring, PACKET3(PACKET3_SWITCH_BUFFER, 0));
		radeon_ring_write(ring, 0);

		header = PACKET3(PACKET3_INDIRECT_BUFFER_CONST, 2);
	} else {
		u32 next_rptr;
		if (ring->rptr_save_reg) {
			next_rptr = ring->wptr + 3 + 4;
			radeon_ring_write(ring, PACKET3(PACKET3_SET_UCONFIG_REG, 1));
			radeon_ring_write(ring, ((ring->rptr_save_reg -
						  PACKET3_SET_UCONFIG_REG_START) >> 2));
			radeon_ring_write(ring, next_rptr);
		} else if (rdev->wb.enabled) {
			next_rptr = ring->wptr + 5 + 4;
			radeon_ring_write(ring, PACKET3(PACKET3_WRITE_DATA, 3));
			radeon_ring_write(ring, WRITE_DATA_DST_SEL(1));
			radeon_ring_write(ring, ring->next_rptr_gpu_addr & 0xfffffffc);
			radeon_ring_write(ring, upper_32_bits(ring->next_rptr_gpu_addr));
			radeon_ring_write(ring, next_rptr);
		}

		header = PACKET3(PACKET3_INDIRECT_BUFFER, 2);
	}

	control |= ib->length_dw |
		(ib->vm ? (ib->vm->id << 24) : 0);

	radeon_ring_write(ring, header);
	radeon_ring_write(ring,
#ifdef __BIG_ENDIAN
			  (2 << 0) |
#endif
			  (ib->gpu_addr & 0xFFFFFFFC));
	radeon_ring_write(ring, upper_32_bits(ib->gpu_addr) & 0xFFFF);
	radeon_ring_write(ring, control);
}

/**
 * cik_ib_test - basic gfx ring IB test
 *
 * @rdev: radeon_device pointer
 * @ring: radeon_ring structure holding ring information
 *
 * Allocate an IB and execute it on the gfx ring (CIK).
 * Provides a basic gfx ring test to verify that IBs are working.
 * Returns 0 on success, error on failure.
 */
int cik_ib_test(struct radeon_device *rdev, struct radeon_ring *ring)
{
	struct radeon_ib ib;
	uint32_t scratch;
	uint32_t tmp = 0;
	unsigned i;
	int r;

	r = radeon_scratch_get(rdev, &scratch);
	if (r) {
		DRM_ERROR("radeon: failed to get scratch reg (%d).\n", r);
		return r;
	}
	WREG32(scratch, 0xCAFEDEAD);
	r = radeon_ib_get(rdev, ring->idx, &ib, NULL, 256);
	if (r) {
		DRM_ERROR("radeon: failed to get ib (%d).\n", r);
		radeon_scratch_free(rdev, scratch);
		return r;
	}
	ib.ptr[0] = PACKET3(PACKET3_SET_UCONFIG_REG, 1);
	ib.ptr[1] = ((scratch - PACKET3_SET_UCONFIG_REG_START) >> 2);
	ib.ptr[2] = 0xDEADBEEF;
	ib.length_dw = 3;
	r = radeon_ib_schedule(rdev, &ib, NULL, false);
	if (r) {
		radeon_scratch_free(rdev, scratch);
		radeon_ib_free(rdev, &ib);
		DRM_ERROR("radeon: failed to schedule ib (%d).\n", r);
		return r;
	}
	r = radeon_fence_wait(ib.fence, false);
	if (r) {
		DRM_ERROR("radeon: fence wait failed (%d).\n", r);
		radeon_scratch_free(rdev, scratch);
		radeon_ib_free(rdev, &ib);
		return r;
	}
	for (i = 0; i < rdev->usec_timeout; i++) {
		tmp = RREG32(scratch);
		if (tmp == 0xDEADBEEF)
			break;
		DRM_UDELAY(1);
	}
	if (i < rdev->usec_timeout) {
		DRM_INFO("ib test on ring %d succeeded in %u usecs\n", ib.fence->ring, i);
	} else {
		DRM_ERROR("radeon: ib test failed (scratch(0x%04X)=0x%08X)\n",
			  scratch, tmp);
		r = -EINVAL;
	}
	radeon_scratch_free(rdev, scratch);
	radeon_ib_free(rdev, &ib);
	return r;
}

/*
 * CP.
 * On CIK, gfx and compute now have independant command processors.
 *
 * GFX
 * Gfx consists of a single ring and can process both gfx jobs and
 * compute jobs.  The gfx CP consists of three microengines (ME):
 * PFP - Pre-Fetch Parser
 * ME - Micro Engine
 * CE - Constant Engine
 * The PFP and ME make up what is considered the Drawing Engine (DE).
 * The CE is an asynchronous engine used for updating buffer desciptors
 * used by the DE so that they can be loaded into cache in parallel
 * while the DE is processing state update packets.
 *
 * Compute
 * The compute CP consists of two microengines (ME):
 * MEC1 - Compute MicroEngine 1
 * MEC2 - Compute MicroEngine 2
 * Each MEC supports 4 compute pipes and each pipe supports 8 queues.
 * The queues are exposed to userspace and are programmed directly
 * by the compute runtime.
 */
/**
 * cik_cp_gfx_enable - enable/disable the gfx CP MEs
 *
 * @rdev: radeon_device pointer
 * @enable: enable or disable the MEs
 *
 * Halts or unhalts the gfx MEs.
 */
static void cik_cp_gfx_enable(struct radeon_device *rdev, bool enable)
{
	if (enable)
		WREG32(CP_ME_CNTL, 0);
	else {
		if (rdev->asic->copy.copy_ring_index == RADEON_RING_TYPE_GFX_INDEX)
			radeon_ttm_set_active_vram_size(rdev, rdev->mc.visible_vram_size);
		WREG32(CP_ME_CNTL, (CP_ME_HALT | CP_PFP_HALT | CP_CE_HALT));
		rdev->ring[RADEON_RING_TYPE_GFX_INDEX].ready = false;
	}
	udelay(50);
}

/**
 * cik_cp_gfx_load_microcode - load the gfx CP ME ucode
 *
 * @rdev: radeon_device pointer
 *
 * Loads the gfx PFP, ME, and CE ucode.
 * Returns 0 for success, -EINVAL if the ucode is not available.
 */
static int cik_cp_gfx_load_microcode(struct radeon_device *rdev)
{
	int i;

	if (!rdev->me_fw || !rdev->pfp_fw || !rdev->ce_fw)
		return -EINVAL;

	cik_cp_gfx_enable(rdev, false);

	if (rdev->new_fw) {
		const struct gfx_firmware_header_v1_0 *pfp_hdr =
			(const struct gfx_firmware_header_v1_0 *)rdev->pfp_fw->data;
		const struct gfx_firmware_header_v1_0 *ce_hdr =
			(const struct gfx_firmware_header_v1_0 *)rdev->ce_fw->data;
		const struct gfx_firmware_header_v1_0 *me_hdr =
			(const struct gfx_firmware_header_v1_0 *)rdev->me_fw->data;
		const __le32 *fw_data;
		u32 fw_size;

		radeon_ucode_print_gfx_hdr(&pfp_hdr->header);
		radeon_ucode_print_gfx_hdr(&ce_hdr->header);
		radeon_ucode_print_gfx_hdr(&me_hdr->header);

		/* PFP */
		fw_data = (const __le32 *)
			(rdev->pfp_fw->data + le32_to_cpu(pfp_hdr->header.ucode_array_offset_bytes));
		fw_size = le32_to_cpu(pfp_hdr->header.ucode_size_bytes) / 4;
		WREG32(CP_PFP_UCODE_ADDR, 0);
		for (i = 0; i < fw_size; i++)
			WREG32(CP_PFP_UCODE_DATA, le32_to_cpup(fw_data++));
		WREG32(CP_PFP_UCODE_ADDR, 0);

		/* CE */
		fw_data = (const __le32 *)
			(rdev->ce_fw->data + le32_to_cpu(ce_hdr->header.ucode_array_offset_bytes));
		fw_size = le32_to_cpu(ce_hdr->header.ucode_size_bytes) / 4;
		WREG32(CP_CE_UCODE_ADDR, 0);
		for (i = 0; i < fw_size; i++)
			WREG32(CP_CE_UCODE_DATA, le32_to_cpup(fw_data++));
		WREG32(CP_CE_UCODE_ADDR, 0);

		/* ME */
		fw_data = (const __be32 *)
			(rdev->me_fw->data + le32_to_cpu(me_hdr->header.ucode_array_offset_bytes));
		fw_size = le32_to_cpu(me_hdr->header.ucode_size_bytes) / 4;
		WREG32(CP_ME_RAM_WADDR, 0);
		for (i = 0; i < fw_size; i++)
			WREG32(CP_ME_RAM_DATA, le32_to_cpup(fw_data++));
		WREG32(CP_ME_RAM_WADDR, 0);
	} else {
		const __be32 *fw_data;

		/* PFP */
		fw_data = (const __be32 *)rdev->pfp_fw->data;
		WREG32(CP_PFP_UCODE_ADDR, 0);
		for (i = 0; i < CIK_PFP_UCODE_SIZE; i++)
			WREG32(CP_PFP_UCODE_DATA, be32_to_cpup(fw_data++));
		WREG32(CP_PFP_UCODE_ADDR, 0);

		/* CE */
		fw_data = (const __be32 *)rdev->ce_fw->data;
		WREG32(CP_CE_UCODE_ADDR, 0);
		for (i = 0; i < CIK_CE_UCODE_SIZE; i++)
			WREG32(CP_CE_UCODE_DATA, be32_to_cpup(fw_data++));
		WREG32(CP_CE_UCODE_ADDR, 0);

		/* ME */
		fw_data = (const __be32 *)rdev->me_fw->data;
		WREG32(CP_ME_RAM_WADDR, 0);
		for (i = 0; i < CIK_ME_UCODE_SIZE; i++)
			WREG32(CP_ME_RAM_DATA, be32_to_cpup(fw_data++));
		WREG32(CP_ME_RAM_WADDR, 0);
	}

	WREG32(CP_PFP_UCODE_ADDR, 0);
	WREG32(CP_CE_UCODE_ADDR, 0);
	WREG32(CP_ME_RAM_WADDR, 0);
	WREG32(CP_ME_RAM_RADDR, 0);
	return 0;
}

/**
 * cik_cp_gfx_start - start the gfx ring
 *
 * @rdev: radeon_device pointer
 *
 * Enables the ring and loads the clear state context and other
 * packets required to init the ring.
 * Returns 0 for success, error for failure.
 */
static int cik_cp_gfx_start(struct radeon_device *rdev)
{
	struct radeon_ring *ring = &rdev->ring[RADEON_RING_TYPE_GFX_INDEX];
	int r, i;

	/* init the CP */
	WREG32(CP_MAX_CONTEXT, rdev->config.cik.max_hw_contexts - 1);
	WREG32(CP_ENDIAN_SWAP, 0);
	WREG32(CP_DEVICE_ID, 1);

	cik_cp_gfx_enable(rdev, true);

	r = radeon_ring_lock(rdev, ring, cik_default_size + 17);
	if (r) {
		DRM_ERROR("radeon: cp failed to lock ring (%d).\n", r);
		return r;
	}

	/* init the CE partitions.  CE only used for gfx on CIK */
	radeon_ring_write(ring, PACKET3(PACKET3_SET_BASE, 2));
	radeon_ring_write(ring, PACKET3_BASE_INDEX(CE_PARTITION_BASE));
	radeon_ring_write(ring, 0xc000);
	radeon_ring_write(ring, 0xc000);

	/* setup clear context state */
	radeon_ring_write(ring, PACKET3(PACKET3_PREAMBLE_CNTL, 0));
	radeon_ring_write(ring, PACKET3_PREAMBLE_BEGIN_CLEAR_STATE);

	radeon_ring_write(ring, PACKET3(PACKET3_CONTEXT_CONTROL, 1));
	radeon_ring_write(ring, 0x80000000);
	radeon_ring_write(ring, 0x80000000);

	for (i = 0; i < cik_default_size; i++)
		radeon_ring_write(ring, cik_default_state[i]);

	radeon_ring_write(ring, PACKET3(PACKET3_PREAMBLE_CNTL, 0));
	radeon_ring_write(ring, PACKET3_PREAMBLE_END_CLEAR_STATE);

	/* set clear context state */
	radeon_ring_write(ring, PACKET3(PACKET3_CLEAR_STATE, 0));
	radeon_ring_write(ring, 0);

	radeon_ring_write(ring, PACKET3(PACKET3_SET_CONTEXT_REG, 2));
	radeon_ring_write(ring, 0x00000316);
	radeon_ring_write(ring, 0x0000000e); /* VGT_VERTEX_REUSE_BLOCK_CNTL */
	radeon_ring_write(ring, 0x00000010); /* VGT_OUT_DEALLOC_CNTL */

	radeon_ring_unlock_commit(rdev, ring, false);

	return 0;
}

/**
 * cik_cp_gfx_fini - stop the gfx ring
 *
 * @rdev: radeon_device pointer
 *
 * Stop the gfx ring and tear down the driver ring
 * info.
 */
static void cik_cp_gfx_fini(struct radeon_device *rdev)
{
	cik_cp_gfx_enable(rdev, false);
	radeon_ring_fini(rdev, &rdev->ring[RADEON_RING_TYPE_GFX_INDEX]);
}

/**
 * cik_cp_gfx_resume - setup the gfx ring buffer registers
 *
 * @rdev: radeon_device pointer
 *
 * Program the location and size of the gfx ring buffer
 * and test it to make sure it's working.
 * Returns 0 for success, error for failure.
 */
static int cik_cp_gfx_resume(struct radeon_device *rdev)
{
	struct radeon_ring *ring;
	u32 tmp;
	u32 rb_bufsz;
	u64 rb_addr;
	int r;

	WREG32(CP_SEM_WAIT_TIMER, 0x0);
	if (rdev->family != CHIP_HAWAII)
		WREG32(CP_SEM_INCOMPLETE_TIMER_CNTL, 0x0);

	/* Set the write pointer delay */
	WREG32(CP_RB_WPTR_DELAY, 0);

	/* set the RB to use vmid 0 */
	WREG32(CP_RB_VMID, 0);

	WREG32(SCRATCH_ADDR, ((rdev->wb.gpu_addr + RADEON_WB_SCRATCH_OFFSET) >> 8) & 0xFFFFFFFF);

	/* ring 0 - compute and gfx */
	/* Set ring buffer size */
	ring = &rdev->ring[RADEON_RING_TYPE_GFX_INDEX];
	rb_bufsz = order_base_2(ring->ring_size / 8);
	tmp = (order_base_2(RADEON_GPU_PAGE_SIZE/8) << 8) | rb_bufsz;
#ifdef __BIG_ENDIAN
	tmp |= BUF_SWAP_32BIT;
#endif
	WREG32(CP_RB0_CNTL, tmp);

	/* Initialize the ring buffer's read and write pointers */
	WREG32(CP_RB0_CNTL, tmp | RB_RPTR_WR_ENA);
	ring->wptr = 0;
	WREG32(CP_RB0_WPTR, ring->wptr);

	/* set the wb address wether it's enabled or not */
	WREG32(CP_RB0_RPTR_ADDR, (rdev->wb.gpu_addr + RADEON_WB_CP_RPTR_OFFSET) & 0xFFFFFFFC);
	WREG32(CP_RB0_RPTR_ADDR_HI, upper_32_bits(rdev->wb.gpu_addr + RADEON_WB_CP_RPTR_OFFSET) & 0xFF);

	/* scratch register shadowing is no longer supported */
	WREG32(SCRATCH_UMSK, 0);

	if (!rdev->wb.enabled)
		tmp |= RB_NO_UPDATE;

	mdelay(1);
	WREG32(CP_RB0_CNTL, tmp);

	rb_addr = ring->gpu_addr >> 8;
	WREG32(CP_RB0_BASE, rb_addr);
	WREG32(CP_RB0_BASE_HI, upper_32_bits(rb_addr));

	/* start the ring */
	cik_cp_gfx_start(rdev);
	rdev->ring[RADEON_RING_TYPE_GFX_INDEX].ready = true;
	r = radeon_ring_test(rdev, RADEON_RING_TYPE_GFX_INDEX, &rdev->ring[RADEON_RING_TYPE_GFX_INDEX]);
	if (r) {
		rdev->ring[RADEON_RING_TYPE_GFX_INDEX].ready = false;
		return r;
	}

	if (rdev->asic->copy.copy_ring_index == RADEON_RING_TYPE_GFX_INDEX)
		radeon_ttm_set_active_vram_size(rdev, rdev->mc.real_vram_size);

	return 0;
}

u32 cik_gfx_get_rptr(struct radeon_device *rdev,
		     struct radeon_ring *ring)
{
	u32 rptr;

	if (rdev->wb.enabled)
		rptr = rdev->wb.wb[ring->rptr_offs/4];
	else
		rptr = RREG32(CP_RB0_RPTR);

	return rptr;
}

u32 cik_gfx_get_wptr(struct radeon_device *rdev,
		     struct radeon_ring *ring)
{
	u32 wptr;

	wptr = RREG32(CP_RB0_WPTR);

	return wptr;
}

void cik_gfx_set_wptr(struct radeon_device *rdev,
		      struct radeon_ring *ring)
{
	WREG32(CP_RB0_WPTR, ring->wptr);
	(void)RREG32(CP_RB0_WPTR);
}

u32 cik_compute_get_rptr(struct radeon_device *rdev,
			 struct radeon_ring *ring)
{
	u32 rptr;

	if (rdev->wb.enabled) {
		rptr = rdev->wb.wb[ring->rptr_offs/4];
	} else {
		mutex_lock(&rdev->srbm_mutex);
		cik_srbm_select(rdev, ring->me, ring->pipe, ring->queue, 0);
		rptr = RREG32(CP_HQD_PQ_RPTR);
		cik_srbm_select(rdev, 0, 0, 0, 0);
		mutex_unlock(&rdev->srbm_mutex);
	}

	return rptr;
}

u32 cik_compute_get_wptr(struct radeon_device *rdev,
			 struct radeon_ring *ring)
{
	u32 wptr;

	if (rdev->wb.enabled) {
		/* XXX check if swapping is necessary on BE */
		wptr = rdev->wb.wb[ring->wptr_offs/4];
	} else {
		mutex_lock(&rdev->srbm_mutex);
		cik_srbm_select(rdev, ring->me, ring->pipe, ring->queue, 0);
		wptr = RREG32(CP_HQD_PQ_WPTR);
		cik_srbm_select(rdev, 0, 0, 0, 0);
		mutex_unlock(&rdev->srbm_mutex);
	}

	return wptr;
}

void cik_compute_set_wptr(struct radeon_device *rdev,
			  struct radeon_ring *ring)
{
	/* XXX check if swapping is necessary on BE */
	rdev->wb.wb[ring->wptr_offs/4] = ring->wptr;
	WDOORBELL32(ring->doorbell_index, ring->wptr);
}

/**
 * cik_cp_compute_enable - enable/disable the compute CP MEs
 *
 * @rdev: radeon_device pointer
 * @enable: enable or disable the MEs
 *
 * Halts or unhalts the compute MEs.
 */
static void cik_cp_compute_enable(struct radeon_device *rdev, bool enable)
{
	if (enable)
		WREG32(CP_MEC_CNTL, 0);
	else {
		WREG32(CP_MEC_CNTL, (MEC_ME1_HALT | MEC_ME2_HALT));
		rdev->ring[CAYMAN_RING_TYPE_CP1_INDEX].ready = false;
		rdev->ring[CAYMAN_RING_TYPE_CP2_INDEX].ready = false;
	}
	udelay(50);
}

/**
 * cik_cp_compute_load_microcode - load the compute CP ME ucode
 *
 * @rdev: radeon_device pointer
 *
 * Loads the compute MEC1&2 ucode.
 * Returns 0 for success, -EINVAL if the ucode is not available.
 */
static int cik_cp_compute_load_microcode(struct radeon_device *rdev)
{
	int i;

	if (!rdev->mec_fw)
		return -EINVAL;

	cik_cp_compute_enable(rdev, false);

	if (rdev->new_fw) {
		const struct gfx_firmware_header_v1_0 *mec_hdr =
			(const struct gfx_firmware_header_v1_0 *)rdev->mec_fw->data;
		const __le32 *fw_data;
		u32 fw_size;

		radeon_ucode_print_gfx_hdr(&mec_hdr->header);

		/* MEC1 */
		fw_data = (const __le32 *)
			(rdev->mec_fw->data + le32_to_cpu(mec_hdr->header.ucode_array_offset_bytes));
		fw_size = le32_to_cpu(mec_hdr->header.ucode_size_bytes) / 4;
		WREG32(CP_MEC_ME1_UCODE_ADDR, 0);
		for (i = 0; i < fw_size; i++)
			WREG32(CP_MEC_ME1_UCODE_DATA, le32_to_cpup(fw_data++));
		WREG32(CP_MEC_ME1_UCODE_ADDR, 0);

		/* MEC2 */
		if (rdev->family == CHIP_KAVERI) {
			const struct gfx_firmware_header_v1_0 *mec2_hdr =
				(const struct gfx_firmware_header_v1_0 *)rdev->mec2_fw->data;

			fw_data = (const __le32 *)
				(rdev->mec2_fw->data +
				 le32_to_cpu(mec2_hdr->header.ucode_array_offset_bytes));
			fw_size = le32_to_cpu(mec2_hdr->header.ucode_size_bytes) / 4;
			WREG32(CP_MEC_ME2_UCODE_ADDR, 0);
			for (i = 0; i < fw_size; i++)
				WREG32(CP_MEC_ME2_UCODE_DATA, le32_to_cpup(fw_data++));
			WREG32(CP_MEC_ME2_UCODE_ADDR, 0);
		}
	} else {
		const __be32 *fw_data;

		/* MEC1 */
		fw_data = (const __be32 *)rdev->mec_fw->data;
		WREG32(CP_MEC_ME1_UCODE_ADDR, 0);
		for (i = 0; i < CIK_MEC_UCODE_SIZE; i++)
			WREG32(CP_MEC_ME1_UCODE_DATA, be32_to_cpup(fw_data++));
		WREG32(CP_MEC_ME1_UCODE_ADDR, 0);

		if (rdev->family == CHIP_KAVERI) {
			/* MEC2 */
			fw_data = (const __be32 *)rdev->mec_fw->data;
			WREG32(CP_MEC_ME2_UCODE_ADDR, 0);
			for (i = 0; i < CIK_MEC_UCODE_SIZE; i++)
				WREG32(CP_MEC_ME2_UCODE_DATA, be32_to_cpup(fw_data++));
			WREG32(CP_MEC_ME2_UCODE_ADDR, 0);
		}
	}

	return 0;
}

/**
 * cik_cp_compute_start - start the compute queues
 *
 * @rdev: radeon_device pointer
 *
 * Enable the compute queues.
 * Returns 0 for success, error for failure.
 */
static int cik_cp_compute_start(struct radeon_device *rdev)
{
	cik_cp_compute_enable(rdev, true);

	return 0;
}

/**
 * cik_cp_compute_fini - stop the compute queues
 *
 * @rdev: radeon_device pointer
 *
 * Stop the compute queues and tear down the driver queue
 * info.
 */
static void cik_cp_compute_fini(struct radeon_device *rdev)
{
	int i, idx, r;

	cik_cp_compute_enable(rdev, false);

	for (i = 0; i < 2; i++) {
		if (i == 0)
			idx = CAYMAN_RING_TYPE_CP1_INDEX;
		else
			idx = CAYMAN_RING_TYPE_CP2_INDEX;

		if (rdev->ring[idx].mqd_obj) {
			r = radeon_bo_reserve(rdev->ring[idx].mqd_obj, false);
			if (unlikely(r != 0))
				dev_warn(rdev->dev, "(%d) reserve MQD bo failed\n", r);

			radeon_bo_unpin(rdev->ring[idx].mqd_obj);
			radeon_bo_unreserve(rdev->ring[idx].mqd_obj);

			radeon_bo_unref(&rdev->ring[idx].mqd_obj);
			rdev->ring[idx].mqd_obj = NULL;
		}
	}
}

static void cik_mec_fini(struct radeon_device *rdev)
{
	int r;

	if (rdev->mec.hpd_eop_obj) {
		r = radeon_bo_reserve(rdev->mec.hpd_eop_obj, false);
		if (unlikely(r != 0))
			dev_warn(rdev->dev, "(%d) reserve HPD EOP bo failed\n", r);
		radeon_bo_unpin(rdev->mec.hpd_eop_obj);
		radeon_bo_unreserve(rdev->mec.hpd_eop_obj);

		radeon_bo_unref(&rdev->mec.hpd_eop_obj);
		rdev->mec.hpd_eop_obj = NULL;
	}
}

#define MEC_HPD_SIZE 2048

static int cik_mec_init(struct radeon_device *rdev)
{
	int r;
	u32 *hpd;

	/*
	 * KV:    2 MEC, 4 Pipes/MEC, 8 Queues/Pipe - 64 Queues total
	 * CI/KB: 1 MEC, 4 Pipes/MEC, 8 Queues/Pipe - 32 Queues total
	 */
	if (rdev->family == CHIP_KAVERI)
		rdev->mec.num_mec = 2;
	else
		rdev->mec.num_mec = 1;
	rdev->mec.num_pipe = 4;
	rdev->mec.num_queue = rdev->mec.num_mec * rdev->mec.num_pipe * 8;

	if (rdev->mec.hpd_eop_obj == NULL) {
		r = radeon_bo_create(rdev,
				     rdev->mec.num_mec *rdev->mec.num_pipe * MEC_HPD_SIZE * 2,
				     PAGE_SIZE, true,
				     RADEON_GEM_DOMAIN_GTT, 0, NULL,
				     &rdev->mec.hpd_eop_obj);
		if (r) {
			dev_warn(rdev->dev, "(%d) create HDP EOP bo failed\n", r);
			return r;
		}
	}

	r = radeon_bo_reserve(rdev->mec.hpd_eop_obj, false);
	if (unlikely(r != 0)) {
		cik_mec_fini(rdev);
		return r;
	}
	r = radeon_bo_pin(rdev->mec.hpd_eop_obj, RADEON_GEM_DOMAIN_GTT,
			  &rdev->mec.hpd_eop_gpu_addr);
	if (r) {
		dev_warn(rdev->dev, "(%d) pin HDP EOP bo failed\n", r);
		cik_mec_fini(rdev);
		return r;
	}
	r = radeon_bo_kmap(rdev->mec.hpd_eop_obj, (void **)&hpd);
	if (r) {
		dev_warn(rdev->dev, "(%d) map HDP EOP bo failed\n", r);
		cik_mec_fini(rdev);
		return r;
	}

	/* clear memory.  Not sure if this is required or not */
	memset(hpd, 0, rdev->mec.num_mec *rdev->mec.num_pipe * MEC_HPD_SIZE * 2);

	radeon_bo_kunmap(rdev->mec.hpd_eop_obj);
	radeon_bo_unreserve(rdev->mec.hpd_eop_obj);

	return 0;
}

struct hqd_registers
{
	u32 cp_mqd_base_addr;
	u32 cp_mqd_base_addr_hi;
	u32 cp_hqd_active;
	u32 cp_hqd_vmid;
	u32 cp_hqd_persistent_state;
	u32 cp_hqd_pipe_priority;
	u32 cp_hqd_queue_priority;
	u32 cp_hqd_quantum;
	u32 cp_hqd_pq_base;
	u32 cp_hqd_pq_base_hi;
	u32 cp_hqd_pq_rptr;
	u32 cp_hqd_pq_rptr_report_addr;
	u32 cp_hqd_pq_rptr_report_addr_hi;
	u32 cp_hqd_pq_wptr_poll_addr;
	u32 cp_hqd_pq_wptr_poll_addr_hi;
	u32 cp_hqd_pq_doorbell_control;
	u32 cp_hqd_pq_wptr;
	u32 cp_hqd_pq_control;
	u32 cp_hqd_ib_base_addr;
	u32 cp_hqd_ib_base_addr_hi;
	u32 cp_hqd_ib_rptr;
	u32 cp_hqd_ib_control;
	u32 cp_hqd_iq_timer;
	u32 cp_hqd_iq_rptr;
	u32 cp_hqd_dequeue_request;
	u32 cp_hqd_dma_offload;
	u32 cp_hqd_sema_cmd;
	u32 cp_hqd_msg_type;
	u32 cp_hqd_atomic0_preop_lo;
	u32 cp_hqd_atomic0_preop_hi;
	u32 cp_hqd_atomic1_preop_lo;
	u32 cp_hqd_atomic1_preop_hi;
	u32 cp_hqd_hq_scheduler0;
	u32 cp_hqd_hq_scheduler1;
	u32 cp_mqd_control;
};

struct bonaire_mqd
{
	u32 header;
	u32 dispatch_initiator;
	u32 dimensions[3];
	u32 start_idx[3];
	u32 num_threads[3];
	u32 pipeline_stat_enable;
	u32 perf_counter_enable;
	u32 pgm[2];
	u32 tba[2];
	u32 tma[2];
	u32 pgm_rsrc[2];
	u32 vmid;
	u32 resource_limits;
	u32 static_thread_mgmt01[2];
	u32 tmp_ring_size;
	u32 static_thread_mgmt23[2];
	u32 restart[3];
	u32 thread_trace_enable;
	u32 reserved1;
	u32 user_data[16];
	u32 vgtcs_invoke_count[2];
	struct hqd_registers queue_state;
	u32 dequeue_cntr;
	u32 interrupt_queue[64];
};

/**
 * cik_cp_compute_resume - setup the compute queue registers
 *
 * @rdev: radeon_device pointer
 *
 * Program the compute queues and test them to make sure they
 * are working.
 * Returns 0 for success, error for failure.
 */
static int cik_cp_compute_resume(struct radeon_device *rdev)
{
	int r, i, idx;
	u32 tmp;
	bool use_doorbell = true;
	u64 hqd_gpu_addr;
	u64 mqd_gpu_addr;
	u64 eop_gpu_addr;
	u64 wb_gpu_addr;
	u32 *buf;
	struct bonaire_mqd *mqd;

	r = cik_cp_compute_start(rdev);
	if (r)
		return r;

	/* fix up chicken bits */
	tmp = RREG32(CP_CPF_DEBUG);
	tmp |= (1 << 23);
	WREG32(CP_CPF_DEBUG, tmp);

	/* init the pipes */
	mutex_lock(&rdev->srbm_mutex);
	for (i = 0; i < (rdev->mec.num_pipe * rdev->mec.num_mec); i++) {
		int me = (i < 4) ? 1 : 2;
		int pipe = (i < 4) ? i : (i - 4);

		eop_gpu_addr = rdev->mec.hpd_eop_gpu_addr + (i * MEC_HPD_SIZE * 2);

		cik_srbm_select(rdev, me, pipe, 0, 0);

		/* write the EOP addr */
		WREG32(CP_HPD_EOP_BASE_ADDR, eop_gpu_addr >> 8);
		WREG32(CP_HPD_EOP_BASE_ADDR_HI, upper_32_bits(eop_gpu_addr) >> 8);

		/* set the VMID assigned */
		WREG32(CP_HPD_EOP_VMID, 0);

		/* set the EOP size, register value is 2^(EOP_SIZE+1) dwords */
		tmp = RREG32(CP_HPD_EOP_CONTROL);
		tmp &= ~EOP_SIZE_MASK;
		tmp |= order_base_2(MEC_HPD_SIZE / 8);
		WREG32(CP_HPD_EOP_CONTROL, tmp);
	}
	cik_srbm_select(rdev, 0, 0, 0, 0);
	mutex_unlock(&rdev->srbm_mutex);

	/* init the queues.  Just two for now. */
	for (i = 0; i < 2; i++) {
		if (i == 0)
			idx = CAYMAN_RING_TYPE_CP1_INDEX;
		else
			idx = CAYMAN_RING_TYPE_CP2_INDEX;

		if (rdev->ring[idx].mqd_obj == NULL) {
			r = radeon_bo_create(rdev,
					     sizeof(struct bonaire_mqd),
					     PAGE_SIZE, true,
					     RADEON_GEM_DOMAIN_GTT, 0, NULL,
					     &rdev->ring[idx].mqd_obj);
			if (r) {
				dev_warn(rdev->dev, "(%d) create MQD bo failed\n", r);
				return r;
			}
		}

		r = radeon_bo_reserve(rdev->ring[idx].mqd_obj, false);
		if (unlikely(r != 0)) {
			cik_cp_compute_fini(rdev);
			return r;
		}
		r = radeon_bo_pin(rdev->ring[idx].mqd_obj, RADEON_GEM_DOMAIN_GTT,
				  &mqd_gpu_addr);
		if (r) {
			dev_warn(rdev->dev, "(%d) pin MQD bo failed\n", r);
			cik_cp_compute_fini(rdev);
			return r;
		}
		r = radeon_bo_kmap(rdev->ring[idx].mqd_obj, (void **)&buf);
		if (r) {
			dev_warn(rdev->dev, "(%d) map MQD bo failed\n", r);
			cik_cp_compute_fini(rdev);
			return r;
		}

		/* init the mqd struct */
		memset(buf, 0, sizeof(struct bonaire_mqd));

		mqd = (struct bonaire_mqd *)buf;
		mqd->header = 0xC0310800;
		mqd->static_thread_mgmt01[0] = 0xffffffff;
		mqd->static_thread_mgmt01[1] = 0xffffffff;
		mqd->static_thread_mgmt23[0] = 0xffffffff;
		mqd->static_thread_mgmt23[1] = 0xffffffff;

		mutex_lock(&rdev->srbm_mutex);
		cik_srbm_select(rdev, rdev->ring[idx].me,
				rdev->ring[idx].pipe,
				rdev->ring[idx].queue, 0);

		/* disable wptr polling */
		tmp = RREG32(CP_PQ_WPTR_POLL_CNTL);
		tmp &= ~WPTR_POLL_EN;
		WREG32(CP_PQ_WPTR_POLL_CNTL, tmp);

		/* enable doorbell? */
		mqd->queue_state.cp_hqd_pq_doorbell_control =
			RREG32(CP_HQD_PQ_DOORBELL_CONTROL);
		if (use_doorbell)
			mqd->queue_state.cp_hqd_pq_doorbell_control |= DOORBELL_EN;
		else
			mqd->queue_state.cp_hqd_pq_doorbell_control &= ~DOORBELL_EN;
		WREG32(CP_HQD_PQ_DOORBELL_CONTROL,
		       mqd->queue_state.cp_hqd_pq_doorbell_control);

		/* disable the queue if it's active */
		mqd->queue_state.cp_hqd_dequeue_request = 0;
		mqd->queue_state.cp_hqd_pq_rptr = 0;
		mqd->queue_state.cp_hqd_pq_wptr= 0;
		if (RREG32(CP_HQD_ACTIVE) & 1) {
			WREG32(CP_HQD_DEQUEUE_REQUEST, 1);
			for (i = 0; i < rdev->usec_timeout; i++) {
				if (!(RREG32(CP_HQD_ACTIVE) & 1))
					break;
				udelay(1);
			}
			WREG32(CP_HQD_DEQUEUE_REQUEST, mqd->queue_state.cp_hqd_dequeue_request);
			WREG32(CP_HQD_PQ_RPTR, mqd->queue_state.cp_hqd_pq_rptr);
			WREG32(CP_HQD_PQ_WPTR, mqd->queue_state.cp_hqd_pq_wptr);
		}

		/* set the pointer to the MQD */
		mqd->queue_state.cp_mqd_base_addr = mqd_gpu_addr & 0xfffffffc;
		mqd->queue_state.cp_mqd_base_addr_hi = upper_32_bits(mqd_gpu_addr);
		WREG32(CP_MQD_BASE_ADDR, mqd->queue_state.cp_mqd_base_addr);
		WREG32(CP_MQD_BASE_ADDR_HI, mqd->queue_state.cp_mqd_base_addr_hi);
		/* set MQD vmid to 0 */
		mqd->queue_state.cp_mqd_control = RREG32(CP_MQD_CONTROL);
		mqd->queue_state.cp_mqd_control &= ~MQD_VMID_MASK;
		WREG32(CP_MQD_CONTROL, mqd->queue_state.cp_mqd_control);

		/* set the pointer to the HQD, this is similar CP_RB0_BASE/_HI */
		hqd_gpu_addr = rdev->ring[idx].gpu_addr >> 8;
		mqd->queue_state.cp_hqd_pq_base = hqd_gpu_addr;
		mqd->queue_state.cp_hqd_pq_base_hi = upper_32_bits(hqd_gpu_addr);
		WREG32(CP_HQD_PQ_BASE, mqd->queue_state.cp_hqd_pq_base);
		WREG32(CP_HQD_PQ_BASE_HI, mqd->queue_state.cp_hqd_pq_base_hi);

		/* set up the HQD, this is similar to CP_RB0_CNTL */
		mqd->queue_state.cp_hqd_pq_control = RREG32(CP_HQD_PQ_CONTROL);
		mqd->queue_state.cp_hqd_pq_control &=
			~(QUEUE_SIZE_MASK | RPTR_BLOCK_SIZE_MASK);

		mqd->queue_state.cp_hqd_pq_control |=
			order_base_2(rdev->ring[idx].ring_size / 8);
		mqd->queue_state.cp_hqd_pq_control |=
			(order_base_2(RADEON_GPU_PAGE_SIZE/8) << 8);
#ifdef __BIG_ENDIAN
		mqd->queue_state.cp_hqd_pq_control |= BUF_SWAP_32BIT;
#endif
		mqd->queue_state.cp_hqd_pq_control &=
			~(UNORD_DISPATCH | ROQ_PQ_IB_FLIP | PQ_VOLATILE);
		mqd->queue_state.cp_hqd_pq_control |=
			PRIV_STATE | KMD_QUEUE; /* assuming kernel queue control */
		WREG32(CP_HQD_PQ_CONTROL, mqd->queue_state.cp_hqd_pq_control);

		/* only used if CP_PQ_WPTR_POLL_CNTL.WPTR_POLL_EN=1 */
		if (i == 0)
			wb_gpu_addr = rdev->wb.gpu_addr + CIK_WB_CP1_WPTR_OFFSET;
		else
			wb_gpu_addr = rdev->wb.gpu_addr + CIK_WB_CP2_WPTR_OFFSET;
		mqd->queue_state.cp_hqd_pq_wptr_poll_addr = wb_gpu_addr & 0xfffffffc;
		mqd->queue_state.cp_hqd_pq_wptr_poll_addr_hi = upper_32_bits(wb_gpu_addr) & 0xffff;
		WREG32(CP_HQD_PQ_WPTR_POLL_ADDR, mqd->queue_state.cp_hqd_pq_wptr_poll_addr);
		WREG32(CP_HQD_PQ_WPTR_POLL_ADDR_HI,
		       mqd->queue_state.cp_hqd_pq_wptr_poll_addr_hi);

		/* set the wb address wether it's enabled or not */
		if (i == 0)
			wb_gpu_addr = rdev->wb.gpu_addr + RADEON_WB_CP1_RPTR_OFFSET;
		else
			wb_gpu_addr = rdev->wb.gpu_addr + RADEON_WB_CP2_RPTR_OFFSET;
		mqd->queue_state.cp_hqd_pq_rptr_report_addr = wb_gpu_addr & 0xfffffffc;
		mqd->queue_state.cp_hqd_pq_rptr_report_addr_hi =
			upper_32_bits(wb_gpu_addr) & 0xffff;
		WREG32(CP_HQD_PQ_RPTR_REPORT_ADDR,
		       mqd->queue_state.cp_hqd_pq_rptr_report_addr);
		WREG32(CP_HQD_PQ_RPTR_REPORT_ADDR_HI,
		       mqd->queue_state.cp_hqd_pq_rptr_report_addr_hi);

		/* enable the doorbell if requested */
		if (use_doorbell) {
			mqd->queue_state.cp_hqd_pq_doorbell_control =
				RREG32(CP_HQD_PQ_DOORBELL_CONTROL);
			mqd->queue_state.cp_hqd_pq_doorbell_control &= ~DOORBELL_OFFSET_MASK;
			mqd->queue_state.cp_hqd_pq_doorbell_control |=
				DOORBELL_OFFSET(rdev->ring[idx].doorbell_index);
			mqd->queue_state.cp_hqd_pq_doorbell_control |= DOORBELL_EN;
			mqd->queue_state.cp_hqd_pq_doorbell_control &=
				~(DOORBELL_SOURCE | DOORBELL_HIT);

		} else {
			mqd->queue_state.cp_hqd_pq_doorbell_control = 0;
		}
		WREG32(CP_HQD_PQ_DOORBELL_CONTROL,
		       mqd->queue_state.cp_hqd_pq_doorbell_control);

		/* read and write pointers, similar to CP_RB0_WPTR/_RPTR */
		rdev->ring[idx].wptr = 0;
		mqd->queue_state.cp_hqd_pq_wptr = rdev->ring[idx].wptr;
		WREG32(CP_HQD_PQ_WPTR, mqd->queue_state.cp_hqd_pq_wptr);
		mqd->queue_state.cp_hqd_pq_rptr = RREG32(CP_HQD_PQ_RPTR);

		/* set the vmid for the queue */
		mqd->queue_state.cp_hqd_vmid = 0;
		WREG32(CP_HQD_VMID, mqd->queue_state.cp_hqd_vmid);

		/* activate the queue */
		mqd->queue_state.cp_hqd_active = 1;
		WREG32(CP_HQD_ACTIVE, mqd->queue_state.cp_hqd_active);

		cik_srbm_select(rdev, 0, 0, 0, 0);
		mutex_unlock(&rdev->srbm_mutex);

		radeon_bo_kunmap(rdev->ring[idx].mqd_obj);
		radeon_bo_unreserve(rdev->ring[idx].mqd_obj);

		rdev->ring[idx].ready = true;
		r = radeon_ring_test(rdev, idx, &rdev->ring[idx]);
		if (r)
			rdev->ring[idx].ready = false;
	}

	return 0;
}

static void cik_cp_enable(struct radeon_device *rdev, bool enable)
{
	cik_cp_gfx_enable(rdev, enable);
	cik_cp_compute_enable(rdev, enable);
}

static int cik_cp_load_microcode(struct radeon_device *rdev)
{
	int r;

	r = cik_cp_gfx_load_microcode(rdev);
	if (r)
		return r;
	r = cik_cp_compute_load_microcode(rdev);
	if (r)
		return r;

	return 0;
}

static void cik_cp_fini(struct radeon_device *rdev)
{
	cik_cp_gfx_fini(rdev);
	cik_cp_compute_fini(rdev);
}

static int cik_cp_resume(struct radeon_device *rdev)
{
	int r;

	cik_enable_gui_idle_interrupt(rdev, false);

	r = cik_cp_load_microcode(rdev);
	if (r)
		return r;

	r = cik_cp_gfx_resume(rdev);
	if (r)
		return r;
	r = cik_cp_compute_resume(rdev);
	if (r)
		return r;

	cik_enable_gui_idle_interrupt(rdev, true);

	return 0;
}

static void cik_print_gpu_status_regs(struct radeon_device *rdev)
{
	dev_info(rdev->dev, "  GRBM_STATUS=0x%08X\n",
		RREG32(GRBM_STATUS));
	dev_info(rdev->dev, "  GRBM_STATUS2=0x%08X\n",
		RREG32(GRBM_STATUS2));
	dev_info(rdev->dev, "  GRBM_STATUS_SE0=0x%08X\n",
		RREG32(GRBM_STATUS_SE0));
	dev_info(rdev->dev, "  GRBM_STATUS_SE1=0x%08X\n",
		RREG32(GRBM_STATUS_SE1));
	dev_info(rdev->dev, "  GRBM_STATUS_SE2=0x%08X\n",
		RREG32(GRBM_STATUS_SE2));
	dev_info(rdev->dev, "  GRBM_STATUS_SE3=0x%08X\n",
		RREG32(GRBM_STATUS_SE3));
	dev_info(rdev->dev, "  SRBM_STATUS=0x%08X\n",
		RREG32(SRBM_STATUS));
	dev_info(rdev->dev, "  SRBM_STATUS2=0x%08X\n",
		RREG32(SRBM_STATUS2));
	dev_info(rdev->dev, "  SDMA0_STATUS_REG   = 0x%08X\n",
		RREG32(SDMA0_STATUS_REG + SDMA0_REGISTER_OFFSET));
	dev_info(rdev->dev, "  SDMA1_STATUS_REG   = 0x%08X\n",
		 RREG32(SDMA0_STATUS_REG + SDMA1_REGISTER_OFFSET));
	dev_info(rdev->dev, "  CP_STAT = 0x%08x\n", RREG32(CP_STAT));
	dev_info(rdev->dev, "  CP_STALLED_STAT1 = 0x%08x\n",
		 RREG32(CP_STALLED_STAT1));
	dev_info(rdev->dev, "  CP_STALLED_STAT2 = 0x%08x\n",
		 RREG32(CP_STALLED_STAT2));
	dev_info(rdev->dev, "  CP_STALLED_STAT3 = 0x%08x\n",
		 RREG32(CP_STALLED_STAT3));
	dev_info(rdev->dev, "  CP_CPF_BUSY_STAT = 0x%08x\n",
		 RREG32(CP_CPF_BUSY_STAT));
	dev_info(rdev->dev, "  CP_CPF_STALLED_STAT1 = 0x%08x\n",
		 RREG32(CP_CPF_STALLED_STAT1));
	dev_info(rdev->dev, "  CP_CPF_STATUS = 0x%08x\n", RREG32(CP_CPF_STATUS));
	dev_info(rdev->dev, "  CP_CPC_BUSY_STAT = 0x%08x\n", RREG32(CP_CPC_BUSY_STAT));
	dev_info(rdev->dev, "  CP_CPC_STALLED_STAT1 = 0x%08x\n",
		 RREG32(CP_CPC_STALLED_STAT1));
	dev_info(rdev->dev, "  CP_CPC_STATUS = 0x%08x\n", RREG32(CP_CPC_STATUS));
}

/**
 * cik_gpu_check_soft_reset - check which blocks are busy
 *
 * @rdev: radeon_device pointer
 *
 * Check which blocks are busy and return the relevant reset
 * mask to be used by cik_gpu_soft_reset().
 * Returns a mask of the blocks to be reset.
 */
u32 cik_gpu_check_soft_reset(struct radeon_device *rdev)
{
	u32 reset_mask = 0;
	u32 tmp;

	/* GRBM_STATUS */
	tmp = RREG32(GRBM_STATUS);
	if (tmp & (PA_BUSY | SC_BUSY |
		   BCI_BUSY | SX_BUSY |
		   TA_BUSY | VGT_BUSY |
		   DB_BUSY | CB_BUSY |
		   GDS_BUSY | SPI_BUSY |
		   IA_BUSY | IA_BUSY_NO_DMA))
		reset_mask |= RADEON_RESET_GFX;

	if (tmp & (CP_BUSY | CP_COHERENCY_BUSY))
		reset_mask |= RADEON_RESET_CP;

	/* GRBM_STATUS2 */
	tmp = RREG32(GRBM_STATUS2);
	if (tmp & RLC_BUSY)
		reset_mask |= RADEON_RESET_RLC;

	/* SDMA0_STATUS_REG */
	tmp = RREG32(SDMA0_STATUS_REG + SDMA0_REGISTER_OFFSET);
	if (!(tmp & SDMA_IDLE))
		reset_mask |= RADEON_RESET_DMA;

	/* SDMA1_STATUS_REG */
	tmp = RREG32(SDMA0_STATUS_REG + SDMA1_REGISTER_OFFSET);
	if (!(tmp & SDMA_IDLE))
		reset_mask |= RADEON_RESET_DMA1;

	/* SRBM_STATUS2 */
	tmp = RREG32(SRBM_STATUS2);
	if (tmp & SDMA_BUSY)
		reset_mask |= RADEON_RESET_DMA;

	if (tmp & SDMA1_BUSY)
		reset_mask |= RADEON_RESET_DMA1;

	/* SRBM_STATUS */
	tmp = RREG32(SRBM_STATUS);

	if (tmp & IH_BUSY)
		reset_mask |= RADEON_RESET_IH;

	if (tmp & SEM_BUSY)
		reset_mask |= RADEON_RESET_SEM;

	if (tmp & GRBM_RQ_PENDING)
		reset_mask |= RADEON_RESET_GRBM;

	if (tmp & VMC_BUSY)
		reset_mask |= RADEON_RESET_VMC;

	if (tmp & (MCB_BUSY | MCB_NON_DISPLAY_BUSY |
		   MCC_BUSY | MCD_BUSY))
		reset_mask |= RADEON_RESET_MC;

	if (evergreen_is_display_hung(rdev))
		reset_mask |= RADEON_RESET_DISPLAY;

	/* Skip MC reset as it's mostly likely not hung, just busy */
	if (reset_mask & RADEON_RESET_MC) {
		DRM_DEBUG("MC busy: 0x%08X, clearing.\n", reset_mask);
		reset_mask &= ~RADEON_RESET_MC;
	}

	return reset_mask;
}

/**
 * cik_gpu_soft_reset - soft reset GPU
 *
 * @rdev: radeon_device pointer
 * @reset_mask: mask of which blocks to reset
 *
 * Soft reset the blocks specified in @reset_mask.
 */
static void cik_gpu_soft_reset(struct radeon_device *rdev, u32 reset_mask)
{
	struct evergreen_mc_save save;
	u32 grbm_soft_reset = 0, srbm_soft_reset = 0;
	u32 tmp;

	if (reset_mask == 0)
		return;

	dev_info(rdev->dev, "GPU softreset: 0x%08X\n", reset_mask);

	cik_print_gpu_status_regs(rdev);
	dev_info(rdev->dev, "  VM_CONTEXT1_PROTECTION_FAULT_ADDR   0x%08X\n",
		 RREG32(VM_CONTEXT1_PROTECTION_FAULT_ADDR));
	dev_info(rdev->dev, "  VM_CONTEXT1_PROTECTION_FAULT_STATUS 0x%08X\n",
		 RREG32(VM_CONTEXT1_PROTECTION_FAULT_STATUS));

	/* disable CG/PG */
	cik_fini_pg(rdev);
	cik_fini_cg(rdev);

	/* stop the rlc */
	cik_rlc_stop(rdev);

	/* Disable GFX parsing/prefetching */
	WREG32(CP_ME_CNTL, CP_ME_HALT | CP_PFP_HALT | CP_CE_HALT);

	/* Disable MEC parsing/prefetching */
	WREG32(CP_MEC_CNTL, MEC_ME1_HALT | MEC_ME2_HALT);

	if (reset_mask & RADEON_RESET_DMA) {
		/* sdma0 */
		tmp = RREG32(SDMA0_ME_CNTL + SDMA0_REGISTER_OFFSET);
		tmp |= SDMA_HALT;
		WREG32(SDMA0_ME_CNTL + SDMA0_REGISTER_OFFSET, tmp);
	}
	if (reset_mask & RADEON_RESET_DMA1) {
		/* sdma1 */
		tmp = RREG32(SDMA0_ME_CNTL + SDMA1_REGISTER_OFFSET);
		tmp |= SDMA_HALT;
		WREG32(SDMA0_ME_CNTL + SDMA1_REGISTER_OFFSET, tmp);
	}

	evergreen_mc_stop(rdev, &save);
	if (evergreen_mc_wait_for_idle(rdev)) {
		dev_warn(rdev->dev, "Wait for MC idle timedout !\n");
	}

	if (reset_mask & (RADEON_RESET_GFX | RADEON_RESET_COMPUTE | RADEON_RESET_CP))
		grbm_soft_reset = SOFT_RESET_CP | SOFT_RESET_GFX;

	if (reset_mask & RADEON_RESET_CP) {
		grbm_soft_reset |= SOFT_RESET_CP;

		srbm_soft_reset |= SOFT_RESET_GRBM;
	}

	if (reset_mask & RADEON_RESET_DMA)
		srbm_soft_reset |= SOFT_RESET_SDMA;

	if (reset_mask & RADEON_RESET_DMA1)
		srbm_soft_reset |= SOFT_RESET_SDMA1;

	if (reset_mask & RADEON_RESET_DISPLAY)
		srbm_soft_reset |= SOFT_RESET_DC;

	if (reset_mask & RADEON_RESET_RLC)
		grbm_soft_reset |= SOFT_RESET_RLC;

	if (reset_mask & RADEON_RESET_SEM)
		srbm_soft_reset |= SOFT_RESET_SEM;

	if (reset_mask & RADEON_RESET_IH)
		srbm_soft_reset |= SOFT_RESET_IH;

	if (reset_mask & RADEON_RESET_GRBM)
		srbm_soft_reset |= SOFT_RESET_GRBM;

	if (reset_mask & RADEON_RESET_VMC)
		srbm_soft_reset |= SOFT_RESET_VMC;

	if (!(rdev->flags & RADEON_IS_IGP)) {
		if (reset_mask & RADEON_RESET_MC)
			srbm_soft_reset |= SOFT_RESET_MC;
	}

	if (grbm_soft_reset) {
		tmp = RREG32(GRBM_SOFT_RESET);
		tmp |= grbm_soft_reset;
		dev_info(rdev->dev, "GRBM_SOFT_RESET=0x%08X\n", tmp);
		WREG32(GRBM_SOFT_RESET, tmp);
		tmp = RREG32(GRBM_SOFT_RESET);

		udelay(50);

		tmp &= ~grbm_soft_reset;
		WREG32(GRBM_SOFT_RESET, tmp);
		tmp = RREG32(GRBM_SOFT_RESET);
	}

	if (srbm_soft_reset) {
		tmp = RREG32(SRBM_SOFT_RESET);
		tmp |= srbm_soft_reset;
		dev_info(rdev->dev, "SRBM_SOFT_RESET=0x%08X\n", tmp);
		WREG32(SRBM_SOFT_RESET, tmp);
		tmp = RREG32(SRBM_SOFT_RESET);

		udelay(50);

		tmp &= ~srbm_soft_reset;
		WREG32(SRBM_SOFT_RESET, tmp);
		tmp = RREG32(SRBM_SOFT_RESET);
	}

	/* Wait a little for things to settle down */
	udelay(50);

	evergreen_mc_resume(rdev, &save);
	udelay(50);

	cik_print_gpu_status_regs(rdev);
}

struct kv_reset_save_regs {
	u32 gmcon_reng_execute;
	u32 gmcon_misc;
	u32 gmcon_misc3;
};

static void kv_save_regs_for_reset(struct radeon_device *rdev,
				   struct kv_reset_save_regs *save)
{
	save->gmcon_reng_execute = RREG32(GMCON_RENG_EXECUTE);
	save->gmcon_misc = RREG32(GMCON_MISC);
	save->gmcon_misc3 = RREG32(GMCON_MISC3);

	WREG32(GMCON_RENG_EXECUTE, save->gmcon_reng_execute & ~RENG_EXECUTE_ON_PWR_UP);
	WREG32(GMCON_MISC, save->gmcon_misc & ~(RENG_EXECUTE_ON_REG_UPDATE |
						STCTRL_STUTTER_EN));
}

static void kv_restore_regs_for_reset(struct radeon_device *rdev,
				      struct kv_reset_save_regs *save)
{
	int i;

	WREG32(GMCON_PGFSM_WRITE, 0);
	WREG32(GMCON_PGFSM_CONFIG, 0x200010ff);

	for (i = 0; i < 5; i++)
		WREG32(GMCON_PGFSM_WRITE, 0);

	WREG32(GMCON_PGFSM_WRITE, 0);
	WREG32(GMCON_PGFSM_CONFIG, 0x300010ff);

	for (i = 0; i < 5; i++)
		WREG32(GMCON_PGFSM_WRITE, 0);

	WREG32(GMCON_PGFSM_WRITE, 0x210000);
	WREG32(GMCON_PGFSM_CONFIG, 0xa00010ff);

	for (i = 0; i < 5; i++)
		WREG32(GMCON_PGFSM_WRITE, 0);

	WREG32(GMCON_PGFSM_WRITE, 0x21003);
	WREG32(GMCON_PGFSM_CONFIG, 0xb00010ff);

	for (i = 0; i < 5; i++)
		WREG32(GMCON_PGFSM_WRITE, 0);

	WREG32(GMCON_PGFSM_WRITE, 0x2b00);
	WREG32(GMCON_PGFSM_CONFIG, 0xc00010ff);

	for (i = 0; i < 5; i++)
		WREG32(GMCON_PGFSM_WRITE, 0);

	WREG32(GMCON_PGFSM_WRITE, 0);
	WREG32(GMCON_PGFSM_CONFIG, 0xd00010ff);

	for (i = 0; i < 5; i++)
		WREG32(GMCON_PGFSM_WRITE, 0);

	WREG32(GMCON_PGFSM_WRITE, 0x420000);
	WREG32(GMCON_PGFSM_CONFIG, 0x100010ff);

	for (i = 0; i < 5; i++)
		WREG32(GMCON_PGFSM_WRITE, 0);

	WREG32(GMCON_PGFSM_WRITE, 0x120202);
	WREG32(GMCON_PGFSM_CONFIG, 0x500010ff);

	for (i = 0; i < 5; i++)
		WREG32(GMCON_PGFSM_WRITE, 0);

	WREG32(GMCON_PGFSM_WRITE, 0x3e3e36);
	WREG32(GMCON_PGFSM_CONFIG, 0x600010ff);

	for (i = 0; i < 5; i++)
		WREG32(GMCON_PGFSM_WRITE, 0);

	WREG32(GMCON_PGFSM_WRITE, 0x373f3e);
	WREG32(GMCON_PGFSM_CONFIG, 0x700010ff);

	for (i = 0; i < 5; i++)
		WREG32(GMCON_PGFSM_WRITE, 0);

	WREG32(GMCON_PGFSM_WRITE, 0x3e1332);
	WREG32(GMCON_PGFSM_CONFIG, 0xe00010ff);

	WREG32(GMCON_MISC3, save->gmcon_misc3);
	WREG32(GMCON_MISC, save->gmcon_misc);
	WREG32(GMCON_RENG_EXECUTE, save->gmcon_reng_execute);
}

static void cik_gpu_pci_config_reset(struct radeon_device *rdev)
{
	struct evergreen_mc_save save;
	struct kv_reset_save_regs kv_save = { 0 };
	u32 tmp, i;

	dev_info(rdev->dev, "GPU pci config reset\n");

	/* disable dpm? */

	/* disable cg/pg */
	cik_fini_pg(rdev);
	cik_fini_cg(rdev);

	/* Disable GFX parsing/prefetching */
	WREG32(CP_ME_CNTL, CP_ME_HALT | CP_PFP_HALT | CP_CE_HALT);

	/* Disable MEC parsing/prefetching */
	WREG32(CP_MEC_CNTL, MEC_ME1_HALT | MEC_ME2_HALT);

	/* sdma0 */
	tmp = RREG32(SDMA0_ME_CNTL + SDMA0_REGISTER_OFFSET);
	tmp |= SDMA_HALT;
	WREG32(SDMA0_ME_CNTL + SDMA0_REGISTER_OFFSET, tmp);
	/* sdma1 */
	tmp = RREG32(SDMA0_ME_CNTL + SDMA1_REGISTER_OFFSET);
	tmp |= SDMA_HALT;
	WREG32(SDMA0_ME_CNTL + SDMA1_REGISTER_OFFSET, tmp);
	/* XXX other engines? */

	/* halt the rlc, disable cp internal ints */
	cik_rlc_stop(rdev);

	udelay(50);

	/* disable mem access */
	evergreen_mc_stop(rdev, &save);
	if (evergreen_mc_wait_for_idle(rdev)) {
		dev_warn(rdev->dev, "Wait for MC idle timed out !\n");
	}

	if (rdev->flags & RADEON_IS_IGP)
		kv_save_regs_for_reset(rdev, &kv_save);

	/* disable BM */
	pci_clear_master(rdev->pdev);
	/* reset */
	radeon_pci_config_reset(rdev);

	udelay(100);

	/* wait for asic to come out of reset */
	for (i = 0; i < rdev->usec_timeout; i++) {
		if (RREG32(CONFIG_MEMSIZE) != 0xffffffff)
			break;
		udelay(1);
	}

	/* does asic init need to be run first??? */
	if (rdev->flags & RADEON_IS_IGP)
		kv_restore_regs_for_reset(rdev, &kv_save);
}

/**
 * cik_asic_reset - soft reset GPU
 *
 * @rdev: radeon_device pointer
 *
 * Look up which blocks are hung and attempt
 * to reset them.
 * Returns 0 for success.
 */
int cik_asic_reset(struct radeon_device *rdev)
{
	u32 reset_mask;

	reset_mask = cik_gpu_check_soft_reset(rdev);

	if (reset_mask)
		r600_set_bios_scratch_engine_hung(rdev, true);

	/* try soft reset */
	cik_gpu_soft_reset(rdev, reset_mask);

	reset_mask = cik_gpu_check_soft_reset(rdev);

	/* try pci config reset */
	if (reset_mask && radeon_hard_reset)
		cik_gpu_pci_config_reset(rdev);

	reset_mask = cik_gpu_check_soft_reset(rdev);

	if (!reset_mask)
		r600_set_bios_scratch_engine_hung(rdev, false);

	return 0;
}

/**
 * cik_gfx_is_lockup - check if the 3D engine is locked up
 *
 * @rdev: radeon_device pointer
 * @ring: radeon_ring structure holding ring information
 *
 * Check if the 3D engine is locked up (CIK).
 * Returns true if the engine is locked, false if not.
 */
bool cik_gfx_is_lockup(struct radeon_device *rdev, struct radeon_ring *ring)
{
	u32 reset_mask = cik_gpu_check_soft_reset(rdev);

	if (!(reset_mask & (RADEON_RESET_GFX |
			    RADEON_RESET_COMPUTE |
			    RADEON_RESET_CP))) {
		radeon_ring_lockup_update(rdev, ring);
		return false;
	}
	return radeon_ring_test_lockup(rdev, ring);
}

/* MC */
/**
 * cik_mc_program - program the GPU memory controller
 *
 * @rdev: radeon_device pointer
 *
 * Set the location of vram, gart, and AGP in the GPU's
 * physical address space (CIK).
 */
static void cik_mc_program(struct radeon_device *rdev)
{
	struct evergreen_mc_save save;
	u32 tmp;
	int i, j;

	/* Initialize HDP */
	for (i = 0, j = 0; i < 32; i++, j += 0x18) {
		WREG32((0x2c14 + j), 0x00000000);
		WREG32((0x2c18 + j), 0x00000000);
		WREG32((0x2c1c + j), 0x00000000);
		WREG32((0x2c20 + j), 0x00000000);
		WREG32((0x2c24 + j), 0x00000000);
	}
	WREG32(HDP_REG_COHERENCY_FLUSH_CNTL, 0);

	evergreen_mc_stop(rdev, &save);
	if (radeon_mc_wait_for_idle(rdev)) {
		dev_warn(rdev->dev, "Wait for MC idle timedout !\n");
	}
	/* Lockout access through VGA aperture*/
	WREG32(VGA_HDP_CONTROL, VGA_MEMORY_DISABLE);
	/* Update configuration */
	WREG32(MC_VM_SYSTEM_APERTURE_LOW_ADDR,
	       rdev->mc.vram_start >> 12);
	WREG32(MC_VM_SYSTEM_APERTURE_HIGH_ADDR,
	       rdev->mc.vram_end >> 12);
	WREG32(MC_VM_SYSTEM_APERTURE_DEFAULT_ADDR,
	       rdev->vram_scratch.gpu_addr >> 12);
	tmp = ((rdev->mc.vram_end >> 24) & 0xFFFF) << 16;
	tmp |= ((rdev->mc.vram_start >> 24) & 0xFFFF);
	WREG32(MC_VM_FB_LOCATION, tmp);
	/* XXX double check these! */
	WREG32(HDP_NONSURFACE_BASE, (rdev->mc.vram_start >> 8));
	WREG32(HDP_NONSURFACE_INFO, (2 << 7) | (1 << 30));
	WREG32(HDP_NONSURFACE_SIZE, 0x3FFFFFFF);
	WREG32(MC_VM_AGP_BASE, 0);
	WREG32(MC_VM_AGP_TOP, 0x0FFFFFFF);
	WREG32(MC_VM_AGP_BOT, 0x0FFFFFFF);
	if (radeon_mc_wait_for_idle(rdev)) {
		dev_warn(rdev->dev, "Wait for MC idle timedout !\n");
	}
	evergreen_mc_resume(rdev, &save);
	/* we need to own VRAM, so turn off the VGA renderer here
	 * to stop it overwriting our objects */
	rv515_vga_render_disable(rdev);
}

/**
 * cik_mc_init - initialize the memory controller driver params
 *
 * @rdev: radeon_device pointer
 *
 * Look up the amount of vram, vram width, and decide how to place
 * vram and gart within the GPU's physical address space (CIK).
 * Returns 0 for success.
 */
static int cik_mc_init(struct radeon_device *rdev)
{
	u32 tmp;
	int chansize, numchan;

	/* Get VRAM informations */
	rdev->mc.vram_is_ddr = true;
	tmp = RREG32(MC_ARB_RAMCFG);
	if (tmp & CHANSIZE_MASK) {
		chansize = 64;
	} else {
		chansize = 32;
	}
	tmp = RREG32(MC_SHARED_CHMAP);
	switch ((tmp & NOOFCHAN_MASK) >> NOOFCHAN_SHIFT) {
	case 0:
	default:
		numchan = 1;
		break;
	case 1:
		numchan = 2;
		break;
	case 2:
		numchan = 4;
		break;
	case 3:
		numchan = 8;
		break;
	case 4:
		numchan = 3;
		break;
	case 5:
		numchan = 6;
		break;
	case 6:
		numchan = 10;
		break;
	case 7:
		numchan = 12;
		break;
	case 8:
		numchan = 16;
		break;
	}
	rdev->mc.vram_width = numchan * chansize;
	/* Could aper size report 0 ? */
	rdev->mc.aper_base = pci_resource_start(rdev->pdev, 0);
	rdev->mc.aper_size = pci_resource_len(rdev->pdev, 0);
	/* size in MB on si */
	rdev->mc.mc_vram_size = RREG32(CONFIG_MEMSIZE) * 1024ULL * 1024ULL;
	rdev->mc.real_vram_size = RREG32(CONFIG_MEMSIZE) * 1024ULL * 1024ULL;
	rdev->mc.visible_vram_size = rdev->mc.aper_size;
	si_vram_gtt_location(rdev, &rdev->mc);
	radeon_update_bandwidth_info(rdev);

	return 0;
}

/*
 * GART
 * VMID 0 is the physical GPU addresses as used by the kernel.
 * VMIDs 1-15 are used for userspace clients and are handled
 * by the radeon vm/hsa code.
 */
/**
 * cik_pcie_gart_tlb_flush - gart tlb flush callback
 *
 * @rdev: radeon_device pointer
 *
 * Flush the TLB for the VMID 0 page table (CIK).
 */
void cik_pcie_gart_tlb_flush(struct radeon_device *rdev)
{
	/* flush hdp cache */
	WREG32(HDP_MEM_COHERENCY_FLUSH_CNTL, 0);

	/* bits 0-15 are the VM contexts0-15 */
	WREG32(VM_INVALIDATE_REQUEST, 0x1);
}

/**
 * cik_pcie_gart_enable - gart enable
 *
 * @rdev: radeon_device pointer
 *
 * This sets up the TLBs, programs the page tables for VMID0,
 * sets up the hw for VMIDs 1-15 which are allocated on
 * demand, and sets up the global locations for the LDS, GDS,
 * and GPUVM for FSA64 clients (CIK).
 * Returns 0 for success, errors for failure.
 */
static int cik_pcie_gart_enable(struct radeon_device *rdev)
{
	int r, i;

	if (rdev->gart.robj == NULL) {
		dev_err(rdev->dev, "No VRAM object for PCIE GART.\n");
		return -EINVAL;
	}
	r = radeon_gart_table_vram_pin(rdev);
	if (r)
		return r;
	/* Setup TLB control */
	WREG32(MC_VM_MX_L1_TLB_CNTL,
	       (0xA << 7) |
	       ENABLE_L1_TLB |
	       ENABLE_L1_FRAGMENT_PROCESSING |
	       SYSTEM_ACCESS_MODE_NOT_IN_SYS |
	       ENABLE_ADVANCED_DRIVER_MODEL |
	       SYSTEM_APERTURE_UNMAPPED_ACCESS_PASS_THRU);
	/* Setup L2 cache */
	WREG32(VM_L2_CNTL, ENABLE_L2_CACHE |
	       ENABLE_L2_FRAGMENT_PROCESSING |
	       ENABLE_L2_PTE_CACHE_LRU_UPDATE_BY_WRITE |
	       ENABLE_L2_PDE0_CACHE_LRU_UPDATE_BY_WRITE |
	       EFFECTIVE_L2_QUEUE_SIZE(7) |
	       CONTEXT1_IDENTITY_ACCESS_MODE(1));
	WREG32(VM_L2_CNTL2, INVALIDATE_ALL_L1_TLBS | INVALIDATE_L2_CACHE);
	WREG32(VM_L2_CNTL3, L2_CACHE_BIGK_ASSOCIATIVITY |
	       BANK_SELECT(4) |
	       L2_CACHE_BIGK_FRAGMENT_SIZE(4));
	/* setup context0 */
	WREG32(VM_CONTEXT0_PAGE_TABLE_START_ADDR, rdev->mc.gtt_start >> 12);
	WREG32(VM_CONTEXT0_PAGE_TABLE_END_ADDR, rdev->mc.gtt_end >> 12);
	WREG32(VM_CONTEXT0_PAGE_TABLE_BASE_ADDR, rdev->gart.table_addr >> 12);
	WREG32(VM_CONTEXT0_PROTECTION_FAULT_DEFAULT_ADDR,
			(u32)(rdev->dummy_page.addr >> 12));
	WREG32(VM_CONTEXT0_CNTL2, 0);
	WREG32(VM_CONTEXT0_CNTL, (ENABLE_CONTEXT | PAGE_TABLE_DEPTH(0) |
				  RANGE_PROTECTION_FAULT_ENABLE_DEFAULT));

	WREG32(0x15D4, 0);
	WREG32(0x15D8, 0);
	WREG32(0x15DC, 0);

	/* empty context1-15 */
	/* FIXME start with 4G, once using 2 level pt switch to full
	 * vm size space
	 */
	/* set vm size, must be a multiple of 4 */
	WREG32(VM_CONTEXT1_PAGE_TABLE_START_ADDR, 0);
	WREG32(VM_CONTEXT1_PAGE_TABLE_END_ADDR, rdev->vm_manager.max_pfn);
	for (i = 1; i < 16; i++) {
		if (i < 8)
			WREG32(VM_CONTEXT0_PAGE_TABLE_BASE_ADDR + (i << 2),
			       rdev->gart.table_addr >> 12);
		else
			WREG32(VM_CONTEXT8_PAGE_TABLE_BASE_ADDR + ((i - 8) << 2),
			       rdev->gart.table_addr >> 12);
	}

	/* enable context1-15 */
	WREG32(VM_CONTEXT1_PROTECTION_FAULT_DEFAULT_ADDR,
	       (u32)(rdev->dummy_page.addr >> 12));
	WREG32(VM_CONTEXT1_CNTL2, 4);
	WREG32(VM_CONTEXT1_CNTL, ENABLE_CONTEXT | PAGE_TABLE_DEPTH(1) |
				PAGE_TABLE_BLOCK_SIZE(radeon_vm_block_size - 9) |
				RANGE_PROTECTION_FAULT_ENABLE_INTERRUPT |
				RANGE_PROTECTION_FAULT_ENABLE_DEFAULT |
				DUMMY_PAGE_PROTECTION_FAULT_ENABLE_INTERRUPT |
				DUMMY_PAGE_PROTECTION_FAULT_ENABLE_DEFAULT |
				PDE0_PROTECTION_FAULT_ENABLE_INTERRUPT |
				PDE0_PROTECTION_FAULT_ENABLE_DEFAULT |
				VALID_PROTECTION_FAULT_ENABLE_INTERRUPT |
				VALID_PROTECTION_FAULT_ENABLE_DEFAULT |
				READ_PROTECTION_FAULT_ENABLE_INTERRUPT |
				READ_PROTECTION_FAULT_ENABLE_DEFAULT |
				WRITE_PROTECTION_FAULT_ENABLE_INTERRUPT |
				WRITE_PROTECTION_FAULT_ENABLE_DEFAULT);

	if (rdev->family == CHIP_KAVERI) {
		u32 tmp = RREG32(CHUB_CONTROL);
		tmp &= ~BYPASS_VM;
		WREG32(CHUB_CONTROL, tmp);
	}

	/* XXX SH_MEM regs */
	/* where to put LDS, scratch, GPUVM in FSA64 space */
	mutex_lock(&rdev->srbm_mutex);
	for (i = 0; i < 16; i++) {
		cik_srbm_select(rdev, 0, 0, 0, i);
		/* CP and shaders */
		WREG32(SH_MEM_CONFIG, 0);
		WREG32(SH_MEM_APE1_BASE, 1);
		WREG32(SH_MEM_APE1_LIMIT, 0);
		WREG32(SH_MEM_BASES, 0);
		/* SDMA GFX */
		WREG32(SDMA0_GFX_VIRTUAL_ADDR + SDMA0_REGISTER_OFFSET, 0);
		WREG32(SDMA0_GFX_APE1_CNTL + SDMA0_REGISTER_OFFSET, 0);
		WREG32(SDMA0_GFX_VIRTUAL_ADDR + SDMA1_REGISTER_OFFSET, 0);
		WREG32(SDMA0_GFX_APE1_CNTL + SDMA1_REGISTER_OFFSET, 0);
		/* XXX SDMA RLC - todo */
	}
	cik_srbm_select(rdev, 0, 0, 0, 0);
	mutex_unlock(&rdev->srbm_mutex);

	cik_pcie_gart_tlb_flush(rdev);
	DRM_INFO("PCIE GART of %uM enabled (table at 0x%016llX).\n",
		 (unsigned)(rdev->mc.gtt_size >> 20),
		 (unsigned long long)rdev->gart.table_addr);
	rdev->gart.ready = true;
	return 0;
}

/**
 * cik_pcie_gart_disable - gart disable
 *
 * @rdev: radeon_device pointer
 *
 * This disables all VM page table (CIK).
 */
static void cik_pcie_gart_disable(struct radeon_device *rdev)
{
	/* Disable all tables */
	WREG32(VM_CONTEXT0_CNTL, 0);
	WREG32(VM_CONTEXT1_CNTL, 0);
	/* Setup TLB control */
	WREG32(MC_VM_MX_L1_TLB_CNTL, SYSTEM_ACCESS_MODE_NOT_IN_SYS |
	       SYSTEM_APERTURE_UNMAPPED_ACCESS_PASS_THRU);
	/* Setup L2 cache */
	WREG32(VM_L2_CNTL,
	       ENABLE_L2_FRAGMENT_PROCESSING |
	       ENABLE_L2_PTE_CACHE_LRU_UPDATE_BY_WRITE |
	       ENABLE_L2_PDE0_CACHE_LRU_UPDATE_BY_WRITE |
	       EFFECTIVE_L2_QUEUE_SIZE(7) |
	       CONTEXT1_IDENTITY_ACCESS_MODE(1));
	WREG32(VM_L2_CNTL2, 0);
	WREG32(VM_L2_CNTL3, L2_CACHE_BIGK_ASSOCIATIVITY |
	       L2_CACHE_BIGK_FRAGMENT_SIZE(6));
	radeon_gart_table_vram_unpin(rdev);
}

/**
 * cik_pcie_gart_fini - vm fini callback
 *
 * @rdev: radeon_device pointer
 *
 * Tears down the driver GART/VM setup (CIK).
 */
static void cik_pcie_gart_fini(struct radeon_device *rdev)
{
	cik_pcie_gart_disable(rdev);
	radeon_gart_table_vram_free(rdev);
	radeon_gart_fini(rdev);
}

/* vm parser */
/**
 * cik_ib_parse - vm ib_parse callback
 *
 * @rdev: radeon_device pointer
 * @ib: indirect buffer pointer
 *
 * CIK uses hw IB checking so this is a nop (CIK).
 */
int cik_ib_parse(struct radeon_device *rdev, struct radeon_ib *ib)
{
	return 0;
}

/*
 * vm
 * VMID 0 is the physical GPU addresses as used by the kernel.
 * VMIDs 1-15 are used for userspace clients and are handled
 * by the radeon vm/hsa code.
 */
/**
 * cik_vm_init - cik vm init callback
 *
 * @rdev: radeon_device pointer
 *
 * Inits cik specific vm parameters (number of VMs, base of vram for
 * VMIDs 1-15) (CIK).
 * Returns 0 for success.
 */
int cik_vm_init(struct radeon_device *rdev)
{
	/* number of VMs */
	rdev->vm_manager.nvm = 16;
	/* base offset of vram pages */
	if (rdev->flags & RADEON_IS_IGP) {
		u64 tmp = RREG32(MC_VM_FB_OFFSET);
		tmp <<= 22;
		rdev->vm_manager.vram_base_offset = tmp;
	} else
		rdev->vm_manager.vram_base_offset = 0;

	return 0;
}

/**
 * cik_vm_fini - cik vm fini callback
 *
 * @rdev: radeon_device pointer
 *
 * Tear down any asic specific VM setup (CIK).
 */
void cik_vm_fini(struct radeon_device *rdev)
{
}

/**
 * cik_vm_decode_fault - print human readable fault info
 *
 * @rdev: radeon_device pointer
 * @status: VM_CONTEXT1_PROTECTION_FAULT_STATUS register value
 * @addr: VM_CONTEXT1_PROTECTION_FAULT_ADDR register value
 *
 * Print human readable fault information (CIK).
 */
static void cik_vm_decode_fault(struct radeon_device *rdev,
				u32 status, u32 addr, u32 mc_client)
{
	u32 mc_id;
	u32 vmid = (status & FAULT_VMID_MASK) >> FAULT_VMID_SHIFT;
	u32 protections = (status & PROTECTIONS_MASK) >> PROTECTIONS_SHIFT;
	char block[5] = { mc_client >> 24, (mc_client >> 16) & 0xff,
		(mc_client >> 8) & 0xff, mc_client & 0xff, 0 };

	if (rdev->family == CHIP_HAWAII)
		mc_id = (status & HAWAII_MEMORY_CLIENT_ID_MASK) >> MEMORY_CLIENT_ID_SHIFT;
	else
		mc_id = (status & MEMORY_CLIENT_ID_MASK) >> MEMORY_CLIENT_ID_SHIFT;

	printk("VM fault (0x%02x, vmid %d) at page %u, %s from '%s' (0x%08x) (%d)\n",
	       protections, vmid, addr,
	       (status & MEMORY_CLIENT_RW_MASK) ? "write" : "read",
	       block, mc_client, mc_id);
}

/**
 * cik_vm_flush - cik vm flush using the CP
 *
 * @rdev: radeon_device pointer
 *
 * Update the page table base and flush the VM TLB
 * using the CP (CIK).
 */
void cik_vm_flush(struct radeon_device *rdev, int ridx, struct radeon_vm *vm)
{
	struct radeon_ring *ring = &rdev->ring[ridx];
	int usepfp = (ridx == RADEON_RING_TYPE_GFX_INDEX);

	if (vm == NULL)
		return;

	radeon_ring_write(ring, PACKET3(PACKET3_WRITE_DATA, 3));
	radeon_ring_write(ring, (WRITE_DATA_ENGINE_SEL(usepfp) |
				 WRITE_DATA_DST_SEL(0)));
	if (vm->id < 8) {
		radeon_ring_write(ring,
				  (VM_CONTEXT0_PAGE_TABLE_BASE_ADDR + (vm->id << 2)) >> 2);
	} else {
		radeon_ring_write(ring,
				  (VM_CONTEXT8_PAGE_TABLE_BASE_ADDR + ((vm->id - 8) << 2)) >> 2);
	}
	radeon_ring_write(ring, 0);
	radeon_ring_write(ring, vm->pd_gpu_addr >> 12);

	/* update SH_MEM_* regs */
	radeon_ring_write(ring, PACKET3(PACKET3_WRITE_DATA, 3));
	radeon_ring_write(ring, (WRITE_DATA_ENGINE_SEL(usepfp) |
				 WRITE_DATA_DST_SEL(0)));
	radeon_ring_write(ring, SRBM_GFX_CNTL >> 2);
	radeon_ring_write(ring, 0);
	radeon_ring_write(ring, VMID(vm->id));

	radeon_ring_write(ring, PACKET3(PACKET3_WRITE_DATA, 6));
	radeon_ring_write(ring, (WRITE_DATA_ENGINE_SEL(usepfp) |
				 WRITE_DATA_DST_SEL(0)));
	radeon_ring_write(ring, SH_MEM_BASES >> 2);
	radeon_ring_write(ring, 0);

	radeon_ring_write(ring, 0); /* SH_MEM_BASES */
	radeon_ring_write(ring, 0); /* SH_MEM_CONFIG */
	radeon_ring_write(ring, 1); /* SH_MEM_APE1_BASE */
	radeon_ring_write(ring, 0); /* SH_MEM_APE1_LIMIT */

	radeon_ring_write(ring, PACKET3(PACKET3_WRITE_DATA, 3));
	radeon_ring_write(ring, (WRITE_DATA_ENGINE_SEL(usepfp) |
				 WRITE_DATA_DST_SEL(0)));
	radeon_ring_write(ring, SRBM_GFX_CNTL >> 2);
	radeon_ring_write(ring, 0);
	radeon_ring_write(ring, VMID(0));

	/* HDP flush */
	cik_hdp_flush_cp_ring_emit(rdev, ridx);

	/* bits 0-15 are the VM contexts0-15 */
	radeon_ring_write(ring, PACKET3(PACKET3_WRITE_DATA, 3));
	radeon_ring_write(ring, (WRITE_DATA_ENGINE_SEL(usepfp) |
				 WRITE_DATA_DST_SEL(0)));
	radeon_ring_write(ring, VM_INVALIDATE_REQUEST >> 2);
	radeon_ring_write(ring, 0);
	radeon_ring_write(ring, 1 << vm->id);

	/* compute doesn't have PFP */
	if (usepfp) {
		/* sync PFP to ME, otherwise we might get invalid PFP reads */
		radeon_ring_write(ring, PACKET3(PACKET3_PFP_SYNC_ME, 0));
		radeon_ring_write(ring, 0x0);
	}
}

/*
 * RLC
 * The RLC is a multi-purpose microengine that handles a
 * variety of functions, the most important of which is
 * the interrupt controller.
 */
static void cik_enable_gui_idle_interrupt(struct radeon_device *rdev,
					  bool enable)
{
	u32 tmp = RREG32(CP_INT_CNTL_RING0);

	if (enable)
		tmp |= (CNTX_BUSY_INT_ENABLE | CNTX_EMPTY_INT_ENABLE);
	else
		tmp &= ~(CNTX_BUSY_INT_ENABLE | CNTX_EMPTY_INT_ENABLE);
	WREG32(CP_INT_CNTL_RING0, tmp);
}

static void cik_enable_lbpw(struct radeon_device *rdev, bool enable)
{
	u32 tmp;

	tmp = RREG32(RLC_LB_CNTL);
	if (enable)
		tmp |= LOAD_BALANCE_ENABLE;
	else
		tmp &= ~LOAD_BALANCE_ENABLE;
	WREG32(RLC_LB_CNTL, tmp);
}

static void cik_wait_for_rlc_serdes(struct radeon_device *rdev)
{
	u32 i, j, k;
	u32 mask;

	for (i = 0; i < rdev->config.cik.max_shader_engines; i++) {
		for (j = 0; j < rdev->config.cik.max_sh_per_se; j++) {
			cik_select_se_sh(rdev, i, j);
			for (k = 0; k < rdev->usec_timeout; k++) {
				if (RREG32(RLC_SERDES_CU_MASTER_BUSY) == 0)
					break;
				udelay(1);
			}
		}
	}
	cik_select_se_sh(rdev, 0xffffffff, 0xffffffff);

	mask = SE_MASTER_BUSY_MASK | GC_MASTER_BUSY | TC0_MASTER_BUSY | TC1_MASTER_BUSY;
	for (k = 0; k < rdev->usec_timeout; k++) {
		if ((RREG32(RLC_SERDES_NONCU_MASTER_BUSY) & mask) == 0)
			break;
		udelay(1);
	}
}

static void cik_update_rlc(struct radeon_device *rdev, u32 rlc)
{
	u32 tmp;

	tmp = RREG32(RLC_CNTL);
	if (tmp != rlc)
		WREG32(RLC_CNTL, rlc);
}

static u32 cik_halt_rlc(struct radeon_device *rdev)
{
	u32 data, orig;

	orig = data = RREG32(RLC_CNTL);

	if (data & RLC_ENABLE) {
		u32 i;

		data &= ~RLC_ENABLE;
		WREG32(RLC_CNTL, data);

		for (i = 0; i < rdev->usec_timeout; i++) {
			if ((RREG32(RLC_GPM_STAT) & RLC_GPM_BUSY) == 0)
				break;
			udelay(1);
		}

		cik_wait_for_rlc_serdes(rdev);
	}

	return orig;
}

void cik_enter_rlc_safe_mode(struct radeon_device *rdev)
{
	u32 tmp, i, mask;

	tmp = REQ | MESSAGE(MSG_ENTER_RLC_SAFE_MODE);
	WREG32(RLC_GPR_REG2, tmp);

	mask = GFX_POWER_STATUS | GFX_CLOCK_STATUS;
	for (i = 0; i < rdev->usec_timeout; i++) {
		if ((RREG32(RLC_GPM_STAT) & mask) == mask)
			break;
		udelay(1);
	}

	for (i = 0; i < rdev->usec_timeout; i++) {
		if ((RREG32(RLC_GPR_REG2) & REQ) == 0)
			break;
		udelay(1);
	}
}

void cik_exit_rlc_safe_mode(struct radeon_device *rdev)
{
	u32 tmp;

	tmp = REQ | MESSAGE(MSG_EXIT_RLC_SAFE_MODE);
	WREG32(RLC_GPR_REG2, tmp);
}

/**
 * cik_rlc_stop - stop the RLC ME
 *
 * @rdev: radeon_device pointer
 *
 * Halt the RLC ME (MicroEngine) (CIK).
 */
static void cik_rlc_stop(struct radeon_device *rdev)
{
	WREG32(RLC_CNTL, 0);

	cik_enable_gui_idle_interrupt(rdev, false);

	cik_wait_for_rlc_serdes(rdev);
}

/**
 * cik_rlc_start - start the RLC ME
 *
 * @rdev: radeon_device pointer
 *
 * Unhalt the RLC ME (MicroEngine) (CIK).
 */
static void cik_rlc_start(struct radeon_device *rdev)
{
	WREG32(RLC_CNTL, RLC_ENABLE);

	cik_enable_gui_idle_interrupt(rdev, true);

	udelay(50);
}

/**
 * cik_rlc_resume - setup the RLC hw
 *
 * @rdev: radeon_device pointer
 *
 * Initialize the RLC registers, load the ucode,
 * and start the RLC (CIK).
 * Returns 0 for success, -EINVAL if the ucode is not available.
 */
static int cik_rlc_resume(struct radeon_device *rdev)
{
	u32 i, size, tmp;

	if (!rdev->rlc_fw)
		return -EINVAL;

	cik_rlc_stop(rdev);

	/* disable CG */
	tmp = RREG32(RLC_CGCG_CGLS_CTRL) & 0xfffffffc;
	WREG32(RLC_CGCG_CGLS_CTRL, tmp);

	si_rlc_reset(rdev);

	cik_init_pg(rdev);

	cik_init_cg(rdev);

	WREG32(RLC_LB_CNTR_INIT, 0);
	WREG32(RLC_LB_CNTR_MAX, 0x00008000);

	cik_select_se_sh(rdev, 0xffffffff, 0xffffffff);
	WREG32(RLC_LB_INIT_CU_MASK, 0xffffffff);
	WREG32(RLC_LB_PARAMS, 0x00600408);
	WREG32(RLC_LB_CNTL, 0x80000004);

	WREG32(RLC_MC_CNTL, 0);
	WREG32(RLC_UCODE_CNTL, 0);

	if (rdev->new_fw) {
		const struct rlc_firmware_header_v1_0 *hdr =
			(const struct rlc_firmware_header_v1_0 *)rdev->rlc_fw->data;
		const __le32 *fw_data = (const __le32 *)
			(rdev->rlc_fw->data + le32_to_cpu(hdr->header.ucode_array_offset_bytes));

		radeon_ucode_print_rlc_hdr(&hdr->header);

		size = le32_to_cpu(hdr->header.ucode_size_bytes) / 4;
<<<<<<< HEAD
		WREG32(RLC_GPM_UCODE_ADDR, 0);
		for (i = 0; i < size; i++)
			WREG32(RLC_GPM_UCODE_DATA, le32_to_cpup(fw_data++));
		WREG32(RLC_GPM_UCODE_ADDR, 0);
	} else {
		const __be32 *fw_data;

		switch (rdev->family) {
		case CHIP_BONAIRE:
		case CHIP_HAWAII:
		default:
			size = BONAIRE_RLC_UCODE_SIZE;
			break;
		case CHIP_KAVERI:
			size = KV_RLC_UCODE_SIZE;
			break;
		case CHIP_KABINI:
			size = KB_RLC_UCODE_SIZE;
			break;
		case CHIP_MULLINS:
			size = ML_RLC_UCODE_SIZE;
			break;
		}

		fw_data = (const __be32 *)rdev->rlc_fw->data;
		WREG32(RLC_GPM_UCODE_ADDR, 0);
		for (i = 0; i < size; i++)
=======
		WREG32(RLC_GPM_UCODE_ADDR, 0);
		for (i = 0; i < size; i++)
			WREG32(RLC_GPM_UCODE_DATA, le32_to_cpup(fw_data++));
		WREG32(RLC_GPM_UCODE_ADDR, 0);
	} else {
		const __be32 *fw_data;

		switch (rdev->family) {
		case CHIP_BONAIRE:
		case CHIP_HAWAII:
		default:
			size = BONAIRE_RLC_UCODE_SIZE;
			break;
		case CHIP_KAVERI:
			size = KV_RLC_UCODE_SIZE;
			break;
		case CHIP_KABINI:
			size = KB_RLC_UCODE_SIZE;
			break;
		case CHIP_MULLINS:
			size = ML_RLC_UCODE_SIZE;
			break;
		}

		fw_data = (const __be32 *)rdev->rlc_fw->data;
		WREG32(RLC_GPM_UCODE_ADDR, 0);
		for (i = 0; i < size; i++)
>>>>>>> 7af142f7
			WREG32(RLC_GPM_UCODE_DATA, be32_to_cpup(fw_data++));
		WREG32(RLC_GPM_UCODE_ADDR, 0);
	}

	/* XXX - find out what chips support lbpw */
	cik_enable_lbpw(rdev, false);

	if (rdev->family == CHIP_BONAIRE)
		WREG32(RLC_DRIVER_DMA_STATUS, 0);

	cik_rlc_start(rdev);

	return 0;
}

static void cik_enable_cgcg(struct radeon_device *rdev, bool enable)
{
	u32 data, orig, tmp, tmp2;

	orig = data = RREG32(RLC_CGCG_CGLS_CTRL);

	if (enable && (rdev->cg_flags & RADEON_CG_SUPPORT_GFX_CGCG)) {
		cik_enable_gui_idle_interrupt(rdev, true);

		tmp = cik_halt_rlc(rdev);

		cik_select_se_sh(rdev, 0xffffffff, 0xffffffff);
		WREG32(RLC_SERDES_WR_CU_MASTER_MASK, 0xffffffff);
		WREG32(RLC_SERDES_WR_NONCU_MASTER_MASK, 0xffffffff);
		tmp2 = BPM_ADDR_MASK | CGCG_OVERRIDE_0 | CGLS_ENABLE;
		WREG32(RLC_SERDES_WR_CTRL, tmp2);

		cik_update_rlc(rdev, tmp);

		data |= CGCG_EN | CGLS_EN;
	} else {
		cik_enable_gui_idle_interrupt(rdev, false);

		RREG32(CB_CGTT_SCLK_CTRL);
		RREG32(CB_CGTT_SCLK_CTRL);
		RREG32(CB_CGTT_SCLK_CTRL);
		RREG32(CB_CGTT_SCLK_CTRL);

		data &= ~(CGCG_EN | CGLS_EN);
	}

	if (orig != data)
		WREG32(RLC_CGCG_CGLS_CTRL, data);

}

static void cik_enable_mgcg(struct radeon_device *rdev, bool enable)
{
	u32 data, orig, tmp = 0;

	if (enable && (rdev->cg_flags & RADEON_CG_SUPPORT_GFX_MGCG)) {
		if (rdev->cg_flags & RADEON_CG_SUPPORT_GFX_MGLS) {
			if (rdev->cg_flags & RADEON_CG_SUPPORT_GFX_CP_LS) {
				orig = data = RREG32(CP_MEM_SLP_CNTL);
				data |= CP_MEM_LS_EN;
				if (orig != data)
					WREG32(CP_MEM_SLP_CNTL, data);
			}
		}

		orig = data = RREG32(RLC_CGTT_MGCG_OVERRIDE);
		data &= 0xfffffffd;
		if (orig != data)
			WREG32(RLC_CGTT_MGCG_OVERRIDE, data);

		tmp = cik_halt_rlc(rdev);

		cik_select_se_sh(rdev, 0xffffffff, 0xffffffff);
		WREG32(RLC_SERDES_WR_CU_MASTER_MASK, 0xffffffff);
		WREG32(RLC_SERDES_WR_NONCU_MASTER_MASK, 0xffffffff);
		data = BPM_ADDR_MASK | MGCG_OVERRIDE_0;
		WREG32(RLC_SERDES_WR_CTRL, data);

		cik_update_rlc(rdev, tmp);

		if (rdev->cg_flags & RADEON_CG_SUPPORT_GFX_CGTS) {
			orig = data = RREG32(CGTS_SM_CTRL_REG);
			data &= ~SM_MODE_MASK;
			data |= SM_MODE(0x2);
			data |= SM_MODE_ENABLE;
			data &= ~CGTS_OVERRIDE;
			if ((rdev->cg_flags & RADEON_CG_SUPPORT_GFX_MGLS) &&
			    (rdev->cg_flags & RADEON_CG_SUPPORT_GFX_CGTS_LS))
				data &= ~CGTS_LS_OVERRIDE;
			data &= ~ON_MONITOR_ADD_MASK;
			data |= ON_MONITOR_ADD_EN;
			data |= ON_MONITOR_ADD(0x96);
			if (orig != data)
				WREG32(CGTS_SM_CTRL_REG, data);
		}
	} else {
		orig = data = RREG32(RLC_CGTT_MGCG_OVERRIDE);
		data |= 0x00000002;
		if (orig != data)
			WREG32(RLC_CGTT_MGCG_OVERRIDE, data);

		data = RREG32(RLC_MEM_SLP_CNTL);
		if (data & RLC_MEM_LS_EN) {
			data &= ~RLC_MEM_LS_EN;
			WREG32(RLC_MEM_SLP_CNTL, data);
		}

		data = RREG32(CP_MEM_SLP_CNTL);
		if (data & CP_MEM_LS_EN) {
			data &= ~CP_MEM_LS_EN;
			WREG32(CP_MEM_SLP_CNTL, data);
		}

		orig = data = RREG32(CGTS_SM_CTRL_REG);
		data |= CGTS_OVERRIDE | CGTS_LS_OVERRIDE;
		if (orig != data)
			WREG32(CGTS_SM_CTRL_REG, data);

		tmp = cik_halt_rlc(rdev);

		cik_select_se_sh(rdev, 0xffffffff, 0xffffffff);
		WREG32(RLC_SERDES_WR_CU_MASTER_MASK, 0xffffffff);
		WREG32(RLC_SERDES_WR_NONCU_MASTER_MASK, 0xffffffff);
		data = BPM_ADDR_MASK | MGCG_OVERRIDE_1;
		WREG32(RLC_SERDES_WR_CTRL, data);

		cik_update_rlc(rdev, tmp);
	}
}

static const u32 mc_cg_registers[] =
{
	MC_HUB_MISC_HUB_CG,
	MC_HUB_MISC_SIP_CG,
	MC_HUB_MISC_VM_CG,
	MC_XPB_CLK_GAT,
	ATC_MISC_CG,
	MC_CITF_MISC_WR_CG,
	MC_CITF_MISC_RD_CG,
	MC_CITF_MISC_VM_CG,
	VM_L2_CG,
};

static void cik_enable_mc_ls(struct radeon_device *rdev,
			     bool enable)
{
	int i;
	u32 orig, data;

	for (i = 0; i < ARRAY_SIZE(mc_cg_registers); i++) {
		orig = data = RREG32(mc_cg_registers[i]);
		if (enable && (rdev->cg_flags & RADEON_CG_SUPPORT_MC_LS))
			data |= MC_LS_ENABLE;
		else
			data &= ~MC_LS_ENABLE;
		if (data != orig)
			WREG32(mc_cg_registers[i], data);
	}
}

static void cik_enable_mc_mgcg(struct radeon_device *rdev,
			       bool enable)
{
	int i;
	u32 orig, data;

	for (i = 0; i < ARRAY_SIZE(mc_cg_registers); i++) {
		orig = data = RREG32(mc_cg_registers[i]);
		if (enable && (rdev->cg_flags & RADEON_CG_SUPPORT_MC_MGCG))
			data |= MC_CG_ENABLE;
		else
			data &= ~MC_CG_ENABLE;
		if (data != orig)
			WREG32(mc_cg_registers[i], data);
	}
}

static void cik_enable_sdma_mgcg(struct radeon_device *rdev,
				 bool enable)
{
	u32 orig, data;

	if (enable && (rdev->cg_flags & RADEON_CG_SUPPORT_SDMA_MGCG)) {
		WREG32(SDMA0_CLK_CTRL + SDMA0_REGISTER_OFFSET, 0x00000100);
		WREG32(SDMA0_CLK_CTRL + SDMA1_REGISTER_OFFSET, 0x00000100);
	} else {
		orig = data = RREG32(SDMA0_CLK_CTRL + SDMA0_REGISTER_OFFSET);
		data |= 0xff000000;
		if (data != orig)
			WREG32(SDMA0_CLK_CTRL + SDMA0_REGISTER_OFFSET, data);

		orig = data = RREG32(SDMA0_CLK_CTRL + SDMA1_REGISTER_OFFSET);
		data |= 0xff000000;
		if (data != orig)
			WREG32(SDMA0_CLK_CTRL + SDMA1_REGISTER_OFFSET, data);
	}
}

static void cik_enable_sdma_mgls(struct radeon_device *rdev,
				 bool enable)
{
	u32 orig, data;

	if (enable && (rdev->cg_flags & RADEON_CG_SUPPORT_SDMA_LS)) {
		orig = data = RREG32(SDMA0_POWER_CNTL + SDMA0_REGISTER_OFFSET);
		data |= 0x100;
		if (orig != data)
			WREG32(SDMA0_POWER_CNTL + SDMA0_REGISTER_OFFSET, data);

		orig = data = RREG32(SDMA0_POWER_CNTL + SDMA1_REGISTER_OFFSET);
		data |= 0x100;
		if (orig != data)
			WREG32(SDMA0_POWER_CNTL + SDMA1_REGISTER_OFFSET, data);
	} else {
		orig = data = RREG32(SDMA0_POWER_CNTL + SDMA0_REGISTER_OFFSET);
		data &= ~0x100;
		if (orig != data)
			WREG32(SDMA0_POWER_CNTL + SDMA0_REGISTER_OFFSET, data);

		orig = data = RREG32(SDMA0_POWER_CNTL + SDMA1_REGISTER_OFFSET);
		data &= ~0x100;
		if (orig != data)
			WREG32(SDMA0_POWER_CNTL + SDMA1_REGISTER_OFFSET, data);
	}
}

static void cik_enable_uvd_mgcg(struct radeon_device *rdev,
				bool enable)
{
	u32 orig, data;

	if (enable && (rdev->cg_flags & RADEON_CG_SUPPORT_UVD_MGCG)) {
		data = RREG32_UVD_CTX(UVD_CGC_MEM_CTRL);
		data = 0xfff;
		WREG32_UVD_CTX(UVD_CGC_MEM_CTRL, data);

		orig = data = RREG32(UVD_CGC_CTRL);
		data |= DCM;
		if (orig != data)
			WREG32(UVD_CGC_CTRL, data);
	} else {
		data = RREG32_UVD_CTX(UVD_CGC_MEM_CTRL);
		data &= ~0xfff;
		WREG32_UVD_CTX(UVD_CGC_MEM_CTRL, data);

		orig = data = RREG32(UVD_CGC_CTRL);
		data &= ~DCM;
		if (orig != data)
			WREG32(UVD_CGC_CTRL, data);
	}
}

static void cik_enable_bif_mgls(struct radeon_device *rdev,
			       bool enable)
{
	u32 orig, data;

	orig = data = RREG32_PCIE_PORT(PCIE_CNTL2);

	if (enable && (rdev->cg_flags & RADEON_CG_SUPPORT_BIF_LS))
		data |= SLV_MEM_LS_EN | MST_MEM_LS_EN |
			REPLAY_MEM_LS_EN | SLV_MEM_AGGRESSIVE_LS_EN;
	else
		data &= ~(SLV_MEM_LS_EN | MST_MEM_LS_EN |
			  REPLAY_MEM_LS_EN | SLV_MEM_AGGRESSIVE_LS_EN);

	if (orig != data)
		WREG32_PCIE_PORT(PCIE_CNTL2, data);
}

static void cik_enable_hdp_mgcg(struct radeon_device *rdev,
				bool enable)
{
	u32 orig, data;

	orig = data = RREG32(HDP_HOST_PATH_CNTL);

	if (enable && (rdev->cg_flags & RADEON_CG_SUPPORT_HDP_MGCG))
		data &= ~CLOCK_GATING_DIS;
	else
		data |= CLOCK_GATING_DIS;

	if (orig != data)
		WREG32(HDP_HOST_PATH_CNTL, data);
}

static void cik_enable_hdp_ls(struct radeon_device *rdev,
			      bool enable)
{
	u32 orig, data;

	orig = data = RREG32(HDP_MEM_POWER_LS);

	if (enable && (rdev->cg_flags & RADEON_CG_SUPPORT_HDP_LS))
		data |= HDP_LS_ENABLE;
	else
		data &= ~HDP_LS_ENABLE;

	if (orig != data)
		WREG32(HDP_MEM_POWER_LS, data);
}

void cik_update_cg(struct radeon_device *rdev,
		   u32 block, bool enable)
{

	if (block & RADEON_CG_BLOCK_GFX) {
		cik_enable_gui_idle_interrupt(rdev, false);
		/* order matters! */
		if (enable) {
			cik_enable_mgcg(rdev, true);
			cik_enable_cgcg(rdev, true);
		} else {
			cik_enable_cgcg(rdev, false);
			cik_enable_mgcg(rdev, false);
		}
		cik_enable_gui_idle_interrupt(rdev, true);
	}

	if (block & RADEON_CG_BLOCK_MC) {
		if (!(rdev->flags & RADEON_IS_IGP)) {
			cik_enable_mc_mgcg(rdev, enable);
			cik_enable_mc_ls(rdev, enable);
		}
	}

	if (block & RADEON_CG_BLOCK_SDMA) {
		cik_enable_sdma_mgcg(rdev, enable);
		cik_enable_sdma_mgls(rdev, enable);
	}

	if (block & RADEON_CG_BLOCK_BIF) {
		cik_enable_bif_mgls(rdev, enable);
	}

	if (block & RADEON_CG_BLOCK_UVD) {
		if (rdev->has_uvd)
			cik_enable_uvd_mgcg(rdev, enable);
	}

	if (block & RADEON_CG_BLOCK_HDP) {
		cik_enable_hdp_mgcg(rdev, enable);
		cik_enable_hdp_ls(rdev, enable);
	}

	if (block & RADEON_CG_BLOCK_VCE) {
		vce_v2_0_enable_mgcg(rdev, enable);
	}
}

static void cik_init_cg(struct radeon_device *rdev)
{

	cik_update_cg(rdev, RADEON_CG_BLOCK_GFX, true);

	if (rdev->has_uvd)
		si_init_uvd_internal_cg(rdev);

	cik_update_cg(rdev, (RADEON_CG_BLOCK_MC |
			     RADEON_CG_BLOCK_SDMA |
			     RADEON_CG_BLOCK_BIF |
			     RADEON_CG_BLOCK_UVD |
			     RADEON_CG_BLOCK_HDP), true);
}

static void cik_fini_cg(struct radeon_device *rdev)
{
	cik_update_cg(rdev, (RADEON_CG_BLOCK_MC |
			     RADEON_CG_BLOCK_SDMA |
			     RADEON_CG_BLOCK_BIF |
			     RADEON_CG_BLOCK_UVD |
			     RADEON_CG_BLOCK_HDP), false);

	cik_update_cg(rdev, RADEON_CG_BLOCK_GFX, false);
}

static void cik_enable_sck_slowdown_on_pu(struct radeon_device *rdev,
					  bool enable)
{
	u32 data, orig;

	orig = data = RREG32(RLC_PG_CNTL);
	if (enable && (rdev->pg_flags & RADEON_PG_SUPPORT_RLC_SMU_HS))
		data |= SMU_CLK_SLOWDOWN_ON_PU_ENABLE;
	else
		data &= ~SMU_CLK_SLOWDOWN_ON_PU_ENABLE;
	if (orig != data)
		WREG32(RLC_PG_CNTL, data);
}

static void cik_enable_sck_slowdown_on_pd(struct radeon_device *rdev,
					  bool enable)
{
	u32 data, orig;

	orig = data = RREG32(RLC_PG_CNTL);
	if (enable && (rdev->pg_flags & RADEON_PG_SUPPORT_RLC_SMU_HS))
		data |= SMU_CLK_SLOWDOWN_ON_PD_ENABLE;
	else
		data &= ~SMU_CLK_SLOWDOWN_ON_PD_ENABLE;
	if (orig != data)
		WREG32(RLC_PG_CNTL, data);
}

static void cik_enable_cp_pg(struct radeon_device *rdev, bool enable)
{
	u32 data, orig;

	orig = data = RREG32(RLC_PG_CNTL);
	if (enable && (rdev->pg_flags & RADEON_PG_SUPPORT_CP))
		data &= ~DISABLE_CP_PG;
	else
		data |= DISABLE_CP_PG;
	if (orig != data)
		WREG32(RLC_PG_CNTL, data);
}

static void cik_enable_gds_pg(struct radeon_device *rdev, bool enable)
{
	u32 data, orig;

	orig = data = RREG32(RLC_PG_CNTL);
	if (enable && (rdev->pg_flags & RADEON_PG_SUPPORT_GDS))
		data &= ~DISABLE_GDS_PG;
	else
		data |= DISABLE_GDS_PG;
	if (orig != data)
		WREG32(RLC_PG_CNTL, data);
}

#define CP_ME_TABLE_SIZE    96
#define CP_ME_TABLE_OFFSET  2048
#define CP_MEC_TABLE_OFFSET 4096

void cik_init_cp_pg_table(struct radeon_device *rdev)
{
	volatile u32 *dst_ptr;
	int me, i, max_me = 4;
	u32 bo_offset = 0;
	u32 table_offset, table_size;

	if (rdev->family == CHIP_KAVERI)
		max_me = 5;

	if (rdev->rlc.cp_table_ptr == NULL)
		return;

	/* write the cp table buffer */
	dst_ptr = rdev->rlc.cp_table_ptr;
	for (me = 0; me < max_me; me++) {
		if (rdev->new_fw) {
			const __le32 *fw_data;
			const struct gfx_firmware_header_v1_0 *hdr;

			if (me == 0) {
				hdr = (const struct gfx_firmware_header_v1_0 *)rdev->ce_fw->data;
				fw_data = (const __le32 *)
					(rdev->ce_fw->data + le32_to_cpu(hdr->header.ucode_array_offset_bytes));
				table_offset = le32_to_cpu(hdr->jt_offset);
				table_size = le32_to_cpu(hdr->jt_size);
			} else if (me == 1) {
				hdr = (const struct gfx_firmware_header_v1_0 *)rdev->pfp_fw->data;
				fw_data = (const __le32 *)
					(rdev->pfp_fw->data + le32_to_cpu(hdr->header.ucode_array_offset_bytes));
				table_offset = le32_to_cpu(hdr->jt_offset);
				table_size = le32_to_cpu(hdr->jt_size);
			} else if (me == 2) {
				hdr = (const struct gfx_firmware_header_v1_0 *)rdev->me_fw->data;
				fw_data = (const __le32 *)
					(rdev->me_fw->data + le32_to_cpu(hdr->header.ucode_array_offset_bytes));
				table_offset = le32_to_cpu(hdr->jt_offset);
				table_size = le32_to_cpu(hdr->jt_size);
			} else if (me == 3) {
				hdr = (const struct gfx_firmware_header_v1_0 *)rdev->mec_fw->data;
				fw_data = (const __le32 *)
					(rdev->mec_fw->data + le32_to_cpu(hdr->header.ucode_array_offset_bytes));
				table_offset = le32_to_cpu(hdr->jt_offset);
				table_size = le32_to_cpu(hdr->jt_size);
			} else {
				hdr = (const struct gfx_firmware_header_v1_0 *)rdev->mec2_fw->data;
				fw_data = (const __le32 *)
					(rdev->mec2_fw->data + le32_to_cpu(hdr->header.ucode_array_offset_bytes));
				table_offset = le32_to_cpu(hdr->jt_offset);
				table_size = le32_to_cpu(hdr->jt_size);
			}

			for (i = 0; i < table_size; i ++) {
				dst_ptr[bo_offset + i] =
					cpu_to_le32(le32_to_cpu(fw_data[table_offset + i]));
			}
			bo_offset += table_size;
		} else {
			const __be32 *fw_data;
			table_size = CP_ME_TABLE_SIZE;

			if (me == 0) {
				fw_data = (const __be32 *)rdev->ce_fw->data;
				table_offset = CP_ME_TABLE_OFFSET;
			} else if (me == 1) {
				fw_data = (const __be32 *)rdev->pfp_fw->data;
				table_offset = CP_ME_TABLE_OFFSET;
			} else if (me == 2) {
				fw_data = (const __be32 *)rdev->me_fw->data;
				table_offset = CP_ME_TABLE_OFFSET;
			} else {
				fw_data = (const __be32 *)rdev->mec_fw->data;
				table_offset = CP_MEC_TABLE_OFFSET;
			}

			for (i = 0; i < table_size; i ++) {
				dst_ptr[bo_offset + i] =
					cpu_to_le32(be32_to_cpu(fw_data[table_offset + i]));
			}
			bo_offset += table_size;
		}
	}
}

static void cik_enable_gfx_cgpg(struct radeon_device *rdev,
				bool enable)
{
	u32 data, orig;

	if (enable && (rdev->pg_flags & RADEON_PG_SUPPORT_GFX_PG)) {
		orig = data = RREG32(RLC_PG_CNTL);
		data |= GFX_PG_ENABLE;
		if (orig != data)
			WREG32(RLC_PG_CNTL, data);

		orig = data = RREG32(RLC_AUTO_PG_CTRL);
		data |= AUTO_PG_EN;
		if (orig != data)
			WREG32(RLC_AUTO_PG_CTRL, data);
	} else {
		orig = data = RREG32(RLC_PG_CNTL);
		data &= ~GFX_PG_ENABLE;
		if (orig != data)
			WREG32(RLC_PG_CNTL, data);

		orig = data = RREG32(RLC_AUTO_PG_CTRL);
		data &= ~AUTO_PG_EN;
		if (orig != data)
			WREG32(RLC_AUTO_PG_CTRL, data);

		data = RREG32(DB_RENDER_CONTROL);
	}
}

static u32 cik_get_cu_active_bitmap(struct radeon_device *rdev, u32 se, u32 sh)
{
	u32 mask = 0, tmp, tmp1;
	int i;

	cik_select_se_sh(rdev, se, sh);
	tmp = RREG32(CC_GC_SHADER_ARRAY_CONFIG);
	tmp1 = RREG32(GC_USER_SHADER_ARRAY_CONFIG);
	cik_select_se_sh(rdev, 0xffffffff, 0xffffffff);

	tmp &= 0xffff0000;

	tmp |= tmp1;
	tmp >>= 16;

	for (i = 0; i < rdev->config.cik.max_cu_per_sh; i ++) {
		mask <<= 1;
		mask |= 1;
	}

	return (~tmp) & mask;
}

static void cik_init_ao_cu_mask(struct radeon_device *rdev)
{
	u32 i, j, k, active_cu_number = 0;
	u32 mask, counter, cu_bitmap;
	u32 tmp = 0;

	for (i = 0; i < rdev->config.cik.max_shader_engines; i++) {
		for (j = 0; j < rdev->config.cik.max_sh_per_se; j++) {
			mask = 1;
			cu_bitmap = 0;
			counter = 0;
			for (k = 0; k < rdev->config.cik.max_cu_per_sh; k ++) {
				if (cik_get_cu_active_bitmap(rdev, i, j) & mask) {
					if (counter < 2)
						cu_bitmap |= mask;
					counter ++;
				}
				mask <<= 1;
			}

			active_cu_number += counter;
			tmp |= (cu_bitmap << (i * 16 + j * 8));
		}
	}

	WREG32(RLC_PG_AO_CU_MASK, tmp);

	tmp = RREG32(RLC_MAX_PG_CU);
	tmp &= ~MAX_PU_CU_MASK;
	tmp |= MAX_PU_CU(active_cu_number);
	WREG32(RLC_MAX_PG_CU, tmp);
}

static void cik_enable_gfx_static_mgpg(struct radeon_device *rdev,
				       bool enable)
{
	u32 data, orig;

	orig = data = RREG32(RLC_PG_CNTL);
	if (enable && (rdev->pg_flags & RADEON_PG_SUPPORT_GFX_SMG))
		data |= STATIC_PER_CU_PG_ENABLE;
	else
		data &= ~STATIC_PER_CU_PG_ENABLE;
	if (orig != data)
		WREG32(RLC_PG_CNTL, data);
}

static void cik_enable_gfx_dynamic_mgpg(struct radeon_device *rdev,
					bool enable)
{
	u32 data, orig;

	orig = data = RREG32(RLC_PG_CNTL);
	if (enable && (rdev->pg_flags & RADEON_PG_SUPPORT_GFX_DMG))
		data |= DYN_PER_CU_PG_ENABLE;
	else
		data &= ~DYN_PER_CU_PG_ENABLE;
	if (orig != data)
		WREG32(RLC_PG_CNTL, data);
}

#define RLC_SAVE_AND_RESTORE_STARTING_OFFSET 0x90
#define RLC_CLEAR_STATE_DESCRIPTOR_OFFSET    0x3D

static void cik_init_gfx_cgpg(struct radeon_device *rdev)
{
	u32 data, orig;
	u32 i;

	if (rdev->rlc.cs_data) {
		WREG32(RLC_GPM_SCRATCH_ADDR, RLC_CLEAR_STATE_DESCRIPTOR_OFFSET);
		WREG32(RLC_GPM_SCRATCH_DATA, upper_32_bits(rdev->rlc.clear_state_gpu_addr));
		WREG32(RLC_GPM_SCRATCH_DATA, lower_32_bits(rdev->rlc.clear_state_gpu_addr));
		WREG32(RLC_GPM_SCRATCH_DATA, rdev->rlc.clear_state_size);
	} else {
		WREG32(RLC_GPM_SCRATCH_ADDR, RLC_CLEAR_STATE_DESCRIPTOR_OFFSET);
		for (i = 0; i < 3; i++)
			WREG32(RLC_GPM_SCRATCH_DATA, 0);
	}
	if (rdev->rlc.reg_list) {
		WREG32(RLC_GPM_SCRATCH_ADDR, RLC_SAVE_AND_RESTORE_STARTING_OFFSET);
		for (i = 0; i < rdev->rlc.reg_list_size; i++)
			WREG32(RLC_GPM_SCRATCH_DATA, rdev->rlc.reg_list[i]);
	}

	orig = data = RREG32(RLC_PG_CNTL);
	data |= GFX_PG_SRC;
	if (orig != data)
		WREG32(RLC_PG_CNTL, data);

	WREG32(RLC_SAVE_AND_RESTORE_BASE, rdev->rlc.save_restore_gpu_addr >> 8);
	WREG32(RLC_CP_TABLE_RESTORE, rdev->rlc.cp_table_gpu_addr >> 8);

	data = RREG32(CP_RB_WPTR_POLL_CNTL);
	data &= ~IDLE_POLL_COUNT_MASK;
	data |= IDLE_POLL_COUNT(0x60);
	WREG32(CP_RB_WPTR_POLL_CNTL, data);

	data = 0x10101010;
	WREG32(RLC_PG_DELAY, data);

	data = RREG32(RLC_PG_DELAY_2);
	data &= ~0xff;
	data |= 0x3;
	WREG32(RLC_PG_DELAY_2, data);

	data = RREG32(RLC_AUTO_PG_CTRL);
	data &= ~GRBM_REG_SGIT_MASK;
	data |= GRBM_REG_SGIT(0x700);
	WREG32(RLC_AUTO_PG_CTRL, data);

}

static void cik_update_gfx_pg(struct radeon_device *rdev, bool enable)
{
	cik_enable_gfx_cgpg(rdev, enable);
	cik_enable_gfx_static_mgpg(rdev, enable);
	cik_enable_gfx_dynamic_mgpg(rdev, enable);
}

u32 cik_get_csb_size(struct radeon_device *rdev)
{
	u32 count = 0;
	const struct cs_section_def *sect = NULL;
	const struct cs_extent_def *ext = NULL;

	if (rdev->rlc.cs_data == NULL)
		return 0;

	/* begin clear state */
	count += 2;
	/* context control state */
	count += 3;

	for (sect = rdev->rlc.cs_data; sect->section != NULL; ++sect) {
		for (ext = sect->section; ext->extent != NULL; ++ext) {
			if (sect->id == SECT_CONTEXT)
				count += 2 + ext->reg_count;
			else
				return 0;
		}
	}
	/* pa_sc_raster_config/pa_sc_raster_config1 */
	count += 4;
	/* end clear state */
	count += 2;
	/* clear state */
	count += 2;

	return count;
}

void cik_get_csb_buffer(struct radeon_device *rdev, volatile u32 *buffer)
{
	u32 count = 0, i;
	const struct cs_section_def *sect = NULL;
	const struct cs_extent_def *ext = NULL;

	if (rdev->rlc.cs_data == NULL)
		return;
	if (buffer == NULL)
		return;

	buffer[count++] = cpu_to_le32(PACKET3(PACKET3_PREAMBLE_CNTL, 0));
	buffer[count++] = cpu_to_le32(PACKET3_PREAMBLE_BEGIN_CLEAR_STATE);

	buffer[count++] = cpu_to_le32(PACKET3(PACKET3_CONTEXT_CONTROL, 1));
	buffer[count++] = cpu_to_le32(0x80000000);
	buffer[count++] = cpu_to_le32(0x80000000);

	for (sect = rdev->rlc.cs_data; sect->section != NULL; ++sect) {
		for (ext = sect->section; ext->extent != NULL; ++ext) {
			if (sect->id == SECT_CONTEXT) {
				buffer[count++] =
					cpu_to_le32(PACKET3(PACKET3_SET_CONTEXT_REG, ext->reg_count));
				buffer[count++] = cpu_to_le32(ext->reg_index - 0xa000);
				for (i = 0; i < ext->reg_count; i++)
					buffer[count++] = cpu_to_le32(ext->extent[i]);
			} else {
				return;
			}
		}
	}

	buffer[count++] = cpu_to_le32(PACKET3(PACKET3_SET_CONTEXT_REG, 2));
	buffer[count++] = cpu_to_le32(PA_SC_RASTER_CONFIG - PACKET3_SET_CONTEXT_REG_START);
	switch (rdev->family) {
	case CHIP_BONAIRE:
		buffer[count++] = cpu_to_le32(0x16000012);
		buffer[count++] = cpu_to_le32(0x00000000);
		break;
	case CHIP_KAVERI:
		buffer[count++] = cpu_to_le32(0x00000000); /* XXX */
		buffer[count++] = cpu_to_le32(0x00000000);
		break;
	case CHIP_KABINI:
	case CHIP_MULLINS:
		buffer[count++] = cpu_to_le32(0x00000000); /* XXX */
		buffer[count++] = cpu_to_le32(0x00000000);
		break;
	case CHIP_HAWAII:
		buffer[count++] = cpu_to_le32(0x3a00161a);
		buffer[count++] = cpu_to_le32(0x0000002e);
		break;
	default:
		buffer[count++] = cpu_to_le32(0x00000000);
		buffer[count++] = cpu_to_le32(0x00000000);
		break;
	}

	buffer[count++] = cpu_to_le32(PACKET3(PACKET3_PREAMBLE_CNTL, 0));
	buffer[count++] = cpu_to_le32(PACKET3_PREAMBLE_END_CLEAR_STATE);

	buffer[count++] = cpu_to_le32(PACKET3(PACKET3_CLEAR_STATE, 0));
	buffer[count++] = cpu_to_le32(0);
}

static void cik_init_pg(struct radeon_device *rdev)
{
	if (rdev->pg_flags) {
		cik_enable_sck_slowdown_on_pu(rdev, true);
		cik_enable_sck_slowdown_on_pd(rdev, true);
		if (rdev->pg_flags & RADEON_PG_SUPPORT_GFX_PG) {
			cik_init_gfx_cgpg(rdev);
			cik_enable_cp_pg(rdev, true);
			cik_enable_gds_pg(rdev, true);
		}
		cik_init_ao_cu_mask(rdev);
		cik_update_gfx_pg(rdev, true);
	}
}

static void cik_fini_pg(struct radeon_device *rdev)
{
	if (rdev->pg_flags) {
		cik_update_gfx_pg(rdev, false);
		if (rdev->pg_flags & RADEON_PG_SUPPORT_GFX_PG) {
			cik_enable_cp_pg(rdev, false);
			cik_enable_gds_pg(rdev, false);
		}
	}
}

/*
 * Interrupts
 * Starting with r6xx, interrupts are handled via a ring buffer.
 * Ring buffers are areas of GPU accessible memory that the GPU
 * writes interrupt vectors into and the host reads vectors out of.
 * There is a rptr (read pointer) that determines where the
 * host is currently reading, and a wptr (write pointer)
 * which determines where the GPU has written.  When the
 * pointers are equal, the ring is idle.  When the GPU
 * writes vectors to the ring buffer, it increments the
 * wptr.  When there is an interrupt, the host then starts
 * fetching commands and processing them until the pointers are
 * equal again at which point it updates the rptr.
 */

/**
 * cik_enable_interrupts - Enable the interrupt ring buffer
 *
 * @rdev: radeon_device pointer
 *
 * Enable the interrupt ring buffer (CIK).
 */
static void cik_enable_interrupts(struct radeon_device *rdev)
{
	u32 ih_cntl = RREG32(IH_CNTL);
	u32 ih_rb_cntl = RREG32(IH_RB_CNTL);

	ih_cntl |= ENABLE_INTR;
	ih_rb_cntl |= IH_RB_ENABLE;
	WREG32(IH_CNTL, ih_cntl);
	WREG32(IH_RB_CNTL, ih_rb_cntl);
	rdev->ih.enabled = true;
}

/**
 * cik_disable_interrupts - Disable the interrupt ring buffer
 *
 * @rdev: radeon_device pointer
 *
 * Disable the interrupt ring buffer (CIK).
 */
static void cik_disable_interrupts(struct radeon_device *rdev)
{
	u32 ih_rb_cntl = RREG32(IH_RB_CNTL);
	u32 ih_cntl = RREG32(IH_CNTL);

	ih_rb_cntl &= ~IH_RB_ENABLE;
	ih_cntl &= ~ENABLE_INTR;
	WREG32(IH_RB_CNTL, ih_rb_cntl);
	WREG32(IH_CNTL, ih_cntl);
	/* set rptr, wptr to 0 */
	WREG32(IH_RB_RPTR, 0);
	WREG32(IH_RB_WPTR, 0);
	rdev->ih.enabled = false;
	rdev->ih.rptr = 0;
}

/**
 * cik_disable_interrupt_state - Disable all interrupt sources
 *
 * @rdev: radeon_device pointer
 *
 * Clear all interrupt enable bits used by the driver (CIK).
 */
static void cik_disable_interrupt_state(struct radeon_device *rdev)
{
	u32 tmp;

	/* gfx ring */
	tmp = RREG32(CP_INT_CNTL_RING0) &
		(CNTX_BUSY_INT_ENABLE | CNTX_EMPTY_INT_ENABLE);
	WREG32(CP_INT_CNTL_RING0, tmp);
	/* sdma */
	tmp = RREG32(SDMA0_CNTL + SDMA0_REGISTER_OFFSET) & ~TRAP_ENABLE;
	WREG32(SDMA0_CNTL + SDMA0_REGISTER_OFFSET, tmp);
	tmp = RREG32(SDMA0_CNTL + SDMA1_REGISTER_OFFSET) & ~TRAP_ENABLE;
	WREG32(SDMA0_CNTL + SDMA1_REGISTER_OFFSET, tmp);
	/* compute queues */
	WREG32(CP_ME1_PIPE0_INT_CNTL, 0);
	WREG32(CP_ME1_PIPE1_INT_CNTL, 0);
	WREG32(CP_ME1_PIPE2_INT_CNTL, 0);
	WREG32(CP_ME1_PIPE3_INT_CNTL, 0);
	WREG32(CP_ME2_PIPE0_INT_CNTL, 0);
	WREG32(CP_ME2_PIPE1_INT_CNTL, 0);
	WREG32(CP_ME2_PIPE2_INT_CNTL, 0);
	WREG32(CP_ME2_PIPE3_INT_CNTL, 0);
	/* grbm */
	WREG32(GRBM_INT_CNTL, 0);
	/* vline/vblank, etc. */
	WREG32(LB_INTERRUPT_MASK + EVERGREEN_CRTC0_REGISTER_OFFSET, 0);
	WREG32(LB_INTERRUPT_MASK + EVERGREEN_CRTC1_REGISTER_OFFSET, 0);
	if (rdev->num_crtc >= 4) {
		WREG32(LB_INTERRUPT_MASK + EVERGREEN_CRTC2_REGISTER_OFFSET, 0);
		WREG32(LB_INTERRUPT_MASK + EVERGREEN_CRTC3_REGISTER_OFFSET, 0);
	}
	if (rdev->num_crtc >= 6) {
		WREG32(LB_INTERRUPT_MASK + EVERGREEN_CRTC4_REGISTER_OFFSET, 0);
		WREG32(LB_INTERRUPT_MASK + EVERGREEN_CRTC5_REGISTER_OFFSET, 0);
	}
	/* pflip */
	if (rdev->num_crtc >= 2) {
		WREG32(GRPH_INT_CONTROL + EVERGREEN_CRTC0_REGISTER_OFFSET, 0);
		WREG32(GRPH_INT_CONTROL + EVERGREEN_CRTC1_REGISTER_OFFSET, 0);
	}
	if (rdev->num_crtc >= 4) {
		WREG32(GRPH_INT_CONTROL + EVERGREEN_CRTC2_REGISTER_OFFSET, 0);
		WREG32(GRPH_INT_CONTROL + EVERGREEN_CRTC3_REGISTER_OFFSET, 0);
	}
	if (rdev->num_crtc >= 6) {
		WREG32(GRPH_INT_CONTROL + EVERGREEN_CRTC4_REGISTER_OFFSET, 0);
		WREG32(GRPH_INT_CONTROL + EVERGREEN_CRTC5_REGISTER_OFFSET, 0);
	}

	/* dac hotplug */
	WREG32(DAC_AUTODETECT_INT_CONTROL, 0);

	/* digital hotplug */
	tmp = RREG32(DC_HPD1_INT_CONTROL) & DC_HPDx_INT_POLARITY;
	WREG32(DC_HPD1_INT_CONTROL, tmp);
	tmp = RREG32(DC_HPD2_INT_CONTROL) & DC_HPDx_INT_POLARITY;
	WREG32(DC_HPD2_INT_CONTROL, tmp);
	tmp = RREG32(DC_HPD3_INT_CONTROL) & DC_HPDx_INT_POLARITY;
	WREG32(DC_HPD3_INT_CONTROL, tmp);
	tmp = RREG32(DC_HPD4_INT_CONTROL) & DC_HPDx_INT_POLARITY;
	WREG32(DC_HPD4_INT_CONTROL, tmp);
	tmp = RREG32(DC_HPD5_INT_CONTROL) & DC_HPDx_INT_POLARITY;
	WREG32(DC_HPD5_INT_CONTROL, tmp);
	tmp = RREG32(DC_HPD6_INT_CONTROL) & DC_HPDx_INT_POLARITY;
	WREG32(DC_HPD6_INT_CONTROL, tmp);

}

/**
 * cik_irq_init - init and enable the interrupt ring
 *
 * @rdev: radeon_device pointer
 *
 * Allocate a ring buffer for the interrupt controller,
 * enable the RLC, disable interrupts, enable the IH
 * ring buffer and enable it (CIK).
 * Called at device load and reume.
 * Returns 0 for success, errors for failure.
 */
static int cik_irq_init(struct radeon_device *rdev)
{
	int ret = 0;
	int rb_bufsz;
	u32 interrupt_cntl, ih_cntl, ih_rb_cntl;

	/* allocate ring */
	ret = r600_ih_ring_alloc(rdev);
	if (ret)
		return ret;

	/* disable irqs */
	cik_disable_interrupts(rdev);

	/* init rlc */
	ret = cik_rlc_resume(rdev);
	if (ret) {
		r600_ih_ring_fini(rdev);
		return ret;
	}

	/* setup interrupt control */
	/* XXX this should actually be a bus address, not an MC address. same on older asics */
	WREG32(INTERRUPT_CNTL2, rdev->ih.gpu_addr >> 8);
	interrupt_cntl = RREG32(INTERRUPT_CNTL);
	/* IH_DUMMY_RD_OVERRIDE=0 - dummy read disabled with msi, enabled without msi
	 * IH_DUMMY_RD_OVERRIDE=1 - dummy read controlled by IH_DUMMY_RD_EN
	 */
	interrupt_cntl &= ~IH_DUMMY_RD_OVERRIDE;
	/* IH_REQ_NONSNOOP_EN=1 if ring is in non-cacheable memory, e.g., vram */
	interrupt_cntl &= ~IH_REQ_NONSNOOP_EN;
	WREG32(INTERRUPT_CNTL, interrupt_cntl);

	WREG32(IH_RB_BASE, rdev->ih.gpu_addr >> 8);
	rb_bufsz = order_base_2(rdev->ih.ring_size / 4);

	ih_rb_cntl = (IH_WPTR_OVERFLOW_ENABLE |
		      IH_WPTR_OVERFLOW_CLEAR |
		      (rb_bufsz << 1));

	if (rdev->wb.enabled)
		ih_rb_cntl |= IH_WPTR_WRITEBACK_ENABLE;

	/* set the writeback address whether it's enabled or not */
	WREG32(IH_RB_WPTR_ADDR_LO, (rdev->wb.gpu_addr + R600_WB_IH_WPTR_OFFSET) & 0xFFFFFFFC);
	WREG32(IH_RB_WPTR_ADDR_HI, upper_32_bits(rdev->wb.gpu_addr + R600_WB_IH_WPTR_OFFSET) & 0xFF);

	WREG32(IH_RB_CNTL, ih_rb_cntl);

	/* set rptr, wptr to 0 */
	WREG32(IH_RB_RPTR, 0);
	WREG32(IH_RB_WPTR, 0);

	/* Default settings for IH_CNTL (disabled at first) */
	ih_cntl = MC_WRREQ_CREDIT(0x10) | MC_WR_CLEAN_CNT(0x10) | MC_VMID(0);
	/* RPTR_REARM only works if msi's are enabled */
	if (rdev->msi_enabled)
		ih_cntl |= RPTR_REARM;
	WREG32(IH_CNTL, ih_cntl);

	/* force the active interrupt state to all disabled */
	cik_disable_interrupt_state(rdev);

	pci_set_master(rdev->pdev);

	/* enable irqs */
	cik_enable_interrupts(rdev);

	return ret;
}

/**
 * cik_irq_set - enable/disable interrupt sources
 *
 * @rdev: radeon_device pointer
 *
 * Enable interrupt sources on the GPU (vblanks, hpd,
 * etc.) (CIK).
 * Returns 0 for success, errors for failure.
 */
int cik_irq_set(struct radeon_device *rdev)
{
	u32 cp_int_cntl;
	u32 cp_m1p0, cp_m1p1, cp_m1p2, cp_m1p3;
	u32 cp_m2p0, cp_m2p1, cp_m2p2, cp_m2p3;
	u32 crtc1 = 0, crtc2 = 0, crtc3 = 0, crtc4 = 0, crtc5 = 0, crtc6 = 0;
	u32 hpd1, hpd2, hpd3, hpd4, hpd5, hpd6;
	u32 grbm_int_cntl = 0;
	u32 dma_cntl, dma_cntl1;
	u32 thermal_int;

	if (!rdev->irq.installed) {
		WARN(1, "Can't enable IRQ/MSI because no handler is installed\n");
		return -EINVAL;
	}
	/* don't enable anything if the ih is disabled */
	if (!rdev->ih.enabled) {
		cik_disable_interrupts(rdev);
		/* force the active interrupt state to all disabled */
		cik_disable_interrupt_state(rdev);
		return 0;
	}

	cp_int_cntl = RREG32(CP_INT_CNTL_RING0) &
		(CNTX_BUSY_INT_ENABLE | CNTX_EMPTY_INT_ENABLE);
	cp_int_cntl |= PRIV_INSTR_INT_ENABLE | PRIV_REG_INT_ENABLE;

	hpd1 = RREG32(DC_HPD1_INT_CONTROL) & ~DC_HPDx_INT_EN;
	hpd2 = RREG32(DC_HPD2_INT_CONTROL) & ~DC_HPDx_INT_EN;
	hpd3 = RREG32(DC_HPD3_INT_CONTROL) & ~DC_HPDx_INT_EN;
	hpd4 = RREG32(DC_HPD4_INT_CONTROL) & ~DC_HPDx_INT_EN;
	hpd5 = RREG32(DC_HPD5_INT_CONTROL) & ~DC_HPDx_INT_EN;
	hpd6 = RREG32(DC_HPD6_INT_CONTROL) & ~DC_HPDx_INT_EN;

	dma_cntl = RREG32(SDMA0_CNTL + SDMA0_REGISTER_OFFSET) & ~TRAP_ENABLE;
	dma_cntl1 = RREG32(SDMA0_CNTL + SDMA1_REGISTER_OFFSET) & ~TRAP_ENABLE;

	cp_m1p0 = RREG32(CP_ME1_PIPE0_INT_CNTL) & ~TIME_STAMP_INT_ENABLE;
	cp_m1p1 = RREG32(CP_ME1_PIPE1_INT_CNTL) & ~TIME_STAMP_INT_ENABLE;
	cp_m1p2 = RREG32(CP_ME1_PIPE2_INT_CNTL) & ~TIME_STAMP_INT_ENABLE;
	cp_m1p3 = RREG32(CP_ME1_PIPE3_INT_CNTL) & ~TIME_STAMP_INT_ENABLE;
	cp_m2p0 = RREG32(CP_ME2_PIPE0_INT_CNTL) & ~TIME_STAMP_INT_ENABLE;
	cp_m2p1 = RREG32(CP_ME2_PIPE1_INT_CNTL) & ~TIME_STAMP_INT_ENABLE;
	cp_m2p2 = RREG32(CP_ME2_PIPE2_INT_CNTL) & ~TIME_STAMP_INT_ENABLE;
	cp_m2p3 = RREG32(CP_ME2_PIPE3_INT_CNTL) & ~TIME_STAMP_INT_ENABLE;

	if (rdev->flags & RADEON_IS_IGP)
		thermal_int = RREG32_SMC(CG_THERMAL_INT_CTRL) &
			~(THERM_INTH_MASK | THERM_INTL_MASK);
	else
		thermal_int = RREG32_SMC(CG_THERMAL_INT) &
			~(THERM_INT_MASK_HIGH | THERM_INT_MASK_LOW);

	/* enable CP interrupts on all rings */
	if (atomic_read(&rdev->irq.ring_int[RADEON_RING_TYPE_GFX_INDEX])) {
		DRM_DEBUG("cik_irq_set: sw int gfx\n");
		cp_int_cntl |= TIME_STAMP_INT_ENABLE;
	}
	if (atomic_read(&rdev->irq.ring_int[CAYMAN_RING_TYPE_CP1_INDEX])) {
		struct radeon_ring *ring = &rdev->ring[CAYMAN_RING_TYPE_CP1_INDEX];
		DRM_DEBUG("si_irq_set: sw int cp1\n");
		if (ring->me == 1) {
			switch (ring->pipe) {
			case 0:
				cp_m1p0 |= TIME_STAMP_INT_ENABLE;
				break;
			case 1:
				cp_m1p1 |= TIME_STAMP_INT_ENABLE;
				break;
			case 2:
				cp_m1p2 |= TIME_STAMP_INT_ENABLE;
				break;
			case 3:
				cp_m1p2 |= TIME_STAMP_INT_ENABLE;
				break;
			default:
				DRM_DEBUG("si_irq_set: sw int cp1 invalid pipe %d\n", ring->pipe);
				break;
			}
		} else if (ring->me == 2) {
			switch (ring->pipe) {
			case 0:
				cp_m2p0 |= TIME_STAMP_INT_ENABLE;
				break;
			case 1:
				cp_m2p1 |= TIME_STAMP_INT_ENABLE;
				break;
			case 2:
				cp_m2p2 |= TIME_STAMP_INT_ENABLE;
				break;
			case 3:
				cp_m2p2 |= TIME_STAMP_INT_ENABLE;
				break;
			default:
				DRM_DEBUG("si_irq_set: sw int cp1 invalid pipe %d\n", ring->pipe);
				break;
			}
		} else {
			DRM_DEBUG("si_irq_set: sw int cp1 invalid me %d\n", ring->me);
		}
	}
	if (atomic_read(&rdev->irq.ring_int[CAYMAN_RING_TYPE_CP2_INDEX])) {
		struct radeon_ring *ring = &rdev->ring[CAYMAN_RING_TYPE_CP2_INDEX];
		DRM_DEBUG("si_irq_set: sw int cp2\n");
		if (ring->me == 1) {
			switch (ring->pipe) {
			case 0:
				cp_m1p0 |= TIME_STAMP_INT_ENABLE;
				break;
			case 1:
				cp_m1p1 |= TIME_STAMP_INT_ENABLE;
				break;
			case 2:
				cp_m1p2 |= TIME_STAMP_INT_ENABLE;
				break;
			case 3:
				cp_m1p2 |= TIME_STAMP_INT_ENABLE;
				break;
			default:
				DRM_DEBUG("si_irq_set: sw int cp2 invalid pipe %d\n", ring->pipe);
				break;
			}
		} else if (ring->me == 2) {
			switch (ring->pipe) {
			case 0:
				cp_m2p0 |= TIME_STAMP_INT_ENABLE;
				break;
			case 1:
				cp_m2p1 |= TIME_STAMP_INT_ENABLE;
				break;
			case 2:
				cp_m2p2 |= TIME_STAMP_INT_ENABLE;
				break;
			case 3:
				cp_m2p2 |= TIME_STAMP_INT_ENABLE;
				break;
			default:
				DRM_DEBUG("si_irq_set: sw int cp2 invalid pipe %d\n", ring->pipe);
				break;
			}
		} else {
			DRM_DEBUG("si_irq_set: sw int cp2 invalid me %d\n", ring->me);
		}
	}

	if (atomic_read(&rdev->irq.ring_int[R600_RING_TYPE_DMA_INDEX])) {
		DRM_DEBUG("cik_irq_set: sw int dma\n");
		dma_cntl |= TRAP_ENABLE;
	}

	if (atomic_read(&rdev->irq.ring_int[CAYMAN_RING_TYPE_DMA1_INDEX])) {
		DRM_DEBUG("cik_irq_set: sw int dma1\n");
		dma_cntl1 |= TRAP_ENABLE;
	}

	if (rdev->irq.crtc_vblank_int[0] ||
	    atomic_read(&rdev->irq.pflip[0])) {
		DRM_DEBUG("cik_irq_set: vblank 0\n");
		crtc1 |= VBLANK_INTERRUPT_MASK;
	}
	if (rdev->irq.crtc_vblank_int[1] ||
	    atomic_read(&rdev->irq.pflip[1])) {
		DRM_DEBUG("cik_irq_set: vblank 1\n");
		crtc2 |= VBLANK_INTERRUPT_MASK;
	}
	if (rdev->irq.crtc_vblank_int[2] ||
	    atomic_read(&rdev->irq.pflip[2])) {
		DRM_DEBUG("cik_irq_set: vblank 2\n");
		crtc3 |= VBLANK_INTERRUPT_MASK;
	}
	if (rdev->irq.crtc_vblank_int[3] ||
	    atomic_read(&rdev->irq.pflip[3])) {
		DRM_DEBUG("cik_irq_set: vblank 3\n");
		crtc4 |= VBLANK_INTERRUPT_MASK;
	}
	if (rdev->irq.crtc_vblank_int[4] ||
	    atomic_read(&rdev->irq.pflip[4])) {
		DRM_DEBUG("cik_irq_set: vblank 4\n");
		crtc5 |= VBLANK_INTERRUPT_MASK;
	}
	if (rdev->irq.crtc_vblank_int[5] ||
	    atomic_read(&rdev->irq.pflip[5])) {
		DRM_DEBUG("cik_irq_set: vblank 5\n");
		crtc6 |= VBLANK_INTERRUPT_MASK;
	}
	if (rdev->irq.hpd[0]) {
		DRM_DEBUG("cik_irq_set: hpd 1\n");
		hpd1 |= DC_HPDx_INT_EN;
	}
	if (rdev->irq.hpd[1]) {
		DRM_DEBUG("cik_irq_set: hpd 2\n");
		hpd2 |= DC_HPDx_INT_EN;
	}
	if (rdev->irq.hpd[2]) {
		DRM_DEBUG("cik_irq_set: hpd 3\n");
		hpd3 |= DC_HPDx_INT_EN;
	}
	if (rdev->irq.hpd[3]) {
		DRM_DEBUG("cik_irq_set: hpd 4\n");
		hpd4 |= DC_HPDx_INT_EN;
	}
	if (rdev->irq.hpd[4]) {
		DRM_DEBUG("cik_irq_set: hpd 5\n");
		hpd5 |= DC_HPDx_INT_EN;
	}
	if (rdev->irq.hpd[5]) {
		DRM_DEBUG("cik_irq_set: hpd 6\n");
		hpd6 |= DC_HPDx_INT_EN;
	}

	if (rdev->irq.dpm_thermal) {
		DRM_DEBUG("dpm thermal\n");
		if (rdev->flags & RADEON_IS_IGP)
			thermal_int |= THERM_INTH_MASK | THERM_INTL_MASK;
		else
			thermal_int |= THERM_INT_MASK_HIGH | THERM_INT_MASK_LOW;
	}

	WREG32(CP_INT_CNTL_RING0, cp_int_cntl);

	WREG32(SDMA0_CNTL + SDMA0_REGISTER_OFFSET, dma_cntl);
	WREG32(SDMA0_CNTL + SDMA1_REGISTER_OFFSET, dma_cntl1);

	WREG32(CP_ME1_PIPE0_INT_CNTL, cp_m1p0);
	WREG32(CP_ME1_PIPE1_INT_CNTL, cp_m1p1);
	WREG32(CP_ME1_PIPE2_INT_CNTL, cp_m1p2);
	WREG32(CP_ME1_PIPE3_INT_CNTL, cp_m1p3);
	WREG32(CP_ME2_PIPE0_INT_CNTL, cp_m2p0);
	WREG32(CP_ME2_PIPE1_INT_CNTL, cp_m2p1);
	WREG32(CP_ME2_PIPE2_INT_CNTL, cp_m2p2);
	WREG32(CP_ME2_PIPE3_INT_CNTL, cp_m2p3);

	WREG32(GRBM_INT_CNTL, grbm_int_cntl);

	WREG32(LB_INTERRUPT_MASK + EVERGREEN_CRTC0_REGISTER_OFFSET, crtc1);
	WREG32(LB_INTERRUPT_MASK + EVERGREEN_CRTC1_REGISTER_OFFSET, crtc2);
	if (rdev->num_crtc >= 4) {
		WREG32(LB_INTERRUPT_MASK + EVERGREEN_CRTC2_REGISTER_OFFSET, crtc3);
		WREG32(LB_INTERRUPT_MASK + EVERGREEN_CRTC3_REGISTER_OFFSET, crtc4);
	}
	if (rdev->num_crtc >= 6) {
		WREG32(LB_INTERRUPT_MASK + EVERGREEN_CRTC4_REGISTER_OFFSET, crtc5);
		WREG32(LB_INTERRUPT_MASK + EVERGREEN_CRTC5_REGISTER_OFFSET, crtc6);
	}

	if (rdev->num_crtc >= 2) {
		WREG32(GRPH_INT_CONTROL + EVERGREEN_CRTC0_REGISTER_OFFSET,
		       GRPH_PFLIP_INT_MASK);
		WREG32(GRPH_INT_CONTROL + EVERGREEN_CRTC1_REGISTER_OFFSET,
		       GRPH_PFLIP_INT_MASK);
	}
	if (rdev->num_crtc >= 4) {
		WREG32(GRPH_INT_CONTROL + EVERGREEN_CRTC2_REGISTER_OFFSET,
		       GRPH_PFLIP_INT_MASK);
		WREG32(GRPH_INT_CONTROL + EVERGREEN_CRTC3_REGISTER_OFFSET,
		       GRPH_PFLIP_INT_MASK);
	}
	if (rdev->num_crtc >= 6) {
		WREG32(GRPH_INT_CONTROL + EVERGREEN_CRTC4_REGISTER_OFFSET,
		       GRPH_PFLIP_INT_MASK);
		WREG32(GRPH_INT_CONTROL + EVERGREEN_CRTC5_REGISTER_OFFSET,
		       GRPH_PFLIP_INT_MASK);
	}

	WREG32(DC_HPD1_INT_CONTROL, hpd1);
	WREG32(DC_HPD2_INT_CONTROL, hpd2);
	WREG32(DC_HPD3_INT_CONTROL, hpd3);
	WREG32(DC_HPD4_INT_CONTROL, hpd4);
	WREG32(DC_HPD5_INT_CONTROL, hpd5);
	WREG32(DC_HPD6_INT_CONTROL, hpd6);

	if (rdev->flags & RADEON_IS_IGP)
		WREG32_SMC(CG_THERMAL_INT_CTRL, thermal_int);
	else
		WREG32_SMC(CG_THERMAL_INT, thermal_int);

	return 0;
}

/**
 * cik_irq_ack - ack interrupt sources
 *
 * @rdev: radeon_device pointer
 *
 * Ack interrupt sources on the GPU (vblanks, hpd,
 * etc.) (CIK).  Certain interrupts sources are sw
 * generated and do not require an explicit ack.
 */
static inline void cik_irq_ack(struct radeon_device *rdev)
{
	u32 tmp;

	rdev->irq.stat_regs.cik.disp_int = RREG32(DISP_INTERRUPT_STATUS);
	rdev->irq.stat_regs.cik.disp_int_cont = RREG32(DISP_INTERRUPT_STATUS_CONTINUE);
	rdev->irq.stat_regs.cik.disp_int_cont2 = RREG32(DISP_INTERRUPT_STATUS_CONTINUE2);
	rdev->irq.stat_regs.cik.disp_int_cont3 = RREG32(DISP_INTERRUPT_STATUS_CONTINUE3);
	rdev->irq.stat_regs.cik.disp_int_cont4 = RREG32(DISP_INTERRUPT_STATUS_CONTINUE4);
	rdev->irq.stat_regs.cik.disp_int_cont5 = RREG32(DISP_INTERRUPT_STATUS_CONTINUE5);
	rdev->irq.stat_regs.cik.disp_int_cont6 = RREG32(DISP_INTERRUPT_STATUS_CONTINUE6);

	rdev->irq.stat_regs.cik.d1grph_int = RREG32(GRPH_INT_STATUS +
		EVERGREEN_CRTC0_REGISTER_OFFSET);
	rdev->irq.stat_regs.cik.d2grph_int = RREG32(GRPH_INT_STATUS +
		EVERGREEN_CRTC1_REGISTER_OFFSET);
	if (rdev->num_crtc >= 4) {
		rdev->irq.stat_regs.cik.d3grph_int = RREG32(GRPH_INT_STATUS +
			EVERGREEN_CRTC2_REGISTER_OFFSET);
		rdev->irq.stat_regs.cik.d4grph_int = RREG32(GRPH_INT_STATUS +
			EVERGREEN_CRTC3_REGISTER_OFFSET);
	}
	if (rdev->num_crtc >= 6) {
		rdev->irq.stat_regs.cik.d5grph_int = RREG32(GRPH_INT_STATUS +
			EVERGREEN_CRTC4_REGISTER_OFFSET);
		rdev->irq.stat_regs.cik.d6grph_int = RREG32(GRPH_INT_STATUS +
			EVERGREEN_CRTC5_REGISTER_OFFSET);
	}

	if (rdev->irq.stat_regs.cik.d1grph_int & GRPH_PFLIP_INT_OCCURRED)
		WREG32(GRPH_INT_STATUS + EVERGREEN_CRTC0_REGISTER_OFFSET,
		       GRPH_PFLIP_INT_CLEAR);
	if (rdev->irq.stat_regs.cik.d2grph_int & GRPH_PFLIP_INT_OCCURRED)
		WREG32(GRPH_INT_STATUS + EVERGREEN_CRTC1_REGISTER_OFFSET,
		       GRPH_PFLIP_INT_CLEAR);
	if (rdev->irq.stat_regs.cik.disp_int & LB_D1_VBLANK_INTERRUPT)
		WREG32(LB_VBLANK_STATUS + EVERGREEN_CRTC0_REGISTER_OFFSET, VBLANK_ACK);
	if (rdev->irq.stat_regs.cik.disp_int & LB_D1_VLINE_INTERRUPT)
		WREG32(LB_VLINE_STATUS + EVERGREEN_CRTC0_REGISTER_OFFSET, VLINE_ACK);
	if (rdev->irq.stat_regs.cik.disp_int_cont & LB_D2_VBLANK_INTERRUPT)
		WREG32(LB_VBLANK_STATUS + EVERGREEN_CRTC1_REGISTER_OFFSET, VBLANK_ACK);
	if (rdev->irq.stat_regs.cik.disp_int_cont & LB_D2_VLINE_INTERRUPT)
		WREG32(LB_VLINE_STATUS + EVERGREEN_CRTC1_REGISTER_OFFSET, VLINE_ACK);

	if (rdev->num_crtc >= 4) {
		if (rdev->irq.stat_regs.cik.d3grph_int & GRPH_PFLIP_INT_OCCURRED)
			WREG32(GRPH_INT_STATUS + EVERGREEN_CRTC2_REGISTER_OFFSET,
			       GRPH_PFLIP_INT_CLEAR);
		if (rdev->irq.stat_regs.cik.d4grph_int & GRPH_PFLIP_INT_OCCURRED)
			WREG32(GRPH_INT_STATUS + EVERGREEN_CRTC3_REGISTER_OFFSET,
			       GRPH_PFLIP_INT_CLEAR);
		if (rdev->irq.stat_regs.cik.disp_int_cont2 & LB_D3_VBLANK_INTERRUPT)
			WREG32(LB_VBLANK_STATUS + EVERGREEN_CRTC2_REGISTER_OFFSET, VBLANK_ACK);
		if (rdev->irq.stat_regs.cik.disp_int_cont2 & LB_D3_VLINE_INTERRUPT)
			WREG32(LB_VLINE_STATUS + EVERGREEN_CRTC2_REGISTER_OFFSET, VLINE_ACK);
		if (rdev->irq.stat_regs.cik.disp_int_cont3 & LB_D4_VBLANK_INTERRUPT)
			WREG32(LB_VBLANK_STATUS + EVERGREEN_CRTC3_REGISTER_OFFSET, VBLANK_ACK);
		if (rdev->irq.stat_regs.cik.disp_int_cont3 & LB_D4_VLINE_INTERRUPT)
			WREG32(LB_VLINE_STATUS + EVERGREEN_CRTC3_REGISTER_OFFSET, VLINE_ACK);
	}

	if (rdev->num_crtc >= 6) {
		if (rdev->irq.stat_regs.cik.d5grph_int & GRPH_PFLIP_INT_OCCURRED)
			WREG32(GRPH_INT_STATUS + EVERGREEN_CRTC4_REGISTER_OFFSET,
			       GRPH_PFLIP_INT_CLEAR);
		if (rdev->irq.stat_regs.cik.d6grph_int & GRPH_PFLIP_INT_OCCURRED)
			WREG32(GRPH_INT_STATUS + EVERGREEN_CRTC5_REGISTER_OFFSET,
			       GRPH_PFLIP_INT_CLEAR);
		if (rdev->irq.stat_regs.cik.disp_int_cont4 & LB_D5_VBLANK_INTERRUPT)
			WREG32(LB_VBLANK_STATUS + EVERGREEN_CRTC4_REGISTER_OFFSET, VBLANK_ACK);
		if (rdev->irq.stat_regs.cik.disp_int_cont4 & LB_D5_VLINE_INTERRUPT)
			WREG32(LB_VLINE_STATUS + EVERGREEN_CRTC4_REGISTER_OFFSET, VLINE_ACK);
		if (rdev->irq.stat_regs.cik.disp_int_cont5 & LB_D6_VBLANK_INTERRUPT)
			WREG32(LB_VBLANK_STATUS + EVERGREEN_CRTC5_REGISTER_OFFSET, VBLANK_ACK);
		if (rdev->irq.stat_regs.cik.disp_int_cont5 & LB_D6_VLINE_INTERRUPT)
			WREG32(LB_VLINE_STATUS + EVERGREEN_CRTC5_REGISTER_OFFSET, VLINE_ACK);
	}

	if (rdev->irq.stat_regs.cik.disp_int & DC_HPD1_INTERRUPT) {
		tmp = RREG32(DC_HPD1_INT_CONTROL);
		tmp |= DC_HPDx_INT_ACK;
		WREG32(DC_HPD1_INT_CONTROL, tmp);
	}
	if (rdev->irq.stat_regs.cik.disp_int_cont & DC_HPD2_INTERRUPT) {
		tmp = RREG32(DC_HPD2_INT_CONTROL);
		tmp |= DC_HPDx_INT_ACK;
		WREG32(DC_HPD2_INT_CONTROL, tmp);
	}
	if (rdev->irq.stat_regs.cik.disp_int_cont2 & DC_HPD3_INTERRUPT) {
		tmp = RREG32(DC_HPD3_INT_CONTROL);
		tmp |= DC_HPDx_INT_ACK;
		WREG32(DC_HPD3_INT_CONTROL, tmp);
	}
	if (rdev->irq.stat_regs.cik.disp_int_cont3 & DC_HPD4_INTERRUPT) {
		tmp = RREG32(DC_HPD4_INT_CONTROL);
		tmp |= DC_HPDx_INT_ACK;
		WREG32(DC_HPD4_INT_CONTROL, tmp);
	}
	if (rdev->irq.stat_regs.cik.disp_int_cont4 & DC_HPD5_INTERRUPT) {
		tmp = RREG32(DC_HPD5_INT_CONTROL);
		tmp |= DC_HPDx_INT_ACK;
		WREG32(DC_HPD5_INT_CONTROL, tmp);
	}
	if (rdev->irq.stat_regs.cik.disp_int_cont5 & DC_HPD6_INTERRUPT) {
		tmp = RREG32(DC_HPD5_INT_CONTROL);
		tmp |= DC_HPDx_INT_ACK;
		WREG32(DC_HPD6_INT_CONTROL, tmp);
	}
}

/**
 * cik_irq_disable - disable interrupts
 *
 * @rdev: radeon_device pointer
 *
 * Disable interrupts on the hw (CIK).
 */
static void cik_irq_disable(struct radeon_device *rdev)
{
	cik_disable_interrupts(rdev);
	/* Wait and acknowledge irq */
	mdelay(1);
	cik_irq_ack(rdev);
	cik_disable_interrupt_state(rdev);
}

/**
 * cik_irq_disable - disable interrupts for suspend
 *
 * @rdev: radeon_device pointer
 *
 * Disable interrupts and stop the RLC (CIK).
 * Used for suspend.
 */
static void cik_irq_suspend(struct radeon_device *rdev)
{
	cik_irq_disable(rdev);
	cik_rlc_stop(rdev);
}

/**
 * cik_irq_fini - tear down interrupt support
 *
 * @rdev: radeon_device pointer
 *
 * Disable interrupts on the hw and free the IH ring
 * buffer (CIK).
 * Used for driver unload.
 */
static void cik_irq_fini(struct radeon_device *rdev)
{
	cik_irq_suspend(rdev);
	r600_ih_ring_fini(rdev);
}

/**
 * cik_get_ih_wptr - get the IH ring buffer wptr
 *
 * @rdev: radeon_device pointer
 *
 * Get the IH ring buffer wptr from either the register
 * or the writeback memory buffer (CIK).  Also check for
 * ring buffer overflow and deal with it.
 * Used by cik_irq_process().
 * Returns the value of the wptr.
 */
static inline u32 cik_get_ih_wptr(struct radeon_device *rdev)
{
	u32 wptr, tmp;

	if (rdev->wb.enabled)
		wptr = le32_to_cpu(rdev->wb.wb[R600_WB_IH_WPTR_OFFSET/4]);
	else
		wptr = RREG32(IH_RB_WPTR);

	if (wptr & RB_OVERFLOW) {
		/* When a ring buffer overflow happen start parsing interrupt
		 * from the last not overwritten vector (wptr + 16). Hopefully
		 * this should allow us to catchup.
		 */
		dev_warn(rdev->dev, "IH ring buffer overflow (0x%08X, %d, %d)\n",
			wptr, rdev->ih.rptr, (wptr + 16) + rdev->ih.ptr_mask);
		rdev->ih.rptr = (wptr + 16) & rdev->ih.ptr_mask;
		tmp = RREG32(IH_RB_CNTL);
		tmp |= IH_WPTR_OVERFLOW_CLEAR;
		WREG32(IH_RB_CNTL, tmp);
		wptr &= ~RB_OVERFLOW;
	}
	return (wptr & rdev->ih.ptr_mask);
}

/*        CIK IV Ring
 * Each IV ring entry is 128 bits:
 * [7:0]    - interrupt source id
 * [31:8]   - reserved
 * [59:32]  - interrupt source data
 * [63:60]  - reserved
 * [71:64]  - RINGID
 *            CP:
 *            ME_ID [1:0], PIPE_ID[1:0], QUEUE_ID[2:0]
 *            QUEUE_ID - for compute, which of the 8 queues owned by the dispatcher
 *                     - for gfx, hw shader state (0=PS...5=LS, 6=CS)
 *            ME_ID - 0 = gfx, 1 = first 4 CS pipes, 2 = second 4 CS pipes
 *            PIPE_ID - ME0 0=3D
 *                    - ME1&2 compute dispatcher (4 pipes each)
 *            SDMA:
 *            INSTANCE_ID [1:0], QUEUE_ID[1:0]
 *            INSTANCE_ID - 0 = sdma0, 1 = sdma1
 *            QUEUE_ID - 0 = gfx, 1 = rlc0, 2 = rlc1
 * [79:72]  - VMID
 * [95:80]  - PASID
 * [127:96] - reserved
 */
/**
 * cik_irq_process - interrupt handler
 *
 * @rdev: radeon_device pointer
 *
 * Interrupt hander (CIK).  Walk the IH ring,
 * ack interrupts and schedule work to handle
 * interrupt events.
 * Returns irq process return code.
 */
int cik_irq_process(struct radeon_device *rdev)
{
	struct radeon_ring *cp1_ring = &rdev->ring[CAYMAN_RING_TYPE_CP1_INDEX];
	struct radeon_ring *cp2_ring = &rdev->ring[CAYMAN_RING_TYPE_CP2_INDEX];
	u32 wptr;
	u32 rptr;
	u32 src_id, src_data, ring_id;
	u8 me_id, pipe_id, queue_id;
	u32 ring_index;
	bool queue_hotplug = false;
	bool queue_reset = false;
	u32 addr, status, mc_client;
	bool queue_thermal = false;

	if (!rdev->ih.enabled || rdev->shutdown)
		return IRQ_NONE;

	wptr = cik_get_ih_wptr(rdev);

restart_ih:
	/* is somebody else already processing irqs? */
	if (atomic_xchg(&rdev->ih.lock, 1))
		return IRQ_NONE;

	rptr = rdev->ih.rptr;
	DRM_DEBUG("cik_irq_process start: rptr %d, wptr %d\n", rptr, wptr);

	/* Order reading of wptr vs. reading of IH ring data */
	rmb();

	/* display interrupts */
	cik_irq_ack(rdev);

	while (rptr != wptr) {
		/* wptr/rptr are in bytes! */
		ring_index = rptr / 4;
		src_id =  le32_to_cpu(rdev->ih.ring[ring_index]) & 0xff;
		src_data = le32_to_cpu(rdev->ih.ring[ring_index + 1]) & 0xfffffff;
		ring_id = le32_to_cpu(rdev->ih.ring[ring_index + 2]) & 0xff;

		switch (src_id) {
		case 1: /* D1 vblank/vline */
			switch (src_data) {
			case 0: /* D1 vblank */
				if (rdev->irq.stat_regs.cik.disp_int & LB_D1_VBLANK_INTERRUPT) {
					if (rdev->irq.crtc_vblank_int[0]) {
						drm_handle_vblank(rdev->ddev, 0);
						rdev->pm.vblank_sync = true;
						wake_up(&rdev->irq.vblank_queue);
					}
					if (atomic_read(&rdev->irq.pflip[0]))
						radeon_crtc_handle_vblank(rdev, 0);
					rdev->irq.stat_regs.cik.disp_int &= ~LB_D1_VBLANK_INTERRUPT;
					DRM_DEBUG("IH: D1 vblank\n");
				}
				break;
			case 1: /* D1 vline */
				if (rdev->irq.stat_regs.cik.disp_int & LB_D1_VLINE_INTERRUPT) {
					rdev->irq.stat_regs.cik.disp_int &= ~LB_D1_VLINE_INTERRUPT;
					DRM_DEBUG("IH: D1 vline\n");
				}
				break;
			default:
				DRM_DEBUG("Unhandled interrupt: %d %d\n", src_id, src_data);
				break;
			}
			break;
		case 2: /* D2 vblank/vline */
			switch (src_data) {
			case 0: /* D2 vblank */
				if (rdev->irq.stat_regs.cik.disp_int_cont & LB_D2_VBLANK_INTERRUPT) {
					if (rdev->irq.crtc_vblank_int[1]) {
						drm_handle_vblank(rdev->ddev, 1);
						rdev->pm.vblank_sync = true;
						wake_up(&rdev->irq.vblank_queue);
					}
					if (atomic_read(&rdev->irq.pflip[1]))
						radeon_crtc_handle_vblank(rdev, 1);
					rdev->irq.stat_regs.cik.disp_int_cont &= ~LB_D2_VBLANK_INTERRUPT;
					DRM_DEBUG("IH: D2 vblank\n");
				}
				break;
			case 1: /* D2 vline */
				if (rdev->irq.stat_regs.cik.disp_int_cont & LB_D2_VLINE_INTERRUPT) {
					rdev->irq.stat_regs.cik.disp_int_cont &= ~LB_D2_VLINE_INTERRUPT;
					DRM_DEBUG("IH: D2 vline\n");
				}
				break;
			default:
				DRM_DEBUG("Unhandled interrupt: %d %d\n", src_id, src_data);
				break;
			}
			break;
		case 3: /* D3 vblank/vline */
			switch (src_data) {
			case 0: /* D3 vblank */
				if (rdev->irq.stat_regs.cik.disp_int_cont2 & LB_D3_VBLANK_INTERRUPT) {
					if (rdev->irq.crtc_vblank_int[2]) {
						drm_handle_vblank(rdev->ddev, 2);
						rdev->pm.vblank_sync = true;
						wake_up(&rdev->irq.vblank_queue);
					}
					if (atomic_read(&rdev->irq.pflip[2]))
						radeon_crtc_handle_vblank(rdev, 2);
					rdev->irq.stat_regs.cik.disp_int_cont2 &= ~LB_D3_VBLANK_INTERRUPT;
					DRM_DEBUG("IH: D3 vblank\n");
				}
				break;
			case 1: /* D3 vline */
				if (rdev->irq.stat_regs.cik.disp_int_cont2 & LB_D3_VLINE_INTERRUPT) {
					rdev->irq.stat_regs.cik.disp_int_cont2 &= ~LB_D3_VLINE_INTERRUPT;
					DRM_DEBUG("IH: D3 vline\n");
				}
				break;
			default:
				DRM_DEBUG("Unhandled interrupt: %d %d\n", src_id, src_data);
				break;
			}
			break;
		case 4: /* D4 vblank/vline */
			switch (src_data) {
			case 0: /* D4 vblank */
				if (rdev->irq.stat_regs.cik.disp_int_cont3 & LB_D4_VBLANK_INTERRUPT) {
					if (rdev->irq.crtc_vblank_int[3]) {
						drm_handle_vblank(rdev->ddev, 3);
						rdev->pm.vblank_sync = true;
						wake_up(&rdev->irq.vblank_queue);
					}
					if (atomic_read(&rdev->irq.pflip[3]))
						radeon_crtc_handle_vblank(rdev, 3);
					rdev->irq.stat_regs.cik.disp_int_cont3 &= ~LB_D4_VBLANK_INTERRUPT;
					DRM_DEBUG("IH: D4 vblank\n");
				}
				break;
			case 1: /* D4 vline */
				if (rdev->irq.stat_regs.cik.disp_int_cont3 & LB_D4_VLINE_INTERRUPT) {
					rdev->irq.stat_regs.cik.disp_int_cont3 &= ~LB_D4_VLINE_INTERRUPT;
					DRM_DEBUG("IH: D4 vline\n");
				}
				break;
			default:
				DRM_DEBUG("Unhandled interrupt: %d %d\n", src_id, src_data);
				break;
			}
			break;
		case 5: /* D5 vblank/vline */
			switch (src_data) {
			case 0: /* D5 vblank */
				if (rdev->irq.stat_regs.cik.disp_int_cont4 & LB_D5_VBLANK_INTERRUPT) {
					if (rdev->irq.crtc_vblank_int[4]) {
						drm_handle_vblank(rdev->ddev, 4);
						rdev->pm.vblank_sync = true;
						wake_up(&rdev->irq.vblank_queue);
					}
					if (atomic_read(&rdev->irq.pflip[4]))
						radeon_crtc_handle_vblank(rdev, 4);
					rdev->irq.stat_regs.cik.disp_int_cont4 &= ~LB_D5_VBLANK_INTERRUPT;
					DRM_DEBUG("IH: D5 vblank\n");
				}
				break;
			case 1: /* D5 vline */
				if (rdev->irq.stat_regs.cik.disp_int_cont4 & LB_D5_VLINE_INTERRUPT) {
					rdev->irq.stat_regs.cik.disp_int_cont4 &= ~LB_D5_VLINE_INTERRUPT;
					DRM_DEBUG("IH: D5 vline\n");
				}
				break;
			default:
				DRM_DEBUG("Unhandled interrupt: %d %d\n", src_id, src_data);
				break;
			}
			break;
		case 6: /* D6 vblank/vline */
			switch (src_data) {
			case 0: /* D6 vblank */
				if (rdev->irq.stat_regs.cik.disp_int_cont5 & LB_D6_VBLANK_INTERRUPT) {
					if (rdev->irq.crtc_vblank_int[5]) {
						drm_handle_vblank(rdev->ddev, 5);
						rdev->pm.vblank_sync = true;
						wake_up(&rdev->irq.vblank_queue);
					}
					if (atomic_read(&rdev->irq.pflip[5]))
						radeon_crtc_handle_vblank(rdev, 5);
					rdev->irq.stat_regs.cik.disp_int_cont5 &= ~LB_D6_VBLANK_INTERRUPT;
					DRM_DEBUG("IH: D6 vblank\n");
				}
				break;
			case 1: /* D6 vline */
				if (rdev->irq.stat_regs.cik.disp_int_cont5 & LB_D6_VLINE_INTERRUPT) {
					rdev->irq.stat_regs.cik.disp_int_cont5 &= ~LB_D6_VLINE_INTERRUPT;
					DRM_DEBUG("IH: D6 vline\n");
				}
				break;
			default:
				DRM_DEBUG("Unhandled interrupt: %d %d\n", src_id, src_data);
				break;
			}
			break;
		case 8: /* D1 page flip */
		case 10: /* D2 page flip */
		case 12: /* D3 page flip */
		case 14: /* D4 page flip */
		case 16: /* D5 page flip */
		case 18: /* D6 page flip */
			DRM_DEBUG("IH: D%d flip\n", ((src_id - 8) >> 1) + 1);
			if (radeon_use_pflipirq > 0)
				radeon_crtc_handle_flip(rdev, (src_id - 8) >> 1);
			break;
		case 42: /* HPD hotplug */
			switch (src_data) {
			case 0:
				if (rdev->irq.stat_regs.cik.disp_int & DC_HPD1_INTERRUPT) {
					rdev->irq.stat_regs.cik.disp_int &= ~DC_HPD1_INTERRUPT;
					queue_hotplug = true;
					DRM_DEBUG("IH: HPD1\n");
				}
				break;
			case 1:
				if (rdev->irq.stat_regs.cik.disp_int_cont & DC_HPD2_INTERRUPT) {
					rdev->irq.stat_regs.cik.disp_int_cont &= ~DC_HPD2_INTERRUPT;
					queue_hotplug = true;
					DRM_DEBUG("IH: HPD2\n");
				}
				break;
			case 2:
				if (rdev->irq.stat_regs.cik.disp_int_cont2 & DC_HPD3_INTERRUPT) {
					rdev->irq.stat_regs.cik.disp_int_cont2 &= ~DC_HPD3_INTERRUPT;
					queue_hotplug = true;
					DRM_DEBUG("IH: HPD3\n");
				}
				break;
			case 3:
				if (rdev->irq.stat_regs.cik.disp_int_cont3 & DC_HPD4_INTERRUPT) {
					rdev->irq.stat_regs.cik.disp_int_cont3 &= ~DC_HPD4_INTERRUPT;
					queue_hotplug = true;
					DRM_DEBUG("IH: HPD4\n");
				}
				break;
			case 4:
				if (rdev->irq.stat_regs.cik.disp_int_cont4 & DC_HPD5_INTERRUPT) {
					rdev->irq.stat_regs.cik.disp_int_cont4 &= ~DC_HPD5_INTERRUPT;
					queue_hotplug = true;
					DRM_DEBUG("IH: HPD5\n");
				}
				break;
			case 5:
				if (rdev->irq.stat_regs.cik.disp_int_cont5 & DC_HPD6_INTERRUPT) {
					rdev->irq.stat_regs.cik.disp_int_cont5 &= ~DC_HPD6_INTERRUPT;
					queue_hotplug = true;
					DRM_DEBUG("IH: HPD6\n");
				}
				break;
			default:
				DRM_DEBUG("Unhandled interrupt: %d %d\n", src_id, src_data);
				break;
			}
			break;
		case 124: /* UVD */
			DRM_DEBUG("IH: UVD int: 0x%08x\n", src_data);
			radeon_fence_process(rdev, R600_RING_TYPE_UVD_INDEX);
			break;
		case 146:
		case 147:
			addr = RREG32(VM_CONTEXT1_PROTECTION_FAULT_ADDR);
			status = RREG32(VM_CONTEXT1_PROTECTION_FAULT_STATUS);
			mc_client = RREG32(VM_CONTEXT1_PROTECTION_FAULT_MCCLIENT);
			/* reset addr and status */
			WREG32_P(VM_CONTEXT1_CNTL2, 1, ~1);
			if (addr == 0x0 && status == 0x0)
				break;
			dev_err(rdev->dev, "GPU fault detected: %d 0x%08x\n", src_id, src_data);
			dev_err(rdev->dev, "  VM_CONTEXT1_PROTECTION_FAULT_ADDR   0x%08X\n",
				addr);
			dev_err(rdev->dev, "  VM_CONTEXT1_PROTECTION_FAULT_STATUS 0x%08X\n",
				status);
			cik_vm_decode_fault(rdev, status, addr, mc_client);
			break;
		case 167: /* VCE */
			DRM_DEBUG("IH: VCE int: 0x%08x\n", src_data);
			switch (src_data) {
			case 0:
				radeon_fence_process(rdev, TN_RING_TYPE_VCE1_INDEX);
				break;
			case 1:
				radeon_fence_process(rdev, TN_RING_TYPE_VCE2_INDEX);
				break;
			default:
				DRM_ERROR("Unhandled interrupt: %d %d\n", src_id, src_data);
				break;
			}
			break;
		case 176: /* GFX RB CP_INT */
		case 177: /* GFX IB CP_INT */
			radeon_fence_process(rdev, RADEON_RING_TYPE_GFX_INDEX);
			break;
		case 181: /* CP EOP event */
			DRM_DEBUG("IH: CP EOP\n");
			/* XXX check the bitfield order! */
			me_id = (ring_id & 0x60) >> 5;
			pipe_id = (ring_id & 0x18) >> 3;
			queue_id = (ring_id & 0x7) >> 0;
			switch (me_id) {
			case 0:
				radeon_fence_process(rdev, RADEON_RING_TYPE_GFX_INDEX);
				break;
			case 1:
			case 2:
				if ((cp1_ring->me == me_id) & (cp1_ring->pipe == pipe_id))
					radeon_fence_process(rdev, CAYMAN_RING_TYPE_CP1_INDEX);
				if ((cp2_ring->me == me_id) & (cp2_ring->pipe == pipe_id))
					radeon_fence_process(rdev, CAYMAN_RING_TYPE_CP2_INDEX);
				break;
			}
			break;
		case 184: /* CP Privileged reg access */
			DRM_ERROR("Illegal register access in command stream\n");
			/* XXX check the bitfield order! */
			me_id = (ring_id & 0x60) >> 5;
			pipe_id = (ring_id & 0x18) >> 3;
			queue_id = (ring_id & 0x7) >> 0;
			switch (me_id) {
			case 0:
				/* This results in a full GPU reset, but all we need to do is soft
				 * reset the CP for gfx
				 */
				queue_reset = true;
				break;
			case 1:
				/* XXX compute */
				queue_reset = true;
				break;
			case 2:
				/* XXX compute */
				queue_reset = true;
				break;
			}
			break;
		case 185: /* CP Privileged inst */
			DRM_ERROR("Illegal instruction in command stream\n");
			/* XXX check the bitfield order! */
			me_id = (ring_id & 0x60) >> 5;
			pipe_id = (ring_id & 0x18) >> 3;
			queue_id = (ring_id & 0x7) >> 0;
			switch (me_id) {
			case 0:
				/* This results in a full GPU reset, but all we need to do is soft
				 * reset the CP for gfx
				 */
				queue_reset = true;
				break;
			case 1:
				/* XXX compute */
				queue_reset = true;
				break;
			case 2:
				/* XXX compute */
				queue_reset = true;
				break;
			}
			break;
		case 224: /* SDMA trap event */
			/* XXX check the bitfield order! */
			me_id = (ring_id & 0x3) >> 0;
			queue_id = (ring_id & 0xc) >> 2;
			DRM_DEBUG("IH: SDMA trap\n");
			switch (me_id) {
			case 0:
				switch (queue_id) {
				case 0:
					radeon_fence_process(rdev, R600_RING_TYPE_DMA_INDEX);
					break;
				case 1:
					/* XXX compute */
					break;
				case 2:
					/* XXX compute */
					break;
				}
				break;
			case 1:
				switch (queue_id) {
				case 0:
					radeon_fence_process(rdev, CAYMAN_RING_TYPE_DMA1_INDEX);
					break;
				case 1:
					/* XXX compute */
					break;
				case 2:
					/* XXX compute */
					break;
				}
				break;
			}
			break;
		case 230: /* thermal low to high */
			DRM_DEBUG("IH: thermal low to high\n");
			rdev->pm.dpm.thermal.high_to_low = false;
			queue_thermal = true;
			break;
		case 231: /* thermal high to low */
			DRM_DEBUG("IH: thermal high to low\n");
			rdev->pm.dpm.thermal.high_to_low = true;
			queue_thermal = true;
			break;
		case 233: /* GUI IDLE */
			DRM_DEBUG("IH: GUI idle\n");
			break;
		case 241: /* SDMA Privileged inst */
		case 247: /* SDMA Privileged inst */
			DRM_ERROR("Illegal instruction in SDMA command stream\n");
			/* XXX check the bitfield order! */
			me_id = (ring_id & 0x3) >> 0;
			queue_id = (ring_id & 0xc) >> 2;
			switch (me_id) {
			case 0:
				switch (queue_id) {
				case 0:
					queue_reset = true;
					break;
				case 1:
					/* XXX compute */
					queue_reset = true;
					break;
				case 2:
					/* XXX compute */
					queue_reset = true;
					break;
				}
				break;
			case 1:
				switch (queue_id) {
				case 0:
					queue_reset = true;
					break;
				case 1:
					/* XXX compute */
					queue_reset = true;
					break;
				case 2:
					/* XXX compute */
					queue_reset = true;
					break;
				}
				break;
			}
			break;
		default:
			DRM_DEBUG("Unhandled interrupt: %d %d\n", src_id, src_data);
			break;
		}

		/* wptr/rptr are in bytes! */
		rptr += 16;
		rptr &= rdev->ih.ptr_mask;
	}
	if (queue_hotplug)
		schedule_work(&rdev->hotplug_work);
	if (queue_reset)
		schedule_work(&rdev->reset_work);
	if (queue_thermal)
		schedule_work(&rdev->pm.dpm.thermal.work);
	rdev->ih.rptr = rptr;
	WREG32(IH_RB_RPTR, rdev->ih.rptr);
	atomic_set(&rdev->ih.lock, 0);

	/* make sure wptr hasn't changed while processing */
	wptr = cik_get_ih_wptr(rdev);
	if (wptr != rptr)
		goto restart_ih;

	return IRQ_HANDLED;
}

/*
 * startup/shutdown callbacks
 */
/**
 * cik_startup - program the asic to a functional state
 *
 * @rdev: radeon_device pointer
 *
 * Programs the asic to a functional state (CIK).
 * Called by cik_init() and cik_resume().
 * Returns 0 for success, error for failure.
 */
static int cik_startup(struct radeon_device *rdev)
{
	struct radeon_ring *ring;
	u32 nop;
	int r;

	/* enable pcie gen2/3 link */
	cik_pcie_gen3_enable(rdev);
	/* enable aspm */
	cik_program_aspm(rdev);

	/* scratch needs to be initialized before MC */
	r = r600_vram_scratch_init(rdev);
	if (r)
		return r;

	cik_mc_program(rdev);

	if (!(rdev->flags & RADEON_IS_IGP) && !rdev->pm.dpm_enabled) {
		r = ci_mc_load_microcode(rdev);
		if (r) {
			DRM_ERROR("Failed to load MC firmware!\n");
			return r;
		}
	}

	r = cik_pcie_gart_enable(rdev);
	if (r)
		return r;
	cik_gpu_init(rdev);

	/* allocate rlc buffers */
	if (rdev->flags & RADEON_IS_IGP) {
		if (rdev->family == CHIP_KAVERI) {
			rdev->rlc.reg_list = spectre_rlc_save_restore_register_list;
			rdev->rlc.reg_list_size =
				(u32)ARRAY_SIZE(spectre_rlc_save_restore_register_list);
		} else {
			rdev->rlc.reg_list = kalindi_rlc_save_restore_register_list;
			rdev->rlc.reg_list_size =
				(u32)ARRAY_SIZE(kalindi_rlc_save_restore_register_list);
		}
	}
	rdev->rlc.cs_data = ci_cs_data;
	rdev->rlc.cp_table_size = CP_ME_TABLE_SIZE * 5 * 4;
	r = sumo_rlc_init(rdev);
	if (r) {
		DRM_ERROR("Failed to init rlc BOs!\n");
		return r;
	}

	/* allocate wb buffer */
	r = radeon_wb_init(rdev);
	if (r)
		return r;

	/* allocate mec buffers */
	r = cik_mec_init(rdev);
	if (r) {
		DRM_ERROR("Failed to init MEC BOs!\n");
		return r;
	}

	r = radeon_fence_driver_start_ring(rdev, RADEON_RING_TYPE_GFX_INDEX);
	if (r) {
		dev_err(rdev->dev, "failed initializing CP fences (%d).\n", r);
		return r;
	}

	r = radeon_fence_driver_start_ring(rdev, CAYMAN_RING_TYPE_CP1_INDEX);
	if (r) {
		dev_err(rdev->dev, "failed initializing CP fences (%d).\n", r);
		return r;
	}

	r = radeon_fence_driver_start_ring(rdev, CAYMAN_RING_TYPE_CP2_INDEX);
	if (r) {
		dev_err(rdev->dev, "failed initializing CP fences (%d).\n", r);
		return r;
	}

	r = radeon_fence_driver_start_ring(rdev, R600_RING_TYPE_DMA_INDEX);
	if (r) {
		dev_err(rdev->dev, "failed initializing DMA fences (%d).\n", r);
		return r;
	}

	r = radeon_fence_driver_start_ring(rdev, CAYMAN_RING_TYPE_DMA1_INDEX);
	if (r) {
		dev_err(rdev->dev, "failed initializing DMA fences (%d).\n", r);
		return r;
	}

	r = radeon_uvd_resume(rdev);
	if (!r) {
		r = uvd_v4_2_resume(rdev);
		if (!r) {
			r = radeon_fence_driver_start_ring(rdev,
							   R600_RING_TYPE_UVD_INDEX);
			if (r)
				dev_err(rdev->dev, "UVD fences init error (%d).\n", r);
		}
	}
	if (r)
		rdev->ring[R600_RING_TYPE_UVD_INDEX].ring_size = 0;

	r = radeon_vce_resume(rdev);
	if (!r) {
		r = vce_v2_0_resume(rdev);
		if (!r)
			r = radeon_fence_driver_start_ring(rdev,
							   TN_RING_TYPE_VCE1_INDEX);
		if (!r)
			r = radeon_fence_driver_start_ring(rdev,
							   TN_RING_TYPE_VCE2_INDEX);
	}
	if (r) {
		dev_err(rdev->dev, "VCE init error (%d).\n", r);
		rdev->ring[TN_RING_TYPE_VCE1_INDEX].ring_size = 0;
		rdev->ring[TN_RING_TYPE_VCE2_INDEX].ring_size = 0;
	}

	/* Enable IRQ */
	if (!rdev->irq.installed) {
		r = radeon_irq_kms_init(rdev);
		if (r)
			return r;
	}

	r = cik_irq_init(rdev);
	if (r) {
		DRM_ERROR("radeon: IH init failed (%d).\n", r);
		radeon_irq_kms_fini(rdev);
		return r;
	}
	cik_irq_set(rdev);

	if (rdev->family == CHIP_HAWAII) {
		if (rdev->new_fw)
			nop = PACKET3(PACKET3_NOP, 0x3FFF);
		else
			nop = RADEON_CP_PACKET2;
	} else {
		nop = PACKET3(PACKET3_NOP, 0x3FFF);
	}

	ring = &rdev->ring[RADEON_RING_TYPE_GFX_INDEX];
	r = radeon_ring_init(rdev, ring, ring->ring_size, RADEON_WB_CP_RPTR_OFFSET,
			     nop);
	if (r)
		return r;

	/* set up the compute queues */
	/* type-2 packets are deprecated on MEC, use type-3 instead */
	ring = &rdev->ring[CAYMAN_RING_TYPE_CP1_INDEX];
	r = radeon_ring_init(rdev, ring, ring->ring_size, RADEON_WB_CP1_RPTR_OFFSET,
			     nop);
	if (r)
		return r;
	ring->me = 1; /* first MEC */
	ring->pipe = 0; /* first pipe */
	ring->queue = 0; /* first queue */
	ring->wptr_offs = CIK_WB_CP1_WPTR_OFFSET;

	/* type-2 packets are deprecated on MEC, use type-3 instead */
	ring = &rdev->ring[CAYMAN_RING_TYPE_CP2_INDEX];
	r = radeon_ring_init(rdev, ring, ring->ring_size, RADEON_WB_CP2_RPTR_OFFSET,
			     nop);
	if (r)
		return r;
	/* dGPU only have 1 MEC */
	ring->me = 1; /* first MEC */
	ring->pipe = 0; /* first pipe */
	ring->queue = 1; /* second queue */
	ring->wptr_offs = CIK_WB_CP2_WPTR_OFFSET;

	ring = &rdev->ring[R600_RING_TYPE_DMA_INDEX];
	r = radeon_ring_init(rdev, ring, ring->ring_size, R600_WB_DMA_RPTR_OFFSET,
			     SDMA_PACKET(SDMA_OPCODE_NOP, 0, 0));
	if (r)
		return r;

	ring = &rdev->ring[CAYMAN_RING_TYPE_DMA1_INDEX];
	r = radeon_ring_init(rdev, ring, ring->ring_size, CAYMAN_WB_DMA1_RPTR_OFFSET,
			     SDMA_PACKET(SDMA_OPCODE_NOP, 0, 0));
	if (r)
		return r;

	r = cik_cp_resume(rdev);
	if (r)
		return r;

	r = cik_sdma_resume(rdev);
	if (r)
		return r;

	ring = &rdev->ring[R600_RING_TYPE_UVD_INDEX];
	if (ring->ring_size) {
		r = radeon_ring_init(rdev, ring, ring->ring_size, 0,
				     RADEON_CP_PACKET2);
		if (!r)
			r = uvd_v1_0_init(rdev);
		if (r)
			DRM_ERROR("radeon: failed initializing UVD (%d).\n", r);
	}

	r = -ENOENT;

	ring = &rdev->ring[TN_RING_TYPE_VCE1_INDEX];
	if (ring->ring_size)
		r = radeon_ring_init(rdev, ring, ring->ring_size, 0,
				     VCE_CMD_NO_OP);

	ring = &rdev->ring[TN_RING_TYPE_VCE2_INDEX];
	if (ring->ring_size)
		r = radeon_ring_init(rdev, ring, ring->ring_size, 0,
				     VCE_CMD_NO_OP);

	if (!r)
		r = vce_v1_0_init(rdev);
	else if (r != -ENOENT)
		DRM_ERROR("radeon: failed initializing VCE (%d).\n", r);

	r = radeon_ib_pool_init(rdev);
	if (r) {
		dev_err(rdev->dev, "IB initialization failed (%d).\n", r);
		return r;
	}

	r = radeon_vm_manager_init(rdev);
	if (r) {
		dev_err(rdev->dev, "vm manager initialization failed (%d).\n", r);
		return r;
	}

	r = dce6_audio_init(rdev);
	if (r)
		return r;

	return 0;
}

/**
 * cik_resume - resume the asic to a functional state
 *
 * @rdev: radeon_device pointer
 *
 * Programs the asic to a functional state (CIK).
 * Called at resume.
 * Returns 0 for success, error for failure.
 */
int cik_resume(struct radeon_device *rdev)
{
	int r;

	/* post card */
	atom_asic_init(rdev->mode_info.atom_context);

	/* init golden registers */
	cik_init_golden_registers(rdev);

	if (rdev->pm.pm_method == PM_METHOD_DPM)
		radeon_pm_resume(rdev);

	rdev->accel_working = true;
	r = cik_startup(rdev);
	if (r) {
		DRM_ERROR("cik startup failed on resume\n");
		rdev->accel_working = false;
		return r;
	}

	return r;

}

/**
 * cik_suspend - suspend the asic
 *
 * @rdev: radeon_device pointer
 *
 * Bring the chip into a state suitable for suspend (CIK).
 * Called at suspend.
 * Returns 0 for success.
 */
int cik_suspend(struct radeon_device *rdev)
{
	radeon_pm_suspend(rdev);
	dce6_audio_fini(rdev);
	radeon_vm_manager_fini(rdev);
	cik_cp_enable(rdev, false);
	cik_sdma_enable(rdev, false);
	uvd_v1_0_fini(rdev);
	radeon_uvd_suspend(rdev);
	radeon_vce_suspend(rdev);
	cik_fini_pg(rdev);
	cik_fini_cg(rdev);
	cik_irq_suspend(rdev);
	radeon_wb_disable(rdev);
	cik_pcie_gart_disable(rdev);
	return 0;
}

/* Plan is to move initialization in that function and use
 * helper function so that radeon_device_init pretty much
 * do nothing more than calling asic specific function. This
 * should also allow to remove a bunch of callback function
 * like vram_info.
 */
/**
 * cik_init - asic specific driver and hw init
 *
 * @rdev: radeon_device pointer
 *
 * Setup asic specific driver variables and program the hw
 * to a functional state (CIK).
 * Called at driver startup.
 * Returns 0 for success, errors for failure.
 */
int cik_init(struct radeon_device *rdev)
{
	struct radeon_ring *ring;
	int r;

	/* Read BIOS */
	if (!radeon_get_bios(rdev)) {
		if (ASIC_IS_AVIVO(rdev))
			return -EINVAL;
	}
	/* Must be an ATOMBIOS */
	if (!rdev->is_atom_bios) {
		dev_err(rdev->dev, "Expecting atombios for cayman GPU\n");
		return -EINVAL;
	}
	r = radeon_atombios_init(rdev);
	if (r)
		return r;

	/* Post card if necessary */
	if (!radeon_card_posted(rdev)) {
		if (!rdev->bios) {
			dev_err(rdev->dev, "Card not posted and no BIOS - ignoring\n");
			return -EINVAL;
		}
		DRM_INFO("GPU not posted. posting now...\n");
		atom_asic_init(rdev->mode_info.atom_context);
	}
	/* init golden registers */
	cik_init_golden_registers(rdev);
	/* Initialize scratch registers */
	cik_scratch_init(rdev);
	/* Initialize surface registers */
	radeon_surface_init(rdev);
	/* Initialize clocks */
	radeon_get_clock_info(rdev->ddev);

	/* Fence driver */
	r = radeon_fence_driver_init(rdev);
	if (r)
		return r;

	/* initialize memory controller */
	r = cik_mc_init(rdev);
	if (r)
		return r;
	/* Memory manager */
	r = radeon_bo_init(rdev);
	if (r)
		return r;

	if (rdev->flags & RADEON_IS_IGP) {
		if (!rdev->me_fw || !rdev->pfp_fw || !rdev->ce_fw ||
		    !rdev->mec_fw || !rdev->sdma_fw || !rdev->rlc_fw) {
			r = cik_init_microcode(rdev);
			if (r) {
				DRM_ERROR("Failed to load firmware!\n");
				return r;
			}
		}
	} else {
		if (!rdev->me_fw || !rdev->pfp_fw || !rdev->ce_fw ||
		    !rdev->mec_fw || !rdev->sdma_fw || !rdev->rlc_fw ||
		    !rdev->mc_fw) {
			r = cik_init_microcode(rdev);
			if (r) {
				DRM_ERROR("Failed to load firmware!\n");
				return r;
			}
		}
	}

	/* Initialize power management */
	radeon_pm_init(rdev);

	ring = &rdev->ring[RADEON_RING_TYPE_GFX_INDEX];
	ring->ring_obj = NULL;
	r600_ring_init(rdev, ring, 1024 * 1024);

	ring = &rdev->ring[CAYMAN_RING_TYPE_CP1_INDEX];
	ring->ring_obj = NULL;
	r600_ring_init(rdev, ring, 1024 * 1024);
	r = radeon_doorbell_get(rdev, &ring->doorbell_index);
	if (r)
		return r;

	ring = &rdev->ring[CAYMAN_RING_TYPE_CP2_INDEX];
	ring->ring_obj = NULL;
	r600_ring_init(rdev, ring, 1024 * 1024);
	r = radeon_doorbell_get(rdev, &ring->doorbell_index);
	if (r)
		return r;

	ring = &rdev->ring[R600_RING_TYPE_DMA_INDEX];
	ring->ring_obj = NULL;
	r600_ring_init(rdev, ring, 256 * 1024);

	ring = &rdev->ring[CAYMAN_RING_TYPE_DMA1_INDEX];
	ring->ring_obj = NULL;
	r600_ring_init(rdev, ring, 256 * 1024);

	r = radeon_uvd_init(rdev);
	if (!r) {
		ring = &rdev->ring[R600_RING_TYPE_UVD_INDEX];
		ring->ring_obj = NULL;
		r600_ring_init(rdev, ring, 4096);
	}

	r = radeon_vce_init(rdev);
	if (!r) {
		ring = &rdev->ring[TN_RING_TYPE_VCE1_INDEX];
		ring->ring_obj = NULL;
		r600_ring_init(rdev, ring, 4096);

		ring = &rdev->ring[TN_RING_TYPE_VCE2_INDEX];
		ring->ring_obj = NULL;
		r600_ring_init(rdev, ring, 4096);
	}

	rdev->ih.ring_obj = NULL;
	r600_ih_ring_init(rdev, 64 * 1024);

	r = r600_pcie_gart_init(rdev);
	if (r)
		return r;

	rdev->accel_working = true;
	r = cik_startup(rdev);
	if (r) {
		dev_err(rdev->dev, "disabling GPU acceleration\n");
		cik_cp_fini(rdev);
		cik_sdma_fini(rdev);
		cik_irq_fini(rdev);
		sumo_rlc_fini(rdev);
		cik_mec_fini(rdev);
		radeon_wb_fini(rdev);
		radeon_ib_pool_fini(rdev);
		radeon_vm_manager_fini(rdev);
		radeon_irq_kms_fini(rdev);
		cik_pcie_gart_fini(rdev);
		rdev->accel_working = false;
	}

	/* Don't start up if the MC ucode is missing.
	 * The default clocks and voltages before the MC ucode
	 * is loaded are not suffient for advanced operations.
	 */
	if (!rdev->mc_fw && !(rdev->flags & RADEON_IS_IGP)) {
		DRM_ERROR("radeon: MC ucode required for NI+.\n");
		return -EINVAL;
	}

	return 0;
}

/**
 * cik_fini - asic specific driver and hw fini
 *
 * @rdev: radeon_device pointer
 *
 * Tear down the asic specific driver variables and program the hw
 * to an idle state (CIK).
 * Called at driver unload.
 */
void cik_fini(struct radeon_device *rdev)
{
	radeon_pm_fini(rdev);
	cik_cp_fini(rdev);
	cik_sdma_fini(rdev);
	cik_fini_pg(rdev);
	cik_fini_cg(rdev);
	cik_irq_fini(rdev);
	sumo_rlc_fini(rdev);
	cik_mec_fini(rdev);
	radeon_wb_fini(rdev);
	radeon_vm_manager_fini(rdev);
	radeon_ib_pool_fini(rdev);
	radeon_irq_kms_fini(rdev);
	uvd_v1_0_fini(rdev);
	radeon_uvd_fini(rdev);
	radeon_vce_fini(rdev);
	cik_pcie_gart_fini(rdev);
	r600_vram_scratch_fini(rdev);
	radeon_gem_fini(rdev);
	radeon_fence_driver_fini(rdev);
	radeon_bo_fini(rdev);
	radeon_atombios_fini(rdev);
	kfree(rdev->bios);
	rdev->bios = NULL;
}

void dce8_program_fmt(struct drm_encoder *encoder)
{
	struct drm_device *dev = encoder->dev;
	struct radeon_device *rdev = dev->dev_private;
	struct radeon_encoder *radeon_encoder = to_radeon_encoder(encoder);
	struct radeon_crtc *radeon_crtc = to_radeon_crtc(encoder->crtc);
	struct drm_connector *connector = radeon_get_connector_for_encoder(encoder);
	int bpc = 0;
	u32 tmp = 0;
	enum radeon_connector_dither dither = RADEON_FMT_DITHER_DISABLE;

	if (connector) {
		struct radeon_connector *radeon_connector = to_radeon_connector(connector);
		bpc = radeon_get_monitor_bpc(connector);
		dither = radeon_connector->dither;
	}

	/* LVDS/eDP FMT is set up by atom */
	if (radeon_encoder->devices & ATOM_DEVICE_LCD_SUPPORT)
		return;

	/* not needed for analog */
	if ((radeon_encoder->encoder_id == ENCODER_OBJECT_ID_INTERNAL_KLDSCP_DAC1) ||
	    (radeon_encoder->encoder_id == ENCODER_OBJECT_ID_INTERNAL_KLDSCP_DAC2))
		return;

	if (bpc == 0)
		return;

	switch (bpc) {
	case 6:
		if (dither == RADEON_FMT_DITHER_ENABLE)
			/* XXX sort out optimal dither settings */
			tmp |= (FMT_FRAME_RANDOM_ENABLE | FMT_HIGHPASS_RANDOM_ENABLE |
				FMT_SPATIAL_DITHER_EN | FMT_SPATIAL_DITHER_DEPTH(0));
		else
			tmp |= (FMT_TRUNCATE_EN | FMT_TRUNCATE_DEPTH(0));
		break;
	case 8:
		if (dither == RADEON_FMT_DITHER_ENABLE)
			/* XXX sort out optimal dither settings */
			tmp |= (FMT_FRAME_RANDOM_ENABLE | FMT_HIGHPASS_RANDOM_ENABLE |
				FMT_RGB_RANDOM_ENABLE |
				FMT_SPATIAL_DITHER_EN | FMT_SPATIAL_DITHER_DEPTH(1));
		else
			tmp |= (FMT_TRUNCATE_EN | FMT_TRUNCATE_DEPTH(1));
		break;
	case 10:
		if (dither == RADEON_FMT_DITHER_ENABLE)
			/* XXX sort out optimal dither settings */
			tmp |= (FMT_FRAME_RANDOM_ENABLE | FMT_HIGHPASS_RANDOM_ENABLE |
				FMT_RGB_RANDOM_ENABLE |
				FMT_SPATIAL_DITHER_EN | FMT_SPATIAL_DITHER_DEPTH(2));
		else
			tmp |= (FMT_TRUNCATE_EN | FMT_TRUNCATE_DEPTH(2));
		break;
	default:
		/* not needed */
		break;
	}

	WREG32(FMT_BIT_DEPTH_CONTROL + radeon_crtc->crtc_offset, tmp);
}

/* display watermark setup */
/**
 * dce8_line_buffer_adjust - Set up the line buffer
 *
 * @rdev: radeon_device pointer
 * @radeon_crtc: the selected display controller
 * @mode: the current display mode on the selected display
 * controller
 *
 * Setup up the line buffer allocation for
 * the selected display controller (CIK).
 * Returns the line buffer size in pixels.
 */
static u32 dce8_line_buffer_adjust(struct radeon_device *rdev,
				   struct radeon_crtc *radeon_crtc,
				   struct drm_display_mode *mode)
{
	u32 tmp, buffer_alloc, i;
	u32 pipe_offset = radeon_crtc->crtc_id * 0x20;
	/*
	 * Line Buffer Setup
	 * There are 6 line buffers, one for each display controllers.
	 * There are 3 partitions per LB. Select the number of partitions
	 * to enable based on the display width.  For display widths larger
	 * than 4096, you need use to use 2 display controllers and combine
	 * them using the stereo blender.
	 */
	if (radeon_crtc->base.enabled && mode) {
		if (mode->crtc_hdisplay < 1920) {
			tmp = 1;
			buffer_alloc = 2;
		} else if (mode->crtc_hdisplay < 2560) {
			tmp = 2;
			buffer_alloc = 2;
		} else if (mode->crtc_hdisplay < 4096) {
			tmp = 0;
			buffer_alloc = (rdev->flags & RADEON_IS_IGP) ? 2 : 4;
		} else {
			DRM_DEBUG_KMS("Mode too big for LB!\n");
			tmp = 0;
			buffer_alloc = (rdev->flags & RADEON_IS_IGP) ? 2 : 4;
		}
	} else {
		tmp = 1;
		buffer_alloc = 0;
	}

	WREG32(LB_MEMORY_CTRL + radeon_crtc->crtc_offset,
	       LB_MEMORY_CONFIG(tmp) | LB_MEMORY_SIZE(0x6B0));

	WREG32(PIPE0_DMIF_BUFFER_CONTROL + pipe_offset,
	       DMIF_BUFFERS_ALLOCATED(buffer_alloc));
	for (i = 0; i < rdev->usec_timeout; i++) {
		if (RREG32(PIPE0_DMIF_BUFFER_CONTROL + pipe_offset) &
		    DMIF_BUFFERS_ALLOCATED_COMPLETED)
			break;
		udelay(1);
	}

	if (radeon_crtc->base.enabled && mode) {
		switch (tmp) {
		case 0:
		default:
			return 4096 * 2;
		case 1:
			return 1920 * 2;
		case 2:
			return 2560 * 2;
		}
	}

	/* controller not enabled, so no lb used */
	return 0;
}

/**
 * cik_get_number_of_dram_channels - get the number of dram channels
 *
 * @rdev: radeon_device pointer
 *
 * Look up the number of video ram channels (CIK).
 * Used for display watermark bandwidth calculations
 * Returns the number of dram channels
 */
static u32 cik_get_number_of_dram_channels(struct radeon_device *rdev)
{
	u32 tmp = RREG32(MC_SHARED_CHMAP);

	switch ((tmp & NOOFCHAN_MASK) >> NOOFCHAN_SHIFT) {
	case 0:
	default:
		return 1;
	case 1:
		return 2;
	case 2:
		return 4;
	case 3:
		return 8;
	case 4:
		return 3;
	case 5:
		return 6;
	case 6:
		return 10;
	case 7:
		return 12;
	case 8:
		return 16;
	}
}

struct dce8_wm_params {
	u32 dram_channels; /* number of dram channels */
	u32 yclk;          /* bandwidth per dram data pin in kHz */
	u32 sclk;          /* engine clock in kHz */
	u32 disp_clk;      /* display clock in kHz */
	u32 src_width;     /* viewport width */
	u32 active_time;   /* active display time in ns */
	u32 blank_time;    /* blank time in ns */
	bool interlaced;    /* mode is interlaced */
	fixed20_12 vsc;    /* vertical scale ratio */
	u32 num_heads;     /* number of active crtcs */
	u32 bytes_per_pixel; /* bytes per pixel display + overlay */
	u32 lb_size;       /* line buffer allocated to pipe */
	u32 vtaps;         /* vertical scaler taps */
};

/**
 * dce8_dram_bandwidth - get the dram bandwidth
 *
 * @wm: watermark calculation data
 *
 * Calculate the raw dram bandwidth (CIK).
 * Used for display watermark bandwidth calculations
 * Returns the dram bandwidth in MBytes/s
 */
static u32 dce8_dram_bandwidth(struct dce8_wm_params *wm)
{
	/* Calculate raw DRAM Bandwidth */
	fixed20_12 dram_efficiency; /* 0.7 */
	fixed20_12 yclk, dram_channels, bandwidth;
	fixed20_12 a;

	a.full = dfixed_const(1000);
	yclk.full = dfixed_const(wm->yclk);
	yclk.full = dfixed_div(yclk, a);
	dram_channels.full = dfixed_const(wm->dram_channels * 4);
	a.full = dfixed_const(10);
	dram_efficiency.full = dfixed_const(7);
	dram_efficiency.full = dfixed_div(dram_efficiency, a);
	bandwidth.full = dfixed_mul(dram_channels, yclk);
	bandwidth.full = dfixed_mul(bandwidth, dram_efficiency);

	return dfixed_trunc(bandwidth);
}

/**
 * dce8_dram_bandwidth_for_display - get the dram bandwidth for display
 *
 * @wm: watermark calculation data
 *
 * Calculate the dram bandwidth used for display (CIK).
 * Used for display watermark bandwidth calculations
 * Returns the dram bandwidth for display in MBytes/s
 */
static u32 dce8_dram_bandwidth_for_display(struct dce8_wm_params *wm)
{
	/* Calculate DRAM Bandwidth and the part allocated to display. */
	fixed20_12 disp_dram_allocation; /* 0.3 to 0.7 */
	fixed20_12 yclk, dram_channels, bandwidth;
	fixed20_12 a;

	a.full = dfixed_const(1000);
	yclk.full = dfixed_const(wm->yclk);
	yclk.full = dfixed_div(yclk, a);
	dram_channels.full = dfixed_const(wm->dram_channels * 4);
	a.full = dfixed_const(10);
	disp_dram_allocation.full = dfixed_const(3); /* XXX worse case value 0.3 */
	disp_dram_allocation.full = dfixed_div(disp_dram_allocation, a);
	bandwidth.full = dfixed_mul(dram_channels, yclk);
	bandwidth.full = dfixed_mul(bandwidth, disp_dram_allocation);

	return dfixed_trunc(bandwidth);
}

/**
 * dce8_data_return_bandwidth - get the data return bandwidth
 *
 * @wm: watermark calculation data
 *
 * Calculate the data return bandwidth used for display (CIK).
 * Used for display watermark bandwidth calculations
 * Returns the data return bandwidth in MBytes/s
 */
static u32 dce8_data_return_bandwidth(struct dce8_wm_params *wm)
{
	/* Calculate the display Data return Bandwidth */
	fixed20_12 return_efficiency; /* 0.8 */
	fixed20_12 sclk, bandwidth;
	fixed20_12 a;

	a.full = dfixed_const(1000);
	sclk.full = dfixed_const(wm->sclk);
	sclk.full = dfixed_div(sclk, a);
	a.full = dfixed_const(10);
	return_efficiency.full = dfixed_const(8);
	return_efficiency.full = dfixed_div(return_efficiency, a);
	a.full = dfixed_const(32);
	bandwidth.full = dfixed_mul(a, sclk);
	bandwidth.full = dfixed_mul(bandwidth, return_efficiency);

	return dfixed_trunc(bandwidth);
}

/**
 * dce8_dmif_request_bandwidth - get the dmif bandwidth
 *
 * @wm: watermark calculation data
 *
 * Calculate the dmif bandwidth used for display (CIK).
 * Used for display watermark bandwidth calculations
 * Returns the dmif bandwidth in MBytes/s
 */
static u32 dce8_dmif_request_bandwidth(struct dce8_wm_params *wm)
{
	/* Calculate the DMIF Request Bandwidth */
	fixed20_12 disp_clk_request_efficiency; /* 0.8 */
	fixed20_12 disp_clk, bandwidth;
	fixed20_12 a, b;

	a.full = dfixed_const(1000);
	disp_clk.full = dfixed_const(wm->disp_clk);
	disp_clk.full = dfixed_div(disp_clk, a);
	a.full = dfixed_const(32);
	b.full = dfixed_mul(a, disp_clk);

	a.full = dfixed_const(10);
	disp_clk_request_efficiency.full = dfixed_const(8);
	disp_clk_request_efficiency.full = dfixed_div(disp_clk_request_efficiency, a);

	bandwidth.full = dfixed_mul(b, disp_clk_request_efficiency);

	return dfixed_trunc(bandwidth);
}

/**
 * dce8_available_bandwidth - get the min available bandwidth
 *
 * @wm: watermark calculation data
 *
 * Calculate the min available bandwidth used for display (CIK).
 * Used for display watermark bandwidth calculations
 * Returns the min available bandwidth in MBytes/s
 */
static u32 dce8_available_bandwidth(struct dce8_wm_params *wm)
{
	/* Calculate the Available bandwidth. Display can use this temporarily but not in average. */
	u32 dram_bandwidth = dce8_dram_bandwidth(wm);
	u32 data_return_bandwidth = dce8_data_return_bandwidth(wm);
	u32 dmif_req_bandwidth = dce8_dmif_request_bandwidth(wm);

	return min(dram_bandwidth, min(data_return_bandwidth, dmif_req_bandwidth));
}

/**
 * dce8_average_bandwidth - get the average available bandwidth
 *
 * @wm: watermark calculation data
 *
 * Calculate the average available bandwidth used for display (CIK).
 * Used for display watermark bandwidth calculations
 * Returns the average available bandwidth in MBytes/s
 */
static u32 dce8_average_bandwidth(struct dce8_wm_params *wm)
{
	/* Calculate the display mode Average Bandwidth
	 * DisplayMode should contain the source and destination dimensions,
	 * timing, etc.
	 */
	fixed20_12 bpp;
	fixed20_12 line_time;
	fixed20_12 src_width;
	fixed20_12 bandwidth;
	fixed20_12 a;

	a.full = dfixed_const(1000);
	line_time.full = dfixed_const(wm->active_time + wm->blank_time);
	line_time.full = dfixed_div(line_time, a);
	bpp.full = dfixed_const(wm->bytes_per_pixel);
	src_width.full = dfixed_const(wm->src_width);
	bandwidth.full = dfixed_mul(src_width, bpp);
	bandwidth.full = dfixed_mul(bandwidth, wm->vsc);
	bandwidth.full = dfixed_div(bandwidth, line_time);

	return dfixed_trunc(bandwidth);
}

/**
 * dce8_latency_watermark - get the latency watermark
 *
 * @wm: watermark calculation data
 *
 * Calculate the latency watermark (CIK).
 * Used for display watermark bandwidth calculations
 * Returns the latency watermark in ns
 */
static u32 dce8_latency_watermark(struct dce8_wm_params *wm)
{
	/* First calculate the latency in ns */
	u32 mc_latency = 2000; /* 2000 ns. */
	u32 available_bandwidth = dce8_available_bandwidth(wm);
	u32 worst_chunk_return_time = (512 * 8 * 1000) / available_bandwidth;
	u32 cursor_line_pair_return_time = (128 * 4 * 1000) / available_bandwidth;
	u32 dc_latency = 40000000 / wm->disp_clk; /* dc pipe latency */
	u32 other_heads_data_return_time = ((wm->num_heads + 1) * worst_chunk_return_time) +
		(wm->num_heads * cursor_line_pair_return_time);
	u32 latency = mc_latency + other_heads_data_return_time + dc_latency;
	u32 max_src_lines_per_dst_line, lb_fill_bw, line_fill_time;
	u32 tmp, dmif_size = 12288;
	fixed20_12 a, b, c;

	if (wm->num_heads == 0)
		return 0;

	a.full = dfixed_const(2);
	b.full = dfixed_const(1);
	if ((wm->vsc.full > a.full) ||
	    ((wm->vsc.full > b.full) && (wm->vtaps >= 3)) ||
	    (wm->vtaps >= 5) ||
	    ((wm->vsc.full >= a.full) && wm->interlaced))
		max_src_lines_per_dst_line = 4;
	else
		max_src_lines_per_dst_line = 2;

	a.full = dfixed_const(available_bandwidth);
	b.full = dfixed_const(wm->num_heads);
	a.full = dfixed_div(a, b);

	b.full = dfixed_const(mc_latency + 512);
	c.full = dfixed_const(wm->disp_clk);
	b.full = dfixed_div(b, c);

	c.full = dfixed_const(dmif_size);
	b.full = dfixed_div(c, b);

	tmp = min(dfixed_trunc(a), dfixed_trunc(b));

	b.full = dfixed_const(1000);
	c.full = dfixed_const(wm->disp_clk);
	b.full = dfixed_div(c, b);
	c.full = dfixed_const(wm->bytes_per_pixel);
	b.full = dfixed_mul(b, c);

	lb_fill_bw = min(tmp, dfixed_trunc(b));

	a.full = dfixed_const(max_src_lines_per_dst_line * wm->src_width * wm->bytes_per_pixel);
	b.full = dfixed_const(1000);
	c.full = dfixed_const(lb_fill_bw);
	b.full = dfixed_div(c, b);
	a.full = dfixed_div(a, b);
	line_fill_time = dfixed_trunc(a);

	if (line_fill_time < wm->active_time)
		return latency;
	else
		return latency + (line_fill_time - wm->active_time);

}

/**
 * dce8_average_bandwidth_vs_dram_bandwidth_for_display - check
 * average and available dram bandwidth
 *
 * @wm: watermark calculation data
 *
 * Check if the display average bandwidth fits in the display
 * dram bandwidth (CIK).
 * Used for display watermark bandwidth calculations
 * Returns true if the display fits, false if not.
 */
static bool dce8_average_bandwidth_vs_dram_bandwidth_for_display(struct dce8_wm_params *wm)
{
	if (dce8_average_bandwidth(wm) <=
	    (dce8_dram_bandwidth_for_display(wm) / wm->num_heads))
		return true;
	else
		return false;
}

/**
 * dce8_average_bandwidth_vs_available_bandwidth - check
 * average and available bandwidth
 *
 * @wm: watermark calculation data
 *
 * Check if the display average bandwidth fits in the display
 * available bandwidth (CIK).
 * Used for display watermark bandwidth calculations
 * Returns true if the display fits, false if not.
 */
static bool dce8_average_bandwidth_vs_available_bandwidth(struct dce8_wm_params *wm)
{
	if (dce8_average_bandwidth(wm) <=
	    (dce8_available_bandwidth(wm) / wm->num_heads))
		return true;
	else
		return false;
}

/**
 * dce8_check_latency_hiding - check latency hiding
 *
 * @wm: watermark calculation data
 *
 * Check latency hiding (CIK).
 * Used for display watermark bandwidth calculations
 * Returns true if the display fits, false if not.
 */
static bool dce8_check_latency_hiding(struct dce8_wm_params *wm)
{
	u32 lb_partitions = wm->lb_size / wm->src_width;
	u32 line_time = wm->active_time + wm->blank_time;
	u32 latency_tolerant_lines;
	u32 latency_hiding;
	fixed20_12 a;

	a.full = dfixed_const(1);
	if (wm->vsc.full > a.full)
		latency_tolerant_lines = 1;
	else {
		if (lb_partitions <= (wm->vtaps + 1))
			latency_tolerant_lines = 1;
		else
			latency_tolerant_lines = 2;
	}

	latency_hiding = (latency_tolerant_lines * line_time + wm->blank_time);

	if (dce8_latency_watermark(wm) <= latency_hiding)
		return true;
	else
		return false;
}

/**
 * dce8_program_watermarks - program display watermarks
 *
 * @rdev: radeon_device pointer
 * @radeon_crtc: the selected display controller
 * @lb_size: line buffer size
 * @num_heads: number of display controllers in use
 *
 * Calculate and program the display watermarks for the
 * selected display controller (CIK).
 */
static void dce8_program_watermarks(struct radeon_device *rdev,
				    struct radeon_crtc *radeon_crtc,
				    u32 lb_size, u32 num_heads)
{
	struct drm_display_mode *mode = &radeon_crtc->base.mode;
	struct dce8_wm_params wm_low, wm_high;
	u32 pixel_period;
	u32 line_time = 0;
	u32 latency_watermark_a = 0, latency_watermark_b = 0;
	u32 tmp, wm_mask;

	if (radeon_crtc->base.enabled && num_heads && mode) {
		pixel_period = 1000000 / (u32)mode->clock;
		line_time = min((u32)mode->crtc_htotal * pixel_period, (u32)65535);

		/* watermark for high clocks */
		if ((rdev->pm.pm_method == PM_METHOD_DPM) &&
		    rdev->pm.dpm_enabled) {
			wm_high.yclk =
				radeon_dpm_get_mclk(rdev, false) * 10;
			wm_high.sclk =
				radeon_dpm_get_sclk(rdev, false) * 10;
		} else {
			wm_high.yclk = rdev->pm.current_mclk * 10;
			wm_high.sclk = rdev->pm.current_sclk * 10;
		}

		wm_high.disp_clk = mode->clock;
		wm_high.src_width = mode->crtc_hdisplay;
		wm_high.active_time = mode->crtc_hdisplay * pixel_period;
		wm_high.blank_time = line_time - wm_high.active_time;
		wm_high.interlaced = false;
		if (mode->flags & DRM_MODE_FLAG_INTERLACE)
			wm_high.interlaced = true;
		wm_high.vsc = radeon_crtc->vsc;
		wm_high.vtaps = 1;
		if (radeon_crtc->rmx_type != RMX_OFF)
			wm_high.vtaps = 2;
		wm_high.bytes_per_pixel = 4; /* XXX: get this from fb config */
		wm_high.lb_size = lb_size;
		wm_high.dram_channels = cik_get_number_of_dram_channels(rdev);
		wm_high.num_heads = num_heads;

		/* set for high clocks */
		latency_watermark_a = min(dce8_latency_watermark(&wm_high), (u32)65535);

		/* possibly force display priority to high */
		/* should really do this at mode validation time... */
		if (!dce8_average_bandwidth_vs_dram_bandwidth_for_display(&wm_high) ||
		    !dce8_average_bandwidth_vs_available_bandwidth(&wm_high) ||
		    !dce8_check_latency_hiding(&wm_high) ||
		    (rdev->disp_priority == 2)) {
			DRM_DEBUG_KMS("force priority to high\n");
		}

		/* watermark for low clocks */
		if ((rdev->pm.pm_method == PM_METHOD_DPM) &&
		    rdev->pm.dpm_enabled) {
			wm_low.yclk =
				radeon_dpm_get_mclk(rdev, true) * 10;
			wm_low.sclk =
				radeon_dpm_get_sclk(rdev, true) * 10;
		} else {
			wm_low.yclk = rdev->pm.current_mclk * 10;
			wm_low.sclk = rdev->pm.current_sclk * 10;
		}

		wm_low.disp_clk = mode->clock;
		wm_low.src_width = mode->crtc_hdisplay;
		wm_low.active_time = mode->crtc_hdisplay * pixel_period;
		wm_low.blank_time = line_time - wm_low.active_time;
		wm_low.interlaced = false;
		if (mode->flags & DRM_MODE_FLAG_INTERLACE)
			wm_low.interlaced = true;
		wm_low.vsc = radeon_crtc->vsc;
		wm_low.vtaps = 1;
		if (radeon_crtc->rmx_type != RMX_OFF)
			wm_low.vtaps = 2;
		wm_low.bytes_per_pixel = 4; /* XXX: get this from fb config */
		wm_low.lb_size = lb_size;
		wm_low.dram_channels = cik_get_number_of_dram_channels(rdev);
		wm_low.num_heads = num_heads;

		/* set for low clocks */
		latency_watermark_b = min(dce8_latency_watermark(&wm_low), (u32)65535);

		/* possibly force display priority to high */
		/* should really do this at mode validation time... */
		if (!dce8_average_bandwidth_vs_dram_bandwidth_for_display(&wm_low) ||
		    !dce8_average_bandwidth_vs_available_bandwidth(&wm_low) ||
		    !dce8_check_latency_hiding(&wm_low) ||
		    (rdev->disp_priority == 2)) {
			DRM_DEBUG_KMS("force priority to high\n");
		}
	}

	/* select wm A */
	wm_mask = RREG32(DPG_WATERMARK_MASK_CONTROL + radeon_crtc->crtc_offset);
	tmp = wm_mask;
	tmp &= ~LATENCY_WATERMARK_MASK(3);
	tmp |= LATENCY_WATERMARK_MASK(1);
	WREG32(DPG_WATERMARK_MASK_CONTROL + radeon_crtc->crtc_offset, tmp);
	WREG32(DPG_PIPE_LATENCY_CONTROL + radeon_crtc->crtc_offset,
	       (LATENCY_LOW_WATERMARK(latency_watermark_a) |
		LATENCY_HIGH_WATERMARK(line_time)));
	/* select wm B */
	tmp = RREG32(DPG_WATERMARK_MASK_CONTROL + radeon_crtc->crtc_offset);
	tmp &= ~LATENCY_WATERMARK_MASK(3);
	tmp |= LATENCY_WATERMARK_MASK(2);
	WREG32(DPG_WATERMARK_MASK_CONTROL + radeon_crtc->crtc_offset, tmp);
	WREG32(DPG_PIPE_LATENCY_CONTROL + radeon_crtc->crtc_offset,
	       (LATENCY_LOW_WATERMARK(latency_watermark_b) |
		LATENCY_HIGH_WATERMARK(line_time)));
	/* restore original selection */
	WREG32(DPG_WATERMARK_MASK_CONTROL + radeon_crtc->crtc_offset, wm_mask);

	/* save values for DPM */
	radeon_crtc->line_time = line_time;
	radeon_crtc->wm_high = latency_watermark_a;
	radeon_crtc->wm_low = latency_watermark_b;
}

/**
 * dce8_bandwidth_update - program display watermarks
 *
 * @rdev: radeon_device pointer
 *
 * Calculate and program the display watermarks and line
 * buffer allocation (CIK).
 */
void dce8_bandwidth_update(struct radeon_device *rdev)
{
	struct drm_display_mode *mode = NULL;
	u32 num_heads = 0, lb_size;
	int i;

	radeon_update_display_priority(rdev);

	for (i = 0; i < rdev->num_crtc; i++) {
		if (rdev->mode_info.crtcs[i]->base.enabled)
			num_heads++;
	}
	for (i = 0; i < rdev->num_crtc; i++) {
		mode = &rdev->mode_info.crtcs[i]->base.mode;
		lb_size = dce8_line_buffer_adjust(rdev, rdev->mode_info.crtcs[i], mode);
		dce8_program_watermarks(rdev, rdev->mode_info.crtcs[i], lb_size, num_heads);
	}
}

/**
 * cik_get_gpu_clock_counter - return GPU clock counter snapshot
 *
 * @rdev: radeon_device pointer
 *
 * Fetches a GPU clock counter snapshot (SI).
 * Returns the 64 bit clock counter snapshot.
 */
uint64_t cik_get_gpu_clock_counter(struct radeon_device *rdev)
{
	uint64_t clock;

	mutex_lock(&rdev->gpu_clock_mutex);
	WREG32(RLC_CAPTURE_GPU_CLOCK_COUNT, 1);
	clock = (uint64_t)RREG32(RLC_GPU_CLOCK_COUNT_LSB) |
	        ((uint64_t)RREG32(RLC_GPU_CLOCK_COUNT_MSB) << 32ULL);
	mutex_unlock(&rdev->gpu_clock_mutex);
	return clock;
}

static int cik_set_uvd_clock(struct radeon_device *rdev, u32 clock,
                              u32 cntl_reg, u32 status_reg)
{
	int r, i;
	struct atom_clock_dividers dividers;
	uint32_t tmp;

	r = radeon_atom_get_clock_dividers(rdev, COMPUTE_GPUCLK_INPUT_FLAG_DEFAULT_GPUCLK,
					   clock, false, &dividers);
	if (r)
		return r;

	tmp = RREG32_SMC(cntl_reg);
	tmp &= ~(DCLK_DIR_CNTL_EN|DCLK_DIVIDER_MASK);
	tmp |= dividers.post_divider;
	WREG32_SMC(cntl_reg, tmp);

	for (i = 0; i < 100; i++) {
		if (RREG32_SMC(status_reg) & DCLK_STATUS)
			break;
		mdelay(10);
	}
	if (i == 100)
		return -ETIMEDOUT;

	return 0;
}

int cik_set_uvd_clocks(struct radeon_device *rdev, u32 vclk, u32 dclk)
{
	int r = 0;

	r = cik_set_uvd_clock(rdev, vclk, CG_VCLK_CNTL, CG_VCLK_STATUS);
	if (r)
		return r;

	r = cik_set_uvd_clock(rdev, dclk, CG_DCLK_CNTL, CG_DCLK_STATUS);
	return r;
}

int cik_set_vce_clocks(struct radeon_device *rdev, u32 evclk, u32 ecclk)
{
	int r, i;
	struct atom_clock_dividers dividers;
	u32 tmp;

	r = radeon_atom_get_clock_dividers(rdev, COMPUTE_GPUCLK_INPUT_FLAG_DEFAULT_GPUCLK,
					   ecclk, false, &dividers);
	if (r)
		return r;

	for (i = 0; i < 100; i++) {
		if (RREG32_SMC(CG_ECLK_STATUS) & ECLK_STATUS)
			break;
		mdelay(10);
	}
	if (i == 100)
		return -ETIMEDOUT;

	tmp = RREG32_SMC(CG_ECLK_CNTL);
	tmp &= ~(ECLK_DIR_CNTL_EN|ECLK_DIVIDER_MASK);
	tmp |= dividers.post_divider;
	WREG32_SMC(CG_ECLK_CNTL, tmp);

	for (i = 0; i < 100; i++) {
		if (RREG32_SMC(CG_ECLK_STATUS) & ECLK_STATUS)
			break;
		mdelay(10);
	}
	if (i == 100)
		return -ETIMEDOUT;

	return 0;
}

static void cik_pcie_gen3_enable(struct radeon_device *rdev)
{
	struct pci_dev *root = rdev->pdev->bus->self;
	int bridge_pos, gpu_pos;
	u32 speed_cntl, mask, current_data_rate;
	int ret, i;
	u16 tmp16;

	if (radeon_pcie_gen2 == 0)
		return;

	if (rdev->flags & RADEON_IS_IGP)
		return;

	if (!(rdev->flags & RADEON_IS_PCIE))
		return;

	ret = drm_pcie_get_speed_cap_mask(rdev->ddev, &mask);
	if (ret != 0)
		return;

	if (!(mask & (DRM_PCIE_SPEED_50 | DRM_PCIE_SPEED_80)))
		return;

	speed_cntl = RREG32_PCIE_PORT(PCIE_LC_SPEED_CNTL);
	current_data_rate = (speed_cntl & LC_CURRENT_DATA_RATE_MASK) >>
		LC_CURRENT_DATA_RATE_SHIFT;
	if (mask & DRM_PCIE_SPEED_80) {
		if (current_data_rate == 2) {
			DRM_INFO("PCIE gen 3 link speeds already enabled\n");
			return;
		}
		DRM_INFO("enabling PCIE gen 3 link speeds, disable with radeon.pcie_gen2=0\n");
	} else if (mask & DRM_PCIE_SPEED_50) {
		if (current_data_rate == 1) {
			DRM_INFO("PCIE gen 2 link speeds already enabled\n");
			return;
		}
		DRM_INFO("enabling PCIE gen 2 link speeds, disable with radeon.pcie_gen2=0\n");
	}

	bridge_pos = pci_pcie_cap(root);
	if (!bridge_pos)
		return;

	gpu_pos = pci_pcie_cap(rdev->pdev);
	if (!gpu_pos)
		return;

	if (mask & DRM_PCIE_SPEED_80) {
		/* re-try equalization if gen3 is not already enabled */
		if (current_data_rate != 2) {
			u16 bridge_cfg, gpu_cfg;
			u16 bridge_cfg2, gpu_cfg2;
			u32 max_lw, current_lw, tmp;

			pci_read_config_word(root, bridge_pos + PCI_EXP_LNKCTL, &bridge_cfg);
			pci_read_config_word(rdev->pdev, gpu_pos + PCI_EXP_LNKCTL, &gpu_cfg);

			tmp16 = bridge_cfg | PCI_EXP_LNKCTL_HAWD;
			pci_write_config_word(root, bridge_pos + PCI_EXP_LNKCTL, tmp16);

			tmp16 = gpu_cfg | PCI_EXP_LNKCTL_HAWD;
			pci_write_config_word(rdev->pdev, gpu_pos + PCI_EXP_LNKCTL, tmp16);

			tmp = RREG32_PCIE_PORT(PCIE_LC_STATUS1);
			max_lw = (tmp & LC_DETECTED_LINK_WIDTH_MASK) >> LC_DETECTED_LINK_WIDTH_SHIFT;
			current_lw = (tmp & LC_OPERATING_LINK_WIDTH_MASK) >> LC_OPERATING_LINK_WIDTH_SHIFT;

			if (current_lw < max_lw) {
				tmp = RREG32_PCIE_PORT(PCIE_LC_LINK_WIDTH_CNTL);
				if (tmp & LC_RENEGOTIATION_SUPPORT) {
					tmp &= ~(LC_LINK_WIDTH_MASK | LC_UPCONFIGURE_DIS);
					tmp |= (max_lw << LC_LINK_WIDTH_SHIFT);
					tmp |= LC_UPCONFIGURE_SUPPORT | LC_RENEGOTIATE_EN | LC_RECONFIG_NOW;
					WREG32_PCIE_PORT(PCIE_LC_LINK_WIDTH_CNTL, tmp);
				}
			}

			for (i = 0; i < 10; i++) {
				/* check status */
				pci_read_config_word(rdev->pdev, gpu_pos + PCI_EXP_DEVSTA, &tmp16);
				if (tmp16 & PCI_EXP_DEVSTA_TRPND)
					break;

				pci_read_config_word(root, bridge_pos + PCI_EXP_LNKCTL, &bridge_cfg);
				pci_read_config_word(rdev->pdev, gpu_pos + PCI_EXP_LNKCTL, &gpu_cfg);

				pci_read_config_word(root, bridge_pos + PCI_EXP_LNKCTL2, &bridge_cfg2);
				pci_read_config_word(rdev->pdev, gpu_pos + PCI_EXP_LNKCTL2, &gpu_cfg2);

				tmp = RREG32_PCIE_PORT(PCIE_LC_CNTL4);
				tmp |= LC_SET_QUIESCE;
				WREG32_PCIE_PORT(PCIE_LC_CNTL4, tmp);

				tmp = RREG32_PCIE_PORT(PCIE_LC_CNTL4);
				tmp |= LC_REDO_EQ;
				WREG32_PCIE_PORT(PCIE_LC_CNTL4, tmp);

				mdelay(100);

				/* linkctl */
				pci_read_config_word(root, bridge_pos + PCI_EXP_LNKCTL, &tmp16);
				tmp16 &= ~PCI_EXP_LNKCTL_HAWD;
				tmp16 |= (bridge_cfg & PCI_EXP_LNKCTL_HAWD);
				pci_write_config_word(root, bridge_pos + PCI_EXP_LNKCTL, tmp16);

				pci_read_config_word(rdev->pdev, gpu_pos + PCI_EXP_LNKCTL, &tmp16);
				tmp16 &= ~PCI_EXP_LNKCTL_HAWD;
				tmp16 |= (gpu_cfg & PCI_EXP_LNKCTL_HAWD);
				pci_write_config_word(rdev->pdev, gpu_pos + PCI_EXP_LNKCTL, tmp16);

				/* linkctl2 */
				pci_read_config_word(root, bridge_pos + PCI_EXP_LNKCTL2, &tmp16);
				tmp16 &= ~((1 << 4) | (7 << 9));
				tmp16 |= (bridge_cfg2 & ((1 << 4) | (7 << 9)));
				pci_write_config_word(root, bridge_pos + PCI_EXP_LNKCTL2, tmp16);

				pci_read_config_word(rdev->pdev, gpu_pos + PCI_EXP_LNKCTL2, &tmp16);
				tmp16 &= ~((1 << 4) | (7 << 9));
				tmp16 |= (gpu_cfg2 & ((1 << 4) | (7 << 9)));
				pci_write_config_word(rdev->pdev, gpu_pos + PCI_EXP_LNKCTL2, tmp16);

				tmp = RREG32_PCIE_PORT(PCIE_LC_CNTL4);
				tmp &= ~LC_SET_QUIESCE;
				WREG32_PCIE_PORT(PCIE_LC_CNTL4, tmp);
			}
		}
	}

	/* set the link speed */
	speed_cntl |= LC_FORCE_EN_SW_SPEED_CHANGE | LC_FORCE_DIS_HW_SPEED_CHANGE;
	speed_cntl &= ~LC_FORCE_DIS_SW_SPEED_CHANGE;
	WREG32_PCIE_PORT(PCIE_LC_SPEED_CNTL, speed_cntl);

	pci_read_config_word(rdev->pdev, gpu_pos + PCI_EXP_LNKCTL2, &tmp16);
	tmp16 &= ~0xf;
	if (mask & DRM_PCIE_SPEED_80)
		tmp16 |= 3; /* gen3 */
	else if (mask & DRM_PCIE_SPEED_50)
		tmp16 |= 2; /* gen2 */
	else
		tmp16 |= 1; /* gen1 */
	pci_write_config_word(rdev->pdev, gpu_pos + PCI_EXP_LNKCTL2, tmp16);

	speed_cntl = RREG32_PCIE_PORT(PCIE_LC_SPEED_CNTL);
	speed_cntl |= LC_INITIATE_LINK_SPEED_CHANGE;
	WREG32_PCIE_PORT(PCIE_LC_SPEED_CNTL, speed_cntl);

	for (i = 0; i < rdev->usec_timeout; i++) {
		speed_cntl = RREG32_PCIE_PORT(PCIE_LC_SPEED_CNTL);
		if ((speed_cntl & LC_INITIATE_LINK_SPEED_CHANGE) == 0)
			break;
		udelay(1);
	}
}

static void cik_program_aspm(struct radeon_device *rdev)
{
	u32 data, orig;
	bool disable_l0s = false, disable_l1 = false, disable_plloff_in_l1 = false;
	bool disable_clkreq = false;

	if (radeon_aspm == 0)
		return;

	/* XXX double check IGPs */
	if (rdev->flags & RADEON_IS_IGP)
		return;

	if (!(rdev->flags & RADEON_IS_PCIE))
		return;

	orig = data = RREG32_PCIE_PORT(PCIE_LC_N_FTS_CNTL);
	data &= ~LC_XMIT_N_FTS_MASK;
	data |= LC_XMIT_N_FTS(0x24) | LC_XMIT_N_FTS_OVERRIDE_EN;
	if (orig != data)
		WREG32_PCIE_PORT(PCIE_LC_N_FTS_CNTL, data);

	orig = data = RREG32_PCIE_PORT(PCIE_LC_CNTL3);
	data |= LC_GO_TO_RECOVERY;
	if (orig != data)
		WREG32_PCIE_PORT(PCIE_LC_CNTL3, data);

	orig = data = RREG32_PCIE_PORT(PCIE_P_CNTL);
	data |= P_IGNORE_EDB_ERR;
	if (orig != data)
		WREG32_PCIE_PORT(PCIE_P_CNTL, data);

	orig = data = RREG32_PCIE_PORT(PCIE_LC_CNTL);
	data &= ~(LC_L0S_INACTIVITY_MASK | LC_L1_INACTIVITY_MASK);
	data |= LC_PMI_TO_L1_DIS;
	if (!disable_l0s)
		data |= LC_L0S_INACTIVITY(7);

	if (!disable_l1) {
		data |= LC_L1_INACTIVITY(7);
		data &= ~LC_PMI_TO_L1_DIS;
		if (orig != data)
			WREG32_PCIE_PORT(PCIE_LC_CNTL, data);

		if (!disable_plloff_in_l1) {
			bool clk_req_support;

			orig = data = RREG32_PCIE_PORT(PB0_PIF_PWRDOWN_0);
			data &= ~(PLL_POWER_STATE_IN_OFF_0_MASK | PLL_POWER_STATE_IN_TXS2_0_MASK);
			data |= PLL_POWER_STATE_IN_OFF_0(7) | PLL_POWER_STATE_IN_TXS2_0(7);
			if (orig != data)
				WREG32_PCIE_PORT(PB0_PIF_PWRDOWN_0, data);

			orig = data = RREG32_PCIE_PORT(PB0_PIF_PWRDOWN_1);
			data &= ~(PLL_POWER_STATE_IN_OFF_1_MASK | PLL_POWER_STATE_IN_TXS2_1_MASK);
			data |= PLL_POWER_STATE_IN_OFF_1(7) | PLL_POWER_STATE_IN_TXS2_1(7);
			if (orig != data)
				WREG32_PCIE_PORT(PB0_PIF_PWRDOWN_1, data);

			orig = data = RREG32_PCIE_PORT(PB1_PIF_PWRDOWN_0);
			data &= ~(PLL_POWER_STATE_IN_OFF_0_MASK | PLL_POWER_STATE_IN_TXS2_0_MASK);
			data |= PLL_POWER_STATE_IN_OFF_0(7) | PLL_POWER_STATE_IN_TXS2_0(7);
			if (orig != data)
				WREG32_PCIE_PORT(PB1_PIF_PWRDOWN_0, data);

			orig = data = RREG32_PCIE_PORT(PB1_PIF_PWRDOWN_1);
			data &= ~(PLL_POWER_STATE_IN_OFF_1_MASK | PLL_POWER_STATE_IN_TXS2_1_MASK);
			data |= PLL_POWER_STATE_IN_OFF_1(7) | PLL_POWER_STATE_IN_TXS2_1(7);
			if (orig != data)
				WREG32_PCIE_PORT(PB1_PIF_PWRDOWN_1, data);

			orig = data = RREG32_PCIE_PORT(PCIE_LC_LINK_WIDTH_CNTL);
			data &= ~LC_DYN_LANES_PWR_STATE_MASK;
			data |= LC_DYN_LANES_PWR_STATE(3);
			if (orig != data)
				WREG32_PCIE_PORT(PCIE_LC_LINK_WIDTH_CNTL, data);

			if (!disable_clkreq) {
				struct pci_dev *root = rdev->pdev->bus->self;
				u32 lnkcap;

				clk_req_support = false;
				pcie_capability_read_dword(root, PCI_EXP_LNKCAP, &lnkcap);
				if (lnkcap & PCI_EXP_LNKCAP_CLKPM)
					clk_req_support = true;
			} else {
				clk_req_support = false;
			}

			if (clk_req_support) {
				orig = data = RREG32_PCIE_PORT(PCIE_LC_CNTL2);
				data |= LC_ALLOW_PDWN_IN_L1 | LC_ALLOW_PDWN_IN_L23;
				if (orig != data)
					WREG32_PCIE_PORT(PCIE_LC_CNTL2, data);

				orig = data = RREG32_SMC(THM_CLK_CNTL);
				data &= ~(CMON_CLK_SEL_MASK | TMON_CLK_SEL_MASK);
				data |= CMON_CLK_SEL(1) | TMON_CLK_SEL(1);
				if (orig != data)
					WREG32_SMC(THM_CLK_CNTL, data);

				orig = data = RREG32_SMC(MISC_CLK_CTRL);
				data &= ~(DEEP_SLEEP_CLK_SEL_MASK | ZCLK_SEL_MASK);
				data |= DEEP_SLEEP_CLK_SEL(1) | ZCLK_SEL(1);
				if (orig != data)
					WREG32_SMC(MISC_CLK_CTRL, data);

				orig = data = RREG32_SMC(CG_CLKPIN_CNTL);
				data &= ~BCLK_AS_XCLK;
				if (orig != data)
					WREG32_SMC(CG_CLKPIN_CNTL, data);

				orig = data = RREG32_SMC(CG_CLKPIN_CNTL_2);
				data &= ~FORCE_BIF_REFCLK_EN;
				if (orig != data)
					WREG32_SMC(CG_CLKPIN_CNTL_2, data);

				orig = data = RREG32_SMC(MPLL_BYPASSCLK_SEL);
				data &= ~MPLL_CLKOUT_SEL_MASK;
				data |= MPLL_CLKOUT_SEL(4);
				if (orig != data)
					WREG32_SMC(MPLL_BYPASSCLK_SEL, data);
			}
		}
	} else {
		if (orig != data)
			WREG32_PCIE_PORT(PCIE_LC_CNTL, data);
	}

	orig = data = RREG32_PCIE_PORT(PCIE_CNTL2);
	data |= SLV_MEM_LS_EN | MST_MEM_LS_EN | REPLAY_MEM_LS_EN;
	if (orig != data)
		WREG32_PCIE_PORT(PCIE_CNTL2, data);

	if (!disable_l0s) {
		data = RREG32_PCIE_PORT(PCIE_LC_N_FTS_CNTL);
		if((data & LC_N_FTS_MASK) == LC_N_FTS_MASK) {
			data = RREG32_PCIE_PORT(PCIE_LC_STATUS1);
			if ((data & LC_REVERSE_XMIT) && (data & LC_REVERSE_RCVR)) {
				orig = data = RREG32_PCIE_PORT(PCIE_LC_CNTL);
				data &= ~LC_L0S_INACTIVITY_MASK;
				if (orig != data)
					WREG32_PCIE_PORT(PCIE_LC_CNTL, data);
			}
		}
	}
}<|MERGE_RESOLUTION|>--- conflicted
+++ resolved
@@ -6215,7 +6215,6 @@
 		radeon_ucode_print_rlc_hdr(&hdr->header);
 
 		size = le32_to_cpu(hdr->header.ucode_size_bytes) / 4;
-<<<<<<< HEAD
 		WREG32(RLC_GPM_UCODE_ADDR, 0);
 		for (i = 0; i < size; i++)
 			WREG32(RLC_GPM_UCODE_DATA, le32_to_cpup(fw_data++));
@@ -6243,35 +6242,6 @@
 		fw_data = (const __be32 *)rdev->rlc_fw->data;
 		WREG32(RLC_GPM_UCODE_ADDR, 0);
 		for (i = 0; i < size; i++)
-=======
-		WREG32(RLC_GPM_UCODE_ADDR, 0);
-		for (i = 0; i < size; i++)
-			WREG32(RLC_GPM_UCODE_DATA, le32_to_cpup(fw_data++));
-		WREG32(RLC_GPM_UCODE_ADDR, 0);
-	} else {
-		const __be32 *fw_data;
-
-		switch (rdev->family) {
-		case CHIP_BONAIRE:
-		case CHIP_HAWAII:
-		default:
-			size = BONAIRE_RLC_UCODE_SIZE;
-			break;
-		case CHIP_KAVERI:
-			size = KV_RLC_UCODE_SIZE;
-			break;
-		case CHIP_KABINI:
-			size = KB_RLC_UCODE_SIZE;
-			break;
-		case CHIP_MULLINS:
-			size = ML_RLC_UCODE_SIZE;
-			break;
-		}
-
-		fw_data = (const __be32 *)rdev->rlc_fw->data;
-		WREG32(RLC_GPM_UCODE_ADDR, 0);
-		for (i = 0; i < size; i++)
->>>>>>> 7af142f7
 			WREG32(RLC_GPM_UCODE_DATA, be32_to_cpup(fw_data++));
 		WREG32(RLC_GPM_UCODE_ADDR, 0);
 	}
