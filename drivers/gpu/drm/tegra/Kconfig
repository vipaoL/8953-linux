config DRM_TEGRA
	tristate "NVIDIA Tegra DRM"
	depends on ARCH_TEGRA || (ARM && COMPILE_TEST)
	depends on DRM
	depends on RESET_CONTROLLER
<<<<<<< HEAD
	select TEGRA_HOST1X
=======
>>>>>>> ef64cf9d
	select DRM_KMS_HELPER
	select DRM_MIPI_DSI
	select DRM_PANEL
	select TEGRA_HOST1X
	help
	  Choose this option if you have an NVIDIA Tegra SoC.

	  To compile this driver as a module, choose M here: the module
	  will be called tegra-drm.

if DRM_TEGRA

config DRM_TEGRA_FBDEV
	bool "Enable legacy fbdev support"
	select DRM_KMS_FB_HELPER
	select FB_SYS_FILLRECT
	select FB_SYS_COPYAREA
	select FB_SYS_IMAGEBLIT
	default y
	help
	  Choose this option if you have a need for the legacy fbdev support.
	  Note that this support also provides the Linux console on top of
	  the Tegra modesetting driver.

config DRM_TEGRA_DEBUG
	bool "NVIDIA Tegra DRM debug support"
	help
	  Say yes here to enable debugging support.

config DRM_TEGRA_STAGING
	bool "Enable HOST1X interface"
	depends on STAGING
	help
	  Say yes if HOST1X should be available for userspace DRM users.

	  If unsure, choose N.

endif<|MERGE_RESOLUTION|>--- conflicted
+++ resolved
@@ -3,10 +3,6 @@
 	depends on ARCH_TEGRA || (ARM && COMPILE_TEST)
 	depends on DRM
 	depends on RESET_CONTROLLER
-<<<<<<< HEAD
-	select TEGRA_HOST1X
-=======
->>>>>>> ef64cf9d
 	select DRM_KMS_HELPER
 	select DRM_MIPI_DSI
 	select DRM_PANEL
