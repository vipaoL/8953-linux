--- conflicted
+++ resolved
@@ -244,16 +244,12 @@
 	blk_cleanup_queue(q);
 }
 
-<<<<<<< HEAD
 static void pmem_freeze_queue(void *q)
 {
 	blk_freeze_queue_start(q);
 }
 
-static void pmem_release_disk(void *disk)
-=======
 static void pmem_release_disk(void *__pmem)
->>>>>>> 73616367
 {
 	struct pmem_device *pmem = __pmem;
 
