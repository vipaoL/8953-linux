/*
 * PCMCIA 16-bit resource management functions
 *
 * The initial developer of the original code is David A. Hinds
 * <dahinds@users.sourceforge.net>.  Portions created by David A. Hinds
 * are Copyright (C) 1999 David A. Hinds.  All Rights Reserved.
 *
 * Copyright (C) 1999	     David A. Hinds
 * Copyright (C) 2004-2005   Dominik Brodowski
 *
 * This program is free software; you can redistribute it and/or modify
 * it under the terms of the GNU General Public License version 2 as
 * published by the Free Software Foundation.
 *
 */

#include <linux/module.h>
#include <linux/kernel.h>
#include <linux/interrupt.h>
#include <linux/delay.h>
#include <linux/pci.h>
#include <linux/device.h>
#include <linux/netdevice.h>

#include <pcmcia/cs_types.h>
#include <pcmcia/ss.h>
#include <pcmcia/cs.h>
#include <pcmcia/cistpl.h>
#include <pcmcia/cisreg.h>
#include <pcmcia/ds.h>

#include "cs_internal.h"


/* Access speed for IO windows */
static int io_speed;
module_param(io_speed, int, 0444);


#ifdef CONFIG_PCMCIA_PROBE
#include <asm/irq.h>
/* mask of IRQs already reserved by other cards, we should avoid using them */
static u8 pcmcia_used_irq[NR_IRQS];
#endif


/** alloc_io_space
 *
 * Special stuff for managing IO windows, because they are scarce
 */

static int alloc_io_space(struct pcmcia_socket *s, u_int attr,
			  unsigned int *base, unsigned int num, u_int lines)
{
	int i;
	unsigned int try, align;

	align = (*base) ? (lines ? 1<<lines : 0) : 1;
	if (align && (align < num)) {
		if (*base) {
			dev_dbg(&s->dev, "odd IO request: num %#x align %#x\n",
			       num, align);
			align = 0;
		} else
			while (align && (align < num))
				align <<= 1;
	}
	if (*base & ~(align-1)) {
		dev_dbg(&s->dev, "odd IO request: base %#x align %#x\n",
		       *base, align);
		align = 0;
	}
	if ((s->features & SS_CAP_STATIC_MAP) && s->io_offset) {
		*base = s->io_offset | (*base & 0x0fff);
		return 0;
	}
	/* Check for an already-allocated window that must conflict with
	 * what was asked for.  It is a hack because it does not catch all
	 * potential conflicts, just the most obvious ones.
	 */
	for (i = 0; i < MAX_IO_WIN; i++)
		if ((s->io[i].res) && *base &&
		    ((s->io[i].res->start & (align-1)) == *base))
			return 1;
	for (i = 0; i < MAX_IO_WIN; i++) {
		if (!s->io[i].res) {
			s->io[i].res = pcmcia_find_io_region(*base, num, align, s);
			if (s->io[i].res) {
				*base = s->io[i].res->start;
				s->io[i].res->flags = (s->io[i].res->flags & ~IORESOURCE_BITS) | (attr & IORESOURCE_BITS);
				s->io[i].InUse = num;
				break;
			} else
				return 1;
		} else if ((s->io[i].res->flags & IORESOURCE_BITS) != (attr & IORESOURCE_BITS))
			continue;
		/* Try to extend top of window */
		try = s->io[i].res->end + 1;
		if ((*base == 0) || (*base == try))
			if (pcmcia_adjust_io_region(s->io[i].res, s->io[i].res->start,
						    s->io[i].res->end + num, s) == 0) {
				*base = try;
				s->io[i].InUse += num;
				break;
			}
		/* Try to extend bottom of window */
		try = s->io[i].res->start - num;
		if ((*base == 0) || (*base == try))
			if (pcmcia_adjust_io_region(s->io[i].res, s->io[i].res->start - num,
						    s->io[i].res->end, s) == 0) {
				*base = try;
				s->io[i].InUse += num;
				break;
			}
	}
	return (i == MAX_IO_WIN);
} /* alloc_io_space */


static void release_io_space(struct pcmcia_socket *s, unsigned int base,
			     unsigned int num)
{
	int i;

	for (i = 0; i < MAX_IO_WIN; i++) {
		if (!s->io[i].res)
			continue;
		if ((s->io[i].res->start <= base) &&
		    (s->io[i].res->end >= base+num-1)) {
			s->io[i].InUse -= num;
			/* Free the window if no one else is using it */
			if (s->io[i].InUse == 0) {
				release_resource(s->io[i].res);
				kfree(s->io[i].res);
				s->io[i].res = NULL;
			}
		}
	}
} /* release_io_space */


/** pccard_access_configuration_register
 *
 * Access_configuration_register() reads and writes configuration
 * registers in attribute memory.  Memory window 0 is reserved for
 * this and the tuple reading services.
 */

int pcmcia_access_configuration_register(struct pcmcia_device *p_dev,
					 conf_reg_t *reg)
{
	struct pcmcia_socket *s;
	config_t *c;
	int addr;
	u_char val;

	if (!p_dev || !p_dev->function_config)
		return -EINVAL;

	s = p_dev->socket;
	c = p_dev->function_config;

	if (!(c->state & CONFIG_LOCKED)) {
		dev_dbg(&s->dev, "Configuration isnt't locked\n");
		return -EACCES;
	}

	addr = (c->ConfigBase + reg->Offset) >> 1;

	switch (reg->Action) {
	case CS_READ:
		pcmcia_read_cis_mem(s, 1, addr, 1, &val);
		reg->Value = val;
		break;
	case CS_WRITE:
		val = reg->Value;
		pcmcia_write_cis_mem(s, 1, addr, 1, &val);
		break;
	default:
		dev_dbg(&s->dev, "Invalid conf register request\n");
		return -EINVAL;
		break;
	}
	return 0;
} /* pcmcia_access_configuration_register */
EXPORT_SYMBOL(pcmcia_access_configuration_register);


int pcmcia_map_mem_page(struct pcmcia_device *p_dev, window_handle_t wh,
			memreq_t *req)
{
	struct pcmcia_socket *s = p_dev->socket;

	wh--;
	if (wh >= MAX_WIN)
		return -EINVAL;
	if (req->Page != 0) {
		dev_dbg(&s->dev, "failure: requested page is zero\n");
		return -EINVAL;
	}
	s->win[wh].card_start = req->CardOffset;
	if (s->ops->set_mem_map(s, &s->win[wh]) != 0) {
		dev_dbg(&s->dev, "failed to set_mem_map\n");
		return -EIO;
	}
	return 0;
} /* pcmcia_map_mem_page */
EXPORT_SYMBOL(pcmcia_map_mem_page);


/** pcmcia_modify_configuration
 *
 * Modify a locked socket configuration
 */
int pcmcia_modify_configuration(struct pcmcia_device *p_dev,
				modconf_t *mod)
{
	struct pcmcia_socket *s;
	config_t *c;

	s = p_dev->socket;
	c = p_dev->function_config;

	if (!(s->state & SOCKET_PRESENT)) {
		dev_dbg(&s->dev, "No card present\n");
		return -ENODEV;
	}
	if (!(c->state & CONFIG_LOCKED)) {
		dev_dbg(&s->dev, "Configuration isnt't locked\n");
		return -EACCES;
	}

	if (mod->Attributes & CONF_IRQ_CHANGE_VALID) {
		if (mod->Attributes & CONF_ENABLE_IRQ) {
			c->Attributes |= CONF_ENABLE_IRQ;
			s->socket.io_irq = s->irq.AssignedIRQ;
		} else {
			c->Attributes &= ~CONF_ENABLE_IRQ;
			s->socket.io_irq = 0;
		}
		s->ops->set_socket(s, &s->socket);
	}

	if (mod->Attributes & CONF_VCC_CHANGE_VALID) {
		dev_dbg(&s->dev, "changing Vcc is not allowed at this time\n");
		return -EINVAL;
	}

	/* We only allow changing Vpp1 and Vpp2 to the same value */
	if ((mod->Attributes & CONF_VPP1_CHANGE_VALID) &&
	    (mod->Attributes & CONF_VPP2_CHANGE_VALID)) {
		if (mod->Vpp1 != mod->Vpp2) {
			dev_dbg(&s->dev, "Vpp1 and Vpp2 must be the same\n");
			return -EINVAL;
		}
		s->socket.Vpp = mod->Vpp1;
		if (s->ops->set_socket(s, &s->socket)) {
			dev_printk(KERN_WARNING, &s->dev,
				   "Unable to set VPP\n");
			return -EIO;
		}
	} else if ((mod->Attributes & CONF_VPP1_CHANGE_VALID) ||
		   (mod->Attributes & CONF_VPP2_CHANGE_VALID)) {
		dev_dbg(&s->dev, "changing Vcc is not allowed at this time\n");
		return -EINVAL;
	}

	if (mod->Attributes & CONF_IO_CHANGE_WIDTH) {
		pccard_io_map io_off = { 0, 0, 0, 0, 1 };
		pccard_io_map io_on;
		int i;

		io_on.speed = io_speed;
		for (i = 0; i < MAX_IO_WIN; i++) {
			if (!s->io[i].res)
				continue;
			io_off.map = i;
			io_on.map = i;

			io_on.flags = MAP_ACTIVE | IO_DATA_PATH_WIDTH_8;
			io_on.start = s->io[i].res->start;
			io_on.stop = s->io[i].res->end;

			s->ops->set_io_map(s, &io_off);
			mdelay(40);
			s->ops->set_io_map(s, &io_on);
		}
	}

	return 0;
} /* modify_configuration */
EXPORT_SYMBOL(pcmcia_modify_configuration);


int pcmcia_release_configuration(struct pcmcia_device *p_dev)
{
	pccard_io_map io = { 0, 0, 0, 0, 1 };
	struct pcmcia_socket *s = p_dev->socket;
	config_t *c = p_dev->function_config;
	int i;

	if (p_dev->_locked) {
		p_dev->_locked = 0;
		if (--(s->lock_count) == 0) {
			s->socket.flags = SS_OUTPUT_ENA;   /* Is this correct? */
			s->socket.Vpp = 0;
			s->socket.io_irq = 0;
			s->ops->set_socket(s, &s->socket);
		}
	}
	if (c->state & CONFIG_LOCKED) {
		c->state &= ~CONFIG_LOCKED;
		if (c->state & CONFIG_IO_REQ)
			for (i = 0; i < MAX_IO_WIN; i++) {
				if (!s->io[i].res)
					continue;
				s->io[i].Config--;
				if (s->io[i].Config != 0)
					continue;
				io.map = i;
				s->ops->set_io_map(s, &io);
			}
	}

	return 0;
} /* pcmcia_release_configuration */


/** pcmcia_release_io
 *
 * Release_io() releases the I/O ranges allocated by a client.  This
 * may be invoked some time after a card ejection has already dumped
 * the actual socket configuration, so if the client is "stale", we
 * don't bother checking the port ranges against the current socket
 * values.
 */
static int pcmcia_release_io(struct pcmcia_device *p_dev, io_req_t *req)
{
	struct pcmcia_socket *s = p_dev->socket;
	config_t *c = p_dev->function_config;

	if (!p_dev->_io)
		return -EINVAL;

	p_dev->_io = 0;

	if ((c->io.BasePort1 != req->BasePort1) ||
	    (c->io.NumPorts1 != req->NumPorts1) ||
	    (c->io.BasePort2 != req->BasePort2) ||
	    (c->io.NumPorts2 != req->NumPorts2))
		return -EINVAL;

	c->state &= ~CONFIG_IO_REQ;

	release_io_space(s, req->BasePort1, req->NumPorts1);
	if (req->NumPorts2)
		release_io_space(s, req->BasePort2, req->NumPorts2);

	return 0;
} /* pcmcia_release_io */


static int pcmcia_release_irq(struct pcmcia_device *p_dev, irq_req_t *req)
{
	struct pcmcia_socket *s = p_dev->socket;
	config_t *c = p_dev->function_config;

	if (!p_dev->_irq)
		return -EINVAL;
	p_dev->_irq = 0;

	if (c->state & CONFIG_LOCKED)
		return -EACCES;
	if (c->irq.Attributes != req->Attributes) {
		dev_dbg(&s->dev, "IRQ attributes must match assigned ones\n");
		return -EINVAL;
	}
	if (s->irq.AssignedIRQ != req->AssignedIRQ) {
		dev_dbg(&s->dev, "IRQ must match assigned one\n");
		return -EINVAL;
	}
	if (--s->irq.Config == 0) {
		c->state &= ~CONFIG_IRQ_REQ;
		s->irq.AssignedIRQ = 0;
	}

<<<<<<< HEAD
	if (req->Handler) {
		free_irq(req->AssignedIRQ, p_dev->priv);
	}
=======
	if (req->Handler)
		free_irq(req->AssignedIRQ, p_dev->priv);
>>>>>>> 2fbe74b9

#ifdef CONFIG_PCMCIA_PROBE
	pcmcia_used_irq[req->AssignedIRQ]--;
#endif

	return 0;
} /* pcmcia_release_irq */


int pcmcia_release_window(struct pcmcia_device *p_dev, window_handle_t wh)
{
	struct pcmcia_socket *s = p_dev->socket;
	pccard_mem_map *win;

	wh--;
	if (wh >= MAX_WIN)
		return -EINVAL;

	win = &s->win[wh];

	if (!(p_dev->_win & CLIENT_WIN_REQ(wh))) {
		dev_dbg(&s->dev, "not releasing unknown window\n");
		return -EINVAL;
	}

	/* Shut down memory window */
	win->flags &= ~MAP_ACTIVE;
	s->ops->set_mem_map(s, win);
	s->state &= ~SOCKET_WIN_REQ(wh);

	/* Release system memory */
	if (win->res) {
		release_resource(win->res);
		kfree(win->res);
		win->res = NULL;
	}
	p_dev->_win &= ~CLIENT_WIN_REQ(wh);

	return 0;
} /* pcmcia_release_window */
EXPORT_SYMBOL(pcmcia_release_window);


int pcmcia_request_configuration(struct pcmcia_device *p_dev,
				 config_req_t *req)
{
	int i;
	u_int base;
	struct pcmcia_socket *s = p_dev->socket;
	config_t *c;
	pccard_io_map iomap;

	if (!(s->state & SOCKET_PRESENT))
		return -ENODEV;

	if (req->IntType & INT_CARDBUS) {
		dev_dbg(&s->dev, "IntType may not be INT_CARDBUS\n");
		return -EINVAL;
	}
	c = p_dev->function_config;
	if (c->state & CONFIG_LOCKED) {
		dev_dbg(&s->dev, "Configuration is locked\n");
		return -EACCES;
	}

	/* Do power control.  We don't allow changes in Vcc. */
	s->socket.Vpp = req->Vpp;
	if (s->ops->set_socket(s, &s->socket)) {
		dev_printk(KERN_WARNING, &s->dev,
			   "Unable to set socket state\n");
		return -EINVAL;
	}

	/* Pick memory or I/O card, DMA mode, interrupt */
	c->IntType = req->IntType;
	c->Attributes = req->Attributes;
	if (req->IntType & INT_MEMORY_AND_IO)
		s->socket.flags |= SS_IOCARD;
	if (req->IntType & INT_ZOOMED_VIDEO)
		s->socket.flags |= SS_ZVCARD | SS_IOCARD;
	if (req->Attributes & CONF_ENABLE_DMA)
		s->socket.flags |= SS_DMA_MODE;
	if (req->Attributes & CONF_ENABLE_SPKR)
		s->socket.flags |= SS_SPKR_ENA;
	if (req->Attributes & CONF_ENABLE_IRQ)
		s->socket.io_irq = s->irq.AssignedIRQ;
	else
		s->socket.io_irq = 0;
	s->ops->set_socket(s, &s->socket);
	s->lock_count++;

	/* Set up CIS configuration registers */
	base = c->ConfigBase = req->ConfigBase;
	c->CardValues = req->Present;
	if (req->Present & PRESENT_COPY) {
		c->Copy = req->Copy;
		pcmcia_write_cis_mem(s, 1, (base + CISREG_SCR)>>1, 1, &c->Copy);
	}
	if (req->Present & PRESENT_OPTION) {
		if (s->functions == 1) {
			c->Option = req->ConfigIndex & COR_CONFIG_MASK;
		} else {
			c->Option = req->ConfigIndex & COR_MFC_CONFIG_MASK;
			c->Option |= COR_FUNC_ENA|COR_IREQ_ENA;
			if (req->Present & PRESENT_IOBASE_0)
				c->Option |= COR_ADDR_DECODE;
		}
		if (c->state & CONFIG_IRQ_REQ)
			if (!(c->irq.Attributes & IRQ_FORCED_PULSE))
				c->Option |= COR_LEVEL_REQ;
		pcmcia_write_cis_mem(s, 1, (base + CISREG_COR)>>1, 1, &c->Option);
		mdelay(40);
	}
	if (req->Present & PRESENT_STATUS) {
		c->Status = req->Status;
		pcmcia_write_cis_mem(s, 1, (base + CISREG_CCSR)>>1, 1, &c->Status);
	}
	if (req->Present & PRESENT_PIN_REPLACE) {
		c->Pin = req->Pin;
		pcmcia_write_cis_mem(s, 1, (base + CISREG_PRR)>>1, 1, &c->Pin);
	}
	if (req->Present & PRESENT_EXT_STATUS) {
		c->ExtStatus = req->ExtStatus;
		pcmcia_write_cis_mem(s, 1, (base + CISREG_ESR)>>1, 1, &c->ExtStatus);
	}
	if (req->Present & PRESENT_IOBASE_0) {
		u_char b = c->io.BasePort1 & 0xff;
		pcmcia_write_cis_mem(s, 1, (base + CISREG_IOBASE_0)>>1, 1, &b);
		b = (c->io.BasePort1 >> 8) & 0xff;
		pcmcia_write_cis_mem(s, 1, (base + CISREG_IOBASE_1)>>1, 1, &b);
	}
	if (req->Present & PRESENT_IOSIZE) {
		u_char b = c->io.NumPorts1 + c->io.NumPorts2 - 1;
		pcmcia_write_cis_mem(s, 1, (base + CISREG_IOSIZE)>>1, 1, &b);
	}

	/* Configure I/O windows */
	if (c->state & CONFIG_IO_REQ) {
		iomap.speed = io_speed;
		for (i = 0; i < MAX_IO_WIN; i++)
			if (s->io[i].res) {
				iomap.map = i;
				iomap.flags = MAP_ACTIVE;
				switch (s->io[i].res->flags & IO_DATA_PATH_WIDTH) {
				case IO_DATA_PATH_WIDTH_16:
					iomap.flags |= MAP_16BIT; break;
				case IO_DATA_PATH_WIDTH_AUTO:
					iomap.flags |= MAP_AUTOSZ; break;
				default:
					break;
				}
				iomap.start = s->io[i].res->start;
				iomap.stop = s->io[i].res->end;
				s->ops->set_io_map(s, &iomap);
				s->io[i].Config++;
			}
	}

	c->state |= CONFIG_LOCKED;
	p_dev->_locked = 1;
	return 0;
} /* pcmcia_request_configuration */
EXPORT_SYMBOL(pcmcia_request_configuration);


/** pcmcia_request_io
 *
 * Request_io() reserves ranges of port addresses for a socket.
 * I have not implemented range sharing or alias addressing.
 */
int pcmcia_request_io(struct pcmcia_device *p_dev, io_req_t *req)
{
	struct pcmcia_socket *s = p_dev->socket;
	config_t *c;

	if (!(s->state & SOCKET_PRESENT)) {
		dev_dbg(&s->dev, "No card present\n");
		return -ENODEV;
	}

	if (!req)
		return -EINVAL;
	c = p_dev->function_config;
	if (c->state & CONFIG_LOCKED) {
		dev_dbg(&s->dev, "Configuration is locked\n");
		return -EACCES;
	}
	if (c->state & CONFIG_IO_REQ) {
		dev_dbg(&s->dev, "IO already configured\n");
		return -EBUSY;
	}
	if (req->Attributes1 & (IO_SHARED | IO_FORCE_ALIAS_ACCESS)) {
		dev_dbg(&s->dev, "bad attribute setting for IO region 1\n");
		return -EINVAL;
	}
	if ((req->NumPorts2 > 0) &&
	    (req->Attributes2 & (IO_SHARED | IO_FORCE_ALIAS_ACCESS))) {
		dev_dbg(&s->dev, "bad attribute setting for IO region 2\n");
		return -EINVAL;
	}

	dev_dbg(&s->dev, "trying to allocate resource 1\n");
	if (alloc_io_space(s, req->Attributes1, &req->BasePort1,
			   req->NumPorts1, req->IOAddrLines)) {
		dev_dbg(&s->dev, "allocation of resource 1 failed\n");
		return -EBUSY;
	}

	if (req->NumPorts2) {
		dev_dbg(&s->dev, "trying to allocate resource 2\n");
		if (alloc_io_space(s, req->Attributes2, &req->BasePort2,
				   req->NumPorts2, req->IOAddrLines)) {
			dev_dbg(&s->dev, "allocation of resource 2 failed\n");
			release_io_space(s, req->BasePort1, req->NumPorts1);
			return -EBUSY;
		}
	}

	c->io = *req;
	c->state |= CONFIG_IO_REQ;
	p_dev->_io = 1;
	return 0;
} /* pcmcia_request_io */
EXPORT_SYMBOL(pcmcia_request_io);


/** pcmcia_request_irq
 *
 * Request_irq() reserves an irq for this client.
 *
 * Also, since Linux only reserves irq's when they are actually
 * hooked, we don't guarantee that an irq will still be available
 * when the configuration is locked.  Now that I think about it,
 * there might be a way to fix this using a dummy handler.
 */

#ifdef CONFIG_PCMCIA_PROBE
static irqreturn_t test_action(int cpl, void *dev_id)
{
	return IRQ_NONE;
}
#endif

int pcmcia_request_irq(struct pcmcia_device *p_dev, irq_req_t *req)
{
	struct pcmcia_socket *s = p_dev->socket;
	config_t *c;
	int ret = -EINVAL, irq = 0;
	int type;

	if (!(s->state & SOCKET_PRESENT)) {
		dev_dbg(&s->dev, "No card present\n");
		return -ENODEV;
	}
	c = p_dev->function_config;
	if (c->state & CONFIG_LOCKED) {
		dev_dbg(&s->dev, "Configuration is locked\n");
		return -EACCES;
	}
	if (c->state & CONFIG_IRQ_REQ) {
		dev_dbg(&s->dev, "IRQ already configured\n");
		return -EBUSY;
	}

	/* Decide what type of interrupt we are registering */
	type = 0;
	if (s->functions > 1)		/* All of this ought to be handled higher up */
		type = IRQF_SHARED;
	else if (req->Attributes & IRQ_TYPE_DYNAMIC_SHARING)
		type = IRQF_SHARED;
	else
		printk(KERN_WARNING "pcmcia: Driver needs updating to support IRQ sharing.\n");

#ifdef CONFIG_PCMCIA_PROBE

#ifdef IRQ_NOAUTOEN
	/* if the underlying IRQ infrastructure allows for it, only allocate
	 * the IRQ, but do not enable it
	 */
	if (!(req->Handler))
		type |= IRQ_NOAUTOEN;
#endif /* IRQ_NOAUTOEN */

	if (s->irq.AssignedIRQ != 0) {
		/* If the interrupt is already assigned, it must be the same */
		irq = s->irq.AssignedIRQ;
	} else {
		int try;
		u32 mask = s->irq_mask;
		void *data = p_dev; /* something unique to this device */

		for (try = 0; try < 64; try++) {
			irq = try % 32;

			/* marked as available by driver, and not blocked by userspace? */
			if (!((mask >> irq) & 1))
				continue;

			/* avoid an IRQ which is already used by a PCMCIA card */
			if ((try < 32) && pcmcia_used_irq[irq])
				continue;

			/* register the correct driver, if possible, of check whether
			 * registering a dummy handle works, i.e. if the IRQ isn't
			 * marked as used by the kernel resource management core */
			ret = request_irq(irq,
					  (req->Handler) ? req->Handler : test_action,
					  type,
					  p_dev->devname,
					  (req->Handler) ? p_dev->priv : data);
			if (!ret) {
				if (!req->Handler)
					free_irq(irq, data);
				break;
			}
		}
	}
#endif
	/* only assign PCI irq if no IRQ already assigned */
	if (ret && !s->irq.AssignedIRQ) {
		if (!s->pci_irq) {
			dev_printk(KERN_INFO, &s->dev, "no IRQ found\n");
			return ret;
		}
		type = IRQF_SHARED;
		irq = s->pci_irq;
	}

	if (ret && req->Handler) {
		ret = request_irq(irq, req->Handler, type,
				  p_dev->devname, p_dev->priv);
		if (ret) {
			dev_printk(KERN_INFO, &s->dev,
				"request_irq() failed\n");
			return ret;
		}
	}

	/* Make sure the fact the request type was overridden is passed back */
	if (type == IRQF_SHARED && !(req->Attributes & IRQ_TYPE_DYNAMIC_SHARING)) {
		req->Attributes |= IRQ_TYPE_DYNAMIC_SHARING;
		dev_printk(KERN_WARNING, &p_dev->dev, "pcmcia: "
			"request for exclusive IRQ could not be fulfilled.\n");
		dev_printk(KERN_WARNING, &p_dev->dev, "pcmcia: the driver "
			"needs updating to supported shared IRQ lines.\n");
	}
	c->irq.Attributes = req->Attributes;
	s->irq.AssignedIRQ = req->AssignedIRQ = irq;
	s->irq.Config++;

	c->state |= CONFIG_IRQ_REQ;
	p_dev->_irq = 1;

#ifdef CONFIG_PCMCIA_PROBE
	pcmcia_used_irq[irq]++;
#endif

	return 0;
} /* pcmcia_request_irq */
EXPORT_SYMBOL(pcmcia_request_irq);


/** pcmcia_request_window
 *
 * Request_window() establishes a mapping between card memory space
 * and system memory space.
 */
int pcmcia_request_window(struct pcmcia_device *p_dev, win_req_t *req, window_handle_t *wh)
{
	struct pcmcia_socket *s = p_dev->socket;
	pccard_mem_map *win;
	u_long align;
	int w;

	if (!(s->state & SOCKET_PRESENT)) {
		dev_dbg(&s->dev, "No card present\n");
		return -ENODEV;
	}
	if (req->Attributes & (WIN_PAGED | WIN_SHARED)) {
		dev_dbg(&s->dev, "bad attribute setting for iomem region\n");
		return -EINVAL;
	}

	/* Window size defaults to smallest available */
	if (req->Size == 0)
		req->Size = s->map_size;
	align = (((s->features & SS_CAP_MEM_ALIGN) ||
		  (req->Attributes & WIN_STRICT_ALIGN)) ?
		 req->Size : s->map_size);
	if (req->Size & (s->map_size-1)) {
		dev_dbg(&s->dev, "invalid map size\n");
		return -EINVAL;
	}
	if ((req->Base && (s->features & SS_CAP_STATIC_MAP)) ||
	    (req->Base & (align-1))) {
		dev_dbg(&s->dev, "invalid base address\n");
		return -EINVAL;
	}
	if (req->Base)
		align = 0;

	/* Allocate system memory window */
	for (w = 0; w < MAX_WIN; w++)
		if (!(s->state & SOCKET_WIN_REQ(w)))
			break;
	if (w == MAX_WIN) {
		dev_dbg(&s->dev, "all windows are used already\n");
		return -EINVAL;
	}

	win = &s->win[w];

	if (!(s->features & SS_CAP_STATIC_MAP)) {
		win->res = pcmcia_find_mem_region(req->Base, req->Size, align,
						      (req->Attributes & WIN_MAP_BELOW_1MB), s);
		if (!win->res) {
			dev_dbg(&s->dev, "allocating mem region failed\n");
			return -EINVAL;
		}
	}
	p_dev->_win |= CLIENT_WIN_REQ(w);

	/* Configure the socket controller */
	win->map = w+1;
	win->flags = 0;
	win->speed = req->AccessSpeed;
	if (req->Attributes & WIN_MEMORY_TYPE)
		win->flags |= MAP_ATTRIB;
	if (req->Attributes & WIN_ENABLE)
		win->flags |= MAP_ACTIVE;
	if (req->Attributes & WIN_DATA_WIDTH_16)
		win->flags |= MAP_16BIT;
	if (req->Attributes & WIN_USE_WAIT)
		win->flags |= MAP_USE_WAIT;
	win->card_start = 0;
	if (s->ops->set_mem_map(s, win) != 0) {
		dev_dbg(&s->dev, "failed to set memory mapping\n");
		return -EIO;
	}
	s->state |= SOCKET_WIN_REQ(w);

	/* Return window handle */
<<<<<<< HEAD
	if (s->features & SS_CAP_STATIC_MAP) {
		req->Base = win->static_start;
	} else {
		req->Base = win->res->start;
	}
=======
	if (s->features & SS_CAP_STATIC_MAP)
		req->Base = win->static_start;
	else
		req->Base = win->res->start;

>>>>>>> 2fbe74b9
	*wh = w + 1;

	return 0;
} /* pcmcia_request_window */
EXPORT_SYMBOL(pcmcia_request_window);

void pcmcia_disable_device(struct pcmcia_device *p_dev)
{
	pcmcia_release_configuration(p_dev);
	pcmcia_release_io(p_dev, &p_dev->io);
	pcmcia_release_irq(p_dev, &p_dev->irq);
	if (p_dev->win)
		pcmcia_release_window(p_dev, p_dev->win);
}
EXPORT_SYMBOL(pcmcia_disable_device);


struct pcmcia_cfg_mem {
	struct pcmcia_device *p_dev;
	void *priv_data;
	int (*conf_check) (struct pcmcia_device *p_dev,
			   cistpl_cftable_entry_t *cfg,
			   cistpl_cftable_entry_t *dflt,
			   unsigned int vcc,
			   void *priv_data);
	cisparse_t parse;
	cistpl_cftable_entry_t dflt;
};

/**
 * pcmcia_do_loop_config() - internal helper for pcmcia_loop_config()
 *
 * pcmcia_do_loop_config() is the internal callback for the call from
 * pcmcia_loop_config() to pccard_loop_tuple(). Data is transferred
 * by a struct pcmcia_cfg_mem.
 */
static int pcmcia_do_loop_config(tuple_t *tuple, cisparse_t *parse, void *priv)
{
	cistpl_cftable_entry_t *cfg = &parse->cftable_entry;
	struct pcmcia_cfg_mem *cfg_mem = priv;

	/* default values */
	cfg_mem->p_dev->conf.ConfigIndex = cfg->index;
	if (cfg->flags & CISTPL_CFTABLE_DEFAULT)
		cfg_mem->dflt = *cfg;

	return cfg_mem->conf_check(cfg_mem->p_dev, cfg, &cfg_mem->dflt,
				   cfg_mem->p_dev->socket->socket.Vcc,
				   cfg_mem->priv_data);
}

/**
 * pcmcia_loop_config() - loop over configuration options
 * @p_dev:	the struct pcmcia_device which we need to loop for.
 * @conf_check:	function to call for each configuration option.
 *		It gets passed the struct pcmcia_device, the CIS data
 *		describing the configuration option, and private data
 *		being passed to pcmcia_loop_config()
 * @priv_data:	private data to be passed to the conf_check function.
 *
 * pcmcia_loop_config() loops over all configuration options, and calls
 * the driver-specific conf_check() for each one, checking whether
 * it is a valid one. Returns 0 on success or errorcode otherwise.
 */
int pcmcia_loop_config(struct pcmcia_device *p_dev,
		       int	(*conf_check)	(struct pcmcia_device *p_dev,
						 cistpl_cftable_entry_t *cfg,
						 cistpl_cftable_entry_t *dflt,
						 unsigned int vcc,
						 void *priv_data),
		       void *priv_data)
{
	struct pcmcia_cfg_mem *cfg_mem;
	int ret;

	cfg_mem = kzalloc(sizeof(struct pcmcia_cfg_mem), GFP_KERNEL);
	if (cfg_mem == NULL)
		return -ENOMEM;

	cfg_mem->p_dev = p_dev;
	cfg_mem->conf_check = conf_check;
	cfg_mem->priv_data = priv_data;
<<<<<<< HEAD

	ret = pccard_loop_tuple(p_dev->socket, p_dev->func,
				CISTPL_CFTABLE_ENTRY, &cfg_mem->parse,
				cfg_mem, pcmcia_do_loop_config);

	kfree(cfg_mem);
	return ret;
}
EXPORT_SYMBOL(pcmcia_loop_config);


struct pcmcia_loop_mem {
	struct pcmcia_device *p_dev;
	void *priv_data;
	int (*loop_tuple) (struct pcmcia_device *p_dev,
			   tuple_t *tuple,
			   void *priv_data);
};

/**
 * pcmcia_do_loop_tuple() - internal helper for pcmcia_loop_config()
 *
 * pcmcia_do_loop_tuple() is the internal callback for the call from
 * pcmcia_loop_tuple() to pccard_loop_tuple(). Data is transferred
 * by a struct pcmcia_cfg_mem.
 */
static int pcmcia_do_loop_tuple(tuple_t *tuple, cisparse_t *parse, void *priv)
{
	struct pcmcia_loop_mem *loop = priv;

	return loop->loop_tuple(loop->p_dev, tuple, loop->priv_data);
};

/**
 * pcmcia_loop_tuple() - loop over tuples in the CIS
 * @p_dev:	the struct pcmcia_device which we need to loop for.
 * @code:	which CIS code shall we look for?
 * @priv_data:	private data to be passed to the loop_tuple function.
 * @loop_tuple:	function to call for each CIS entry of type @function. IT
 *		gets passed the raw tuple and @priv_data.
 *
 * pcmcia_loop_tuple() loops over all CIS entries of type @function, and
 * calls the @loop_tuple function for each entry. If the call to @loop_tuple
 * returns 0, the loop exits. Returns 0 on success or errorcode otherwise.
 */
int pcmcia_loop_tuple(struct pcmcia_device *p_dev, cisdata_t code,
		      int (*loop_tuple) (struct pcmcia_device *p_dev,
					 tuple_t *tuple,
					 void *priv_data),
		      void *priv_data)
{
	struct pcmcia_loop_mem loop = {
		.p_dev = p_dev,
		.loop_tuple = loop_tuple,
		.priv_data = priv_data};

	return pccard_loop_tuple(p_dev->socket, p_dev->func, code, NULL,
				 &loop, pcmcia_do_loop_tuple);
};
EXPORT_SYMBOL(pcmcia_loop_tuple);


struct pcmcia_loop_get {
	size_t len;
	cisdata_t **buf;
};

/**
 * pcmcia_do_get_tuple() - internal helper for pcmcia_get_tuple()
 *
 * pcmcia_do_get_tuple() is the internal callback for the call from
 * pcmcia_get_tuple() to pcmcia_loop_tuple(). As we're only interested in
 * the first tuple, return 0 unconditionally. Create a memory buffer large
 * enough to hold the content of the tuple, and fill it with the tuple data.
 * The caller is responsible to free the buffer.
 */
static int pcmcia_do_get_tuple(struct pcmcia_device *p_dev, tuple_t *tuple,
			       void *priv)
{
	struct pcmcia_loop_get *get = priv;

	*get->buf = kzalloc(tuple->TupleDataLen, GFP_KERNEL);
	if (*get->buf) {
		get->len = tuple->TupleDataLen;
		memcpy(*get->buf, tuple->TupleData, tuple->TupleDataLen);
	} else
		dev_dbg(&p_dev->dev, "do_get_tuple: out of memory\n");
	return 0;
};

/**
 * pcmcia_get_tuple() - get first tuple from CIS
 * @p_dev:	the struct pcmcia_device which we need to loop for.
 * @code:	which CIS code shall we look for?
 * @buf:        pointer to store the buffer to.
 *
 * pcmcia_get_tuple() gets the content of the first CIS entry of type @code.
 * It returns the buffer length (or zero). The caller is responsible to free
 * the buffer passed in @buf.
 */
size_t pcmcia_get_tuple(struct pcmcia_device *p_dev, cisdata_t code,
			unsigned char **buf)
{
	struct pcmcia_loop_get get = {
		.len = 0,
		.buf = buf,
	};

	*get.buf = NULL;
	pcmcia_loop_tuple(p_dev, code, pcmcia_do_get_tuple, &get);

	return get.len;
};
EXPORT_SYMBOL(pcmcia_get_tuple);


/**
 * pcmcia_do_get_mac() - internal helper for pcmcia_get_mac_from_cis()
 *
 * pcmcia_do_get_mac() is the internal callback for the call from
 * pcmcia_get_mac_from_cis() to pcmcia_loop_tuple(). We check whether the
 * tuple contains a proper LAN_NODE_ID of length 6, and copy the data
 * to struct net_device->dev_addr[i].
 */
static int pcmcia_do_get_mac(struct pcmcia_device *p_dev, tuple_t *tuple,
			     void *priv)
{
	struct net_device *dev = priv;
	int i;

	if (tuple->TupleData[0] != CISTPL_FUNCE_LAN_NODE_ID)
		return -EINVAL;
	if (tuple->TupleDataLen < ETH_ALEN + 2) {
		dev_warn(&p_dev->dev, "Invalid CIS tuple length for "
			"LAN_NODE_ID\n");
		return -EINVAL;
	}

	if (tuple->TupleData[1] != ETH_ALEN) {
		dev_warn(&p_dev->dev, "Invalid header for LAN_NODE_ID\n");
=======

	ret = pccard_loop_tuple(p_dev->socket, p_dev->func,
				CISTPL_CFTABLE_ENTRY, &cfg_mem->parse,
				cfg_mem, pcmcia_do_loop_config);

	kfree(cfg_mem);
	return ret;
}
EXPORT_SYMBOL(pcmcia_loop_config);


struct pcmcia_loop_mem {
	struct pcmcia_device *p_dev;
	void *priv_data;
	int (*loop_tuple) (struct pcmcia_device *p_dev,
			   tuple_t *tuple,
			   void *priv_data);
};

/**
 * pcmcia_do_loop_tuple() - internal helper for pcmcia_loop_config()
 *
 * pcmcia_do_loop_tuple() is the internal callback for the call from
 * pcmcia_loop_tuple() to pccard_loop_tuple(). Data is transferred
 * by a struct pcmcia_cfg_mem.
 */
static int pcmcia_do_loop_tuple(tuple_t *tuple, cisparse_t *parse, void *priv)
{
	struct pcmcia_loop_mem *loop = priv;

	return loop->loop_tuple(loop->p_dev, tuple, loop->priv_data);
};

/**
 * pcmcia_loop_tuple() - loop over tuples in the CIS
 * @p_dev:	the struct pcmcia_device which we need to loop for.
 * @code:	which CIS code shall we look for?
 * @priv_data:	private data to be passed to the loop_tuple function.
 * @loop_tuple:	function to call for each CIS entry of type @function. IT
 *		gets passed the raw tuple and @priv_data.
 *
 * pcmcia_loop_tuple() loops over all CIS entries of type @function, and
 * calls the @loop_tuple function for each entry. If the call to @loop_tuple
 * returns 0, the loop exits. Returns 0 on success or errorcode otherwise.
 */
int pcmcia_loop_tuple(struct pcmcia_device *p_dev, cisdata_t code,
		      int (*loop_tuple) (struct pcmcia_device *p_dev,
					 tuple_t *tuple,
					 void *priv_data),
		      void *priv_data)
{
	struct pcmcia_loop_mem loop = {
		.p_dev = p_dev,
		.loop_tuple = loop_tuple,
		.priv_data = priv_data};

	return pccard_loop_tuple(p_dev->socket, p_dev->func, code, NULL,
				 &loop, pcmcia_do_loop_tuple);
}
EXPORT_SYMBOL(pcmcia_loop_tuple);


struct pcmcia_loop_get {
	size_t len;
	cisdata_t **buf;
};

/**
 * pcmcia_do_get_tuple() - internal helper for pcmcia_get_tuple()
 *
 * pcmcia_do_get_tuple() is the internal callback for the call from
 * pcmcia_get_tuple() to pcmcia_loop_tuple(). As we're only interested in
 * the first tuple, return 0 unconditionally. Create a memory buffer large
 * enough to hold the content of the tuple, and fill it with the tuple data.
 * The caller is responsible to free the buffer.
 */
static int pcmcia_do_get_tuple(struct pcmcia_device *p_dev, tuple_t *tuple,
			       void *priv)
{
	struct pcmcia_loop_get *get = priv;

	*get->buf = kzalloc(tuple->TupleDataLen, GFP_KERNEL);
	if (*get->buf) {
		get->len = tuple->TupleDataLen;
		memcpy(*get->buf, tuple->TupleData, tuple->TupleDataLen);
	} else
		dev_dbg(&p_dev->dev, "do_get_tuple: out of memory\n");
	return 0;
}

/**
 * pcmcia_get_tuple() - get first tuple from CIS
 * @p_dev:	the struct pcmcia_device which we need to loop for.
 * @code:	which CIS code shall we look for?
 * @buf:        pointer to store the buffer to.
 *
 * pcmcia_get_tuple() gets the content of the first CIS entry of type @code.
 * It returns the buffer length (or zero). The caller is responsible to free
 * the buffer passed in @buf.
 */
size_t pcmcia_get_tuple(struct pcmcia_device *p_dev, cisdata_t code,
			unsigned char **buf)
{
	struct pcmcia_loop_get get = {
		.len = 0,
		.buf = buf,
	};

	*get.buf = NULL;
	pcmcia_loop_tuple(p_dev, code, pcmcia_do_get_tuple, &get);

	return get.len;
}
EXPORT_SYMBOL(pcmcia_get_tuple);


/**
 * pcmcia_do_get_mac() - internal helper for pcmcia_get_mac_from_cis()
 *
 * pcmcia_do_get_mac() is the internal callback for the call from
 * pcmcia_get_mac_from_cis() to pcmcia_loop_tuple(). We check whether the
 * tuple contains a proper LAN_NODE_ID of length 6, and copy the data
 * to struct net_device->dev_addr[i].
 */
static int pcmcia_do_get_mac(struct pcmcia_device *p_dev, tuple_t *tuple,
			     void *priv)
{
	struct net_device *dev = priv;
	int i;

	if (tuple->TupleData[0] != CISTPL_FUNCE_LAN_NODE_ID)
		return -EINVAL;
	if (tuple->TupleDataLen < ETH_ALEN + 2) {
		dev_warn(&p_dev->dev, "Invalid CIS tuple length for "
			"LAN_NODE_ID\n");
>>>>>>> 2fbe74b9
		return -EINVAL;
	}
	for (i = 0; i < 6; i++)
		dev->dev_addr[i] = tuple->TupleData[i+2];
	return 0;
};

<<<<<<< HEAD
=======
	if (tuple->TupleData[1] != ETH_ALEN) {
		dev_warn(&p_dev->dev, "Invalid header for LAN_NODE_ID\n");
		return -EINVAL;
	}
	for (i = 0; i < 6; i++)
		dev->dev_addr[i] = tuple->TupleData[i+2];
	return 0;
}

>>>>>>> 2fbe74b9
/**
 * pcmcia_get_mac_from_cis() - read out MAC address from CISTPL_FUNCE
 * @p_dev:	the struct pcmcia_device for which we want the address.
 * @dev:	a properly prepared struct net_device to store the info to.
 *
 * pcmcia_get_mac_from_cis() reads out the hardware MAC address from
 * CISTPL_FUNCE and stores it into struct net_device *dev->dev_addr which
 * must be set up properly by the driver (see examples!).
 */
int pcmcia_get_mac_from_cis(struct pcmcia_device *p_dev, struct net_device *dev)
{
	return pcmcia_loop_tuple(p_dev, CISTPL_FUNCE, pcmcia_do_get_mac, dev);
<<<<<<< HEAD
};
=======
}
>>>>>>> 2fbe74b9
EXPORT_SYMBOL(pcmcia_get_mac_from_cis);
<|MERGE_RESOLUTION|>--- conflicted
+++ resolved
@@ -384,14 +384,8 @@
 		s->irq.AssignedIRQ = 0;
 	}
 
-<<<<<<< HEAD
-	if (req->Handler) {
-		free_irq(req->AssignedIRQ, p_dev->priv);
-	}
-=======
 	if (req->Handler)
 		free_irq(req->AssignedIRQ, p_dev->priv);
->>>>>>> 2fbe74b9
 
 #ifdef CONFIG_PCMCIA_PROBE
 	pcmcia_used_irq[req->AssignedIRQ]--;
@@ -834,19 +828,11 @@
 	s->state |= SOCKET_WIN_REQ(w);
 
 	/* Return window handle */
-<<<<<<< HEAD
-	if (s->features & SS_CAP_STATIC_MAP) {
-		req->Base = win->static_start;
-	} else {
-		req->Base = win->res->start;
-	}
-=======
 	if (s->features & SS_CAP_STATIC_MAP)
 		req->Base = win->static_start;
 	else
 		req->Base = win->res->start;
 
->>>>>>> 2fbe74b9
 	*wh = w + 1;
 
 	return 0;
@@ -929,7 +915,6 @@
 	cfg_mem->p_dev = p_dev;
 	cfg_mem->conf_check = conf_check;
 	cfg_mem->priv_data = priv_data;
-<<<<<<< HEAD
 
 	ret = pccard_loop_tuple(p_dev->socket, p_dev->func,
 				CISTPL_CFTABLE_ENTRY, &cfg_mem->parse,
@@ -988,7 +973,7 @@
 
 	return pccard_loop_tuple(p_dev->socket, p_dev->func, code, NULL,
 				 &loop, pcmcia_do_loop_tuple);
-};
+}
 EXPORT_SYMBOL(pcmcia_loop_tuple);
 
 
@@ -1018,7 +1003,7 @@
 	} else
 		dev_dbg(&p_dev->dev, "do_get_tuple: out of memory\n");
 	return 0;
-};
+}
 
 /**
  * pcmcia_get_tuple() - get first tuple from CIS
@@ -1042,7 +1027,7 @@
 	pcmcia_loop_tuple(p_dev, code, pcmcia_do_get_tuple, &get);
 
 	return get.len;
-};
+}
 EXPORT_SYMBOL(pcmcia_get_tuple);
 
 
@@ -1070,162 +1055,13 @@
 
 	if (tuple->TupleData[1] != ETH_ALEN) {
 		dev_warn(&p_dev->dev, "Invalid header for LAN_NODE_ID\n");
-=======
-
-	ret = pccard_loop_tuple(p_dev->socket, p_dev->func,
-				CISTPL_CFTABLE_ENTRY, &cfg_mem->parse,
-				cfg_mem, pcmcia_do_loop_config);
-
-	kfree(cfg_mem);
-	return ret;
-}
-EXPORT_SYMBOL(pcmcia_loop_config);
-
-
-struct pcmcia_loop_mem {
-	struct pcmcia_device *p_dev;
-	void *priv_data;
-	int (*loop_tuple) (struct pcmcia_device *p_dev,
-			   tuple_t *tuple,
-			   void *priv_data);
-};
-
-/**
- * pcmcia_do_loop_tuple() - internal helper for pcmcia_loop_config()
- *
- * pcmcia_do_loop_tuple() is the internal callback for the call from
- * pcmcia_loop_tuple() to pccard_loop_tuple(). Data is transferred
- * by a struct pcmcia_cfg_mem.
- */
-static int pcmcia_do_loop_tuple(tuple_t *tuple, cisparse_t *parse, void *priv)
-{
-	struct pcmcia_loop_mem *loop = priv;
-
-	return loop->loop_tuple(loop->p_dev, tuple, loop->priv_data);
-};
-
-/**
- * pcmcia_loop_tuple() - loop over tuples in the CIS
- * @p_dev:	the struct pcmcia_device which we need to loop for.
- * @code:	which CIS code shall we look for?
- * @priv_data:	private data to be passed to the loop_tuple function.
- * @loop_tuple:	function to call for each CIS entry of type @function. IT
- *		gets passed the raw tuple and @priv_data.
- *
- * pcmcia_loop_tuple() loops over all CIS entries of type @function, and
- * calls the @loop_tuple function for each entry. If the call to @loop_tuple
- * returns 0, the loop exits. Returns 0 on success or errorcode otherwise.
- */
-int pcmcia_loop_tuple(struct pcmcia_device *p_dev, cisdata_t code,
-		      int (*loop_tuple) (struct pcmcia_device *p_dev,
-					 tuple_t *tuple,
-					 void *priv_data),
-		      void *priv_data)
-{
-	struct pcmcia_loop_mem loop = {
-		.p_dev = p_dev,
-		.loop_tuple = loop_tuple,
-		.priv_data = priv_data};
-
-	return pccard_loop_tuple(p_dev->socket, p_dev->func, code, NULL,
-				 &loop, pcmcia_do_loop_tuple);
-}
-EXPORT_SYMBOL(pcmcia_loop_tuple);
-
-
-struct pcmcia_loop_get {
-	size_t len;
-	cisdata_t **buf;
-};
-
-/**
- * pcmcia_do_get_tuple() - internal helper for pcmcia_get_tuple()
- *
- * pcmcia_do_get_tuple() is the internal callback for the call from
- * pcmcia_get_tuple() to pcmcia_loop_tuple(). As we're only interested in
- * the first tuple, return 0 unconditionally. Create a memory buffer large
- * enough to hold the content of the tuple, and fill it with the tuple data.
- * The caller is responsible to free the buffer.
- */
-static int pcmcia_do_get_tuple(struct pcmcia_device *p_dev, tuple_t *tuple,
-			       void *priv)
-{
-	struct pcmcia_loop_get *get = priv;
-
-	*get->buf = kzalloc(tuple->TupleDataLen, GFP_KERNEL);
-	if (*get->buf) {
-		get->len = tuple->TupleDataLen;
-		memcpy(*get->buf, tuple->TupleData, tuple->TupleDataLen);
-	} else
-		dev_dbg(&p_dev->dev, "do_get_tuple: out of memory\n");
-	return 0;
-}
-
-/**
- * pcmcia_get_tuple() - get first tuple from CIS
- * @p_dev:	the struct pcmcia_device which we need to loop for.
- * @code:	which CIS code shall we look for?
- * @buf:        pointer to store the buffer to.
- *
- * pcmcia_get_tuple() gets the content of the first CIS entry of type @code.
- * It returns the buffer length (or zero). The caller is responsible to free
- * the buffer passed in @buf.
- */
-size_t pcmcia_get_tuple(struct pcmcia_device *p_dev, cisdata_t code,
-			unsigned char **buf)
-{
-	struct pcmcia_loop_get get = {
-		.len = 0,
-		.buf = buf,
-	};
-
-	*get.buf = NULL;
-	pcmcia_loop_tuple(p_dev, code, pcmcia_do_get_tuple, &get);
-
-	return get.len;
-}
-EXPORT_SYMBOL(pcmcia_get_tuple);
-
-
-/**
- * pcmcia_do_get_mac() - internal helper for pcmcia_get_mac_from_cis()
- *
- * pcmcia_do_get_mac() is the internal callback for the call from
- * pcmcia_get_mac_from_cis() to pcmcia_loop_tuple(). We check whether the
- * tuple contains a proper LAN_NODE_ID of length 6, and copy the data
- * to struct net_device->dev_addr[i].
- */
-static int pcmcia_do_get_mac(struct pcmcia_device *p_dev, tuple_t *tuple,
-			     void *priv)
-{
-	struct net_device *dev = priv;
-	int i;
-
-	if (tuple->TupleData[0] != CISTPL_FUNCE_LAN_NODE_ID)
-		return -EINVAL;
-	if (tuple->TupleDataLen < ETH_ALEN + 2) {
-		dev_warn(&p_dev->dev, "Invalid CIS tuple length for "
-			"LAN_NODE_ID\n");
->>>>>>> 2fbe74b9
 		return -EINVAL;
 	}
 	for (i = 0; i < 6; i++)
 		dev->dev_addr[i] = tuple->TupleData[i+2];
 	return 0;
-};
-
-<<<<<<< HEAD
-=======
-	if (tuple->TupleData[1] != ETH_ALEN) {
-		dev_warn(&p_dev->dev, "Invalid header for LAN_NODE_ID\n");
-		return -EINVAL;
-	}
-	for (i = 0; i < 6; i++)
-		dev->dev_addr[i] = tuple->TupleData[i+2];
-	return 0;
 }
 
->>>>>>> 2fbe74b9
 /**
  * pcmcia_get_mac_from_cis() - read out MAC address from CISTPL_FUNCE
  * @p_dev:	the struct pcmcia_device for which we want the address.
@@ -1238,9 +1074,5 @@
 int pcmcia_get_mac_from_cis(struct pcmcia_device *p_dev, struct net_device *dev)
 {
 	return pcmcia_loop_tuple(p_dev, CISTPL_FUNCE, pcmcia_do_get_mac, dev);
-<<<<<<< HEAD
-};
-=======
 }
->>>>>>> 2fbe74b9
 EXPORT_SYMBOL(pcmcia_get_mac_from_cis);
