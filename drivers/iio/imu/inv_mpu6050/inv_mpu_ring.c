--- conflicted
+++ resolved
@@ -95,63 +95,9 @@
 	int result;
 	struct inv_mpu6050_state  *st = iio_priv(indio_dev);
 
-<<<<<<< HEAD
-	/* reset it timestamp validation */
-	st->it_timestamp = 0;
-
-	/* disable interrupt */
-	result = regmap_write(st->map, st->reg->int_enable, 0);
-	if (result) {
-		dev_err(regmap_get_device(st->map), "int_enable failed %d\n",
-			result);
-		return result;
-	}
-	/* disable the sensor output to FIFO */
-	result = regmap_write(st->map, st->reg->fifo_en, 0);
-	if (result)
-		goto reset_fifo_fail;
-	/* disable fifo reading */
-	result = regmap_write(st->map, st->reg->user_ctrl,
-			      st->chip_config.user_ctrl);
-	if (result)
-		goto reset_fifo_fail;
-
-	/* reset FIFO*/
-	d = st->chip_config.user_ctrl | INV_MPU6050_BIT_FIFO_RST;
-	result = regmap_write(st->map, st->reg->user_ctrl, d);
-	if (result)
-		goto reset_fifo_fail;
-
-	/* enable interrupt */
-	if (st->chip_config.accl_fifo_enable ||
-	    st->chip_config.gyro_fifo_enable ||
-	    st->chip_config.magn_fifo_enable) {
-		result = regmap_write(st->map, st->reg->int_enable,
-				      INV_MPU6050_BIT_DATA_RDY_EN);
-		if (result)
-			return result;
-	}
-	/* enable FIFO reading */
-	d = st->chip_config.user_ctrl | INV_MPU6050_BIT_FIFO_EN;
-	result = regmap_write(st->map, st->reg->user_ctrl, d);
-	if (result)
-		goto reset_fifo_fail;
-	/* enable sensor output to FIFO */
-	d = 0;
-	if (st->chip_config.gyro_fifo_enable)
-		d |= INV_MPU6050_BITS_GYRO_OUT;
-	if (st->chip_config.accl_fifo_enable)
-		d |= INV_MPU6050_BIT_ACCEL_OUT;
-	if (st->chip_config.temp_fifo_enable)
-		d |= INV_MPU6050_BIT_TEMP_OUT;
-	if (st->chip_config.magn_fifo_enable)
-		d |= INV_MPU6050_BIT_SLAVE_0;
-	result = regmap_write(st->map, st->reg->fifo_en, d);
-=======
 	/* disable fifo and reenable it */
 	inv_mpu6050_prepare_fifo(st, false);
 	result = inv_mpu6050_prepare_fifo(st, true);
->>>>>>> 04d5ce62
 	if (result)
 		goto reset_fifo_fail;
 
