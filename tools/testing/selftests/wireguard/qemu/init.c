// SPDX-License-Identifier: GPL-2.0
/*
 * Copyright (C) 2015-2019 Jason A. Donenfeld <Jason@zx2c4.com>. All Rights Reserved.
 */

#define _GNU_SOURCE
#include <unistd.h>
#include <errno.h>
#include <string.h>
#include <stdio.h>
#include <stdlib.h>
#include <stdbool.h>
#include <fcntl.h>
#include <sys/wait.h>
#include <sys/mount.h>
#include <sys/stat.h>
#include <sys/types.h>
#include <sys/io.h>
#include <sys/ioctl.h>
#include <sys/reboot.h>
#include <sys/utsname.h>
#include <sys/sendfile.h>
#include <sys/sysmacros.h>
#include <sys/random.h>
#include <linux/random.h>
#include <linux/version.h>

__attribute__((noreturn)) static void poweroff(void)
{
	fflush(stdout);
	fflush(stderr);
	reboot(RB_AUTOBOOT);
	sleep(30);
	fprintf(stderr, "\x1b[37m\x1b[41m\x1b[1mFailed to power off!!!\x1b[0m\n");
	exit(1);
}

static void panic(const char *what)
{
	fprintf(stderr, "\n\n\x1b[37m\x1b[41m\x1b[1mSOMETHING WENT HORRIBLY WRONG\x1b[0m\n\n    \x1b[31m\x1b[1m%s: %s\x1b[0m\n\n\x1b[37m\x1b[44m\x1b[1mPower off...\x1b[0m\n\n", what, strerror(errno));
	poweroff();
}

#define pretty_message(msg) puts("\x1b[32m\x1b[1m" msg "\x1b[0m")

static void print_banner(void)
{
	struct utsname utsname;
	int len;

	if (uname(&utsname) < 0)
		panic("uname");

	len = strlen("    WireGuard Test Suite on       ") + strlen(utsname.sysname) + strlen(utsname.release) + strlen(utsname.machine);
	printf("\x1b[45m\x1b[33m\x1b[1m%*.s\x1b[0m\n\x1b[45m\x1b[33m\x1b[1m    WireGuard Test Suite on %s %s %s    \x1b[0m\n\x1b[45m\x1b[33m\x1b[1m%*.s\x1b[0m\n\n", len, "", utsname.sysname, utsname.release, utsname.machine, len, "");
}

static void seed_rng(void)
{
	int bits = 256, fd;

<<<<<<< HEAD
=======
	if (!getrandom(NULL, 0, GRND_NONBLOCK))
		return;
>>>>>>> 88084a3d
	pretty_message("[+] Fake seeding RNG...");
	fd = open("/dev/random", O_WRONLY);
	if (fd < 0)
		panic("open(random)");
	if (ioctl(fd, RNDADDTOENTCNT, &bits) < 0)
		panic("ioctl(RNDADDTOENTCNT)");
	close(fd);
}

static void mount_filesystems(void)
{
	pretty_message("[+] Mounting filesystems...");
	mkdir("/dev", 0755);
	mkdir("/proc", 0755);
	mkdir("/sys", 0755);
	mkdir("/tmp", 0755);
	mkdir("/run", 0755);
	mkdir("/var", 0755);
	if (mount("none", "/dev", "devtmpfs", 0, NULL))
		panic("devtmpfs mount");
	if (mount("none", "/proc", "proc", 0, NULL))
		panic("procfs mount");
	if (mount("none", "/sys", "sysfs", 0, NULL))
		panic("sysfs mount");
	if (mount("none", "/tmp", "tmpfs", 0, NULL))
		panic("tmpfs mount");
	if (mount("none", "/run", "tmpfs", 0, NULL))
		panic("tmpfs mount");
	if (mount("none", "/sys/kernel/debug", "debugfs", 0, NULL))
		; /* Not a problem if it fails.*/
	if (symlink("/run", "/var/run"))
		panic("run symlink");
	if (symlink("/proc/self/fd", "/dev/fd"))
		panic("fd symlink");
}

static void enable_logging(void)
{
	int fd;
	pretty_message("[+] Enabling logging...");
	fd = open("/proc/sys/kernel/printk", O_WRONLY);
	if (fd >= 0) {
		if (write(fd, "9\n", 2) != 2)
			panic("write(printk)");
		close(fd);
	}
	fd = open("/proc/sys/debug/exception-trace", O_WRONLY);
	if (fd >= 0) {
		if (write(fd, "1\n", 2) != 2)
			panic("write(exception-trace)");
		close(fd);
	}
}

static void kmod_selftests(void)
{
	FILE *file;
	char line[2048], *start, *pass;
	bool success = true;
	pretty_message("[+] Module self-tests:");
	file = fopen("/proc/kmsg", "r");
	if (!file)
		panic("fopen(kmsg)");
	if (fcntl(fileno(file), F_SETFL, O_NONBLOCK) < 0)
		panic("fcntl(kmsg, nonblock)");
	while (fgets(line, sizeof(line), file)) {
		start = strstr(line, "wireguard: ");
		if (!start)
			continue;
		start += 11;
		*strchrnul(start, '\n') = '\0';
		if (strstr(start, "www.wireguard.com"))
			break;
		pass = strstr(start, ": pass");
		if (!pass || pass[6] != '\0') {
			success = false;
			printf(" \x1b[31m*  %s\x1b[0m\n", start);
		} else
			printf(" \x1b[32m*  %s\x1b[0m\n", start);
	}
	fclose(file);
	if (!success) {
		puts("\x1b[31m\x1b[1m[-] Tests failed! \u2639\x1b[0m");
		poweroff();
	}
}

static void launch_tests(void)
{
	char cmdline[4096], *success_dev;
	int status, fd;
	pid_t pid;

	pretty_message("[+] Launching tests...");
	pid = fork();
	if (pid == -1)
		panic("fork");
	else if (pid == 0) {
		execl("/init.sh", "init", NULL);
		panic("exec");
	}
	if (waitpid(pid, &status, 0) < 0)
		panic("waitpid");
	if (WIFEXITED(status) && WEXITSTATUS(status) == 0) {
		pretty_message("[+] Tests successful! :-)");
		fd = open("/proc/cmdline", O_RDONLY);
		if (fd < 0)
			panic("open(/proc/cmdline)");
		if (read(fd, cmdline, sizeof(cmdline) - 1) <= 0)
			panic("read(/proc/cmdline)");
		cmdline[sizeof(cmdline) - 1] = '\0';
		for (success_dev = strtok(cmdline, " \n"); success_dev; success_dev = strtok(NULL, " \n")) {
			if (strncmp(success_dev, "wg.success=", 11))
				continue;
			memcpy(success_dev + 11 - 5, "/dev/", 5);
			success_dev += 11 - 5;
			break;
		}
		if (!success_dev || !strlen(success_dev))
			panic("Unable to find success device");

		fd = open(success_dev, O_WRONLY);
		if (fd < 0)
			panic("open(success_dev)");
		if (write(fd, "success\n", 8) != 8)
			panic("write(success_dev)");
		close(fd);
	} else {
		const char *why = "unknown cause";
		int what = -1;

		if (WIFEXITED(status)) {
			why = "exit code";
			what = WEXITSTATUS(status);
		} else if (WIFSIGNALED(status)) {
			why = "signal";
			what = WTERMSIG(status);
		}
		printf("\x1b[31m\x1b[1m[-] Tests failed with %s %d! \u2639\x1b[0m\n", why, what);
	}
}

static void ensure_console(void)
{
	for (unsigned int i = 0; i < 1000; ++i) {
		int fd = open("/dev/console", O_RDWR);
		if (fd < 0) {
			usleep(50000);
			continue;
		}
		dup2(fd, 0);
		dup2(fd, 1);
		dup2(fd, 2);
		close(fd);
		if (write(1, "\0\0\0\0\n", 5) == 5)
			return;
	}
	panic("Unable to open console device");
}

static void clear_leaks(void)
{
	int fd;

	fd = open("/sys/kernel/debug/kmemleak", O_WRONLY);
	if (fd < 0)
		return;
	pretty_message("[+] Starting memory leak detection...");
	write(fd, "clear\n", 5);
	close(fd);
}

static void check_leaks(void)
{
	int fd;

	fd = open("/sys/kernel/debug/kmemleak", O_WRONLY);
	if (fd < 0)
		return;
	pretty_message("[+] Scanning for memory leaks...");
	sleep(2); /* Wait for any grace periods. */
	write(fd, "scan\n", 5);
	close(fd);

	fd = open("/sys/kernel/debug/kmemleak", O_RDONLY);
	if (fd < 0)
		return;
	if (sendfile(1, fd, NULL, 0x7ffff000) > 0)
		panic("Memory leaks encountered");
	close(fd);
}

int main(int argc, char *argv[])
{
	ensure_console();
	print_banner();
	mount_filesystems();
	seed_rng();
	kmod_selftests();
	enable_logging();
	clear_leaks();
	launch_tests();
	check_leaks();
	poweroff();
	return 1;
}<|MERGE_RESOLUTION|>--- conflicted
+++ resolved
@@ -59,11 +59,8 @@
 {
 	int bits = 256, fd;
 
-<<<<<<< HEAD
-=======
 	if (!getrandom(NULL, 0, GRND_NONBLOCK))
 		return;
->>>>>>> 88084a3d
 	pretty_message("[+] Fake seeding RNG...");
 	fd = open("/dev/random", O_WRONLY);
 	if (fd < 0)
