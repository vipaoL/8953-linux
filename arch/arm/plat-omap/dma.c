/*
 * linux/arch/arm/plat-omap/dma.c
 *
 * Copyright (C) 2003 - 2008 Nokia Corporation
 * Author: Juha Yrjölä <juha.yrjola@nokia.com>
 * DMA channel linking for 1610 by Samuel Ortiz <samuel.ortiz@nokia.com>
 * Graphics DMA and LCD DMA graphics tranformations
 * by Imre Deak <imre.deak@nokia.com>
 * OMAP2/3 support Copyright (C) 2004-2007 Texas Instruments, Inc.
 * Merged to support both OMAP1 and OMAP2 by Tony Lindgren <tony@atomide.com>
 * Some functions based on earlier dma-omap.c Copyright (C) 2001 RidgeRun, Inc.
 *
 * Copyright (C) 2009 Texas Instruments
 * Added OMAP4 support - Santosh Shilimkar <santosh.shilimkar@ti.com>
 *
 * Support functions for the OMAP internal DMA channels.
 *
 * This program is free software; you can redistribute it and/or modify
 * it under the terms of the GNU General Public License version 2 as
 * published by the Free Software Foundation.
 *
 */

#include <linux/module.h>
#include <linux/init.h>
#include <linux/sched.h>
#include <linux/spinlock.h>
#include <linux/errno.h>
#include <linux/interrupt.h>
#include <linux/irq.h>
#include <linux/io.h>

#include <asm/system.h>
#include <mach/hardware.h>
#include <mach/dma.h>

#include <mach/tc.h>

#undef DEBUG

#ifndef CONFIG_ARCH_OMAP1
enum { DMA_CH_ALLOC_DONE, DMA_CH_PARAMS_SET_DONE, DMA_CH_STARTED,
	DMA_CH_QUEUED, DMA_CH_NOTSTARTED, DMA_CH_PAUSED, DMA_CH_LINK_ENABLED
};

enum { DMA_CHAIN_STARTED, DMA_CHAIN_NOTSTARTED };
#endif

#define OMAP_DMA_ACTIVE			0x01
#define OMAP_DMA_CCR_EN			(1 << 7)
#define OMAP2_DMA_CSR_CLEAR_MASK	0xffe

#define OMAP_FUNC_MUX_ARM_BASE		(0xfffe1000 + 0xec)

static int enable_1510_mode;

struct omap_dma_lch {
	int next_lch;
	int dev_id;
	u16 saved_csr;
	u16 enabled_irqs;
	const char *dev_name;
	void (*callback)(int lch, u16 ch_status, void *data);
	void *data;

#ifndef CONFIG_ARCH_OMAP1
	/* required for Dynamic chaining */
	int prev_linked_ch;
	int next_linked_ch;
	int state;
	int chain_id;

	int status;
#endif
	long flags;
};

struct dma_link_info {
	int *linked_dmach_q;
	int no_of_lchs_linked;

	int q_count;
	int q_tail;
	int q_head;

	int chain_state;
	int chain_mode;

};

static struct dma_link_info *dma_linked_lch;

#ifndef CONFIG_ARCH_OMAP1

/* Chain handling macros */
#define OMAP_DMA_CHAIN_QINIT(chain_id)					\
	do {								\
		dma_linked_lch[chain_id].q_head =			\
		dma_linked_lch[chain_id].q_tail =			\
		dma_linked_lch[chain_id].q_count = 0;			\
	} while (0)
#define OMAP_DMA_CHAIN_QFULL(chain_id)					\
		(dma_linked_lch[chain_id].no_of_lchs_linked ==		\
		dma_linked_lch[chain_id].q_count)
#define OMAP_DMA_CHAIN_QLAST(chain_id)					\
	do {								\
		((dma_linked_lch[chain_id].no_of_lchs_linked-1) ==	\
		dma_linked_lch[chain_id].q_count)			\
	} while (0)
#define OMAP_DMA_CHAIN_QEMPTY(chain_id)					\
		(0 == dma_linked_lch[chain_id].q_count)
#define __OMAP_DMA_CHAIN_INCQ(end)					\
	((end) = ((end)+1) % dma_linked_lch[chain_id].no_of_lchs_linked)
#define OMAP_DMA_CHAIN_INCQHEAD(chain_id)				\
	do {								\
		__OMAP_DMA_CHAIN_INCQ(dma_linked_lch[chain_id].q_head);	\
		dma_linked_lch[chain_id].q_count--;			\
	} while (0)

#define OMAP_DMA_CHAIN_INCQTAIL(chain_id)				\
	do {								\
		__OMAP_DMA_CHAIN_INCQ(dma_linked_lch[chain_id].q_tail);	\
		dma_linked_lch[chain_id].q_count++; \
	} while (0)
#endif

static int dma_lch_count;
static int dma_chan_count;
static int omap_dma_reserve_channels;

static spinlock_t dma_chan_lock;
static struct omap_dma_lch *dma_chan;
static void __iomem *omap_dma_base;

static const u8 omap1_dma_irq[OMAP1_LOGICAL_DMA_CH_COUNT] = {
	INT_DMA_CH0_6, INT_DMA_CH1_7, INT_DMA_CH2_8, INT_DMA_CH3,
	INT_DMA_CH4, INT_DMA_CH5, INT_1610_DMA_CH6, INT_1610_DMA_CH7,
	INT_1610_DMA_CH8, INT_1610_DMA_CH9, INT_1610_DMA_CH10,
	INT_1610_DMA_CH11, INT_1610_DMA_CH12, INT_1610_DMA_CH13,
	INT_1610_DMA_CH14, INT_1610_DMA_CH15, INT_DMA_LCD
};

static inline void disable_lnk(int lch);
static void omap_disable_channel_irq(int lch);
static inline void omap_enable_channel_irq(int lch);

#define REVISIT_24XX()		printk(KERN_ERR "FIXME: no %s on 24xx\n", \
						__func__);

#define dma_read(reg)							\
({									\
	u32 __val;							\
	if (cpu_class_is_omap1())					\
		__val = __raw_readw(omap_dma_base + OMAP1_DMA_##reg);	\
	else								\
		__val = __raw_readl(omap_dma_base + OMAP_DMA4_##reg);	\
	__val;								\
})

#define dma_write(val, reg)						\
({									\
	if (cpu_class_is_omap1())					\
		__raw_writew((u16)(val), omap_dma_base + OMAP1_DMA_##reg); \
	else								\
		__raw_writel((val), omap_dma_base + OMAP_DMA4_##reg);	\
})

#ifdef CONFIG_ARCH_OMAP15XX
/* Returns 1 if the DMA module is in OMAP1510-compatible mode, 0 otherwise */
int omap_dma_in_1510_mode(void)
{
	return enable_1510_mode;
}
#else
#define omap_dma_in_1510_mode()		0
#endif

#ifdef CONFIG_ARCH_OMAP1
static inline int get_gdma_dev(int req)
{
	u32 reg = OMAP_FUNC_MUX_ARM_BASE + ((req - 1) / 5) * 4;
	int shift = ((req - 1) % 5) * 6;

	return ((omap_readl(reg) >> shift) & 0x3f) + 1;
}

static inline void set_gdma_dev(int req, int dev)
{
	u32 reg = OMAP_FUNC_MUX_ARM_BASE + ((req - 1) / 5) * 4;
	int shift = ((req - 1) % 5) * 6;
	u32 l;

	l = omap_readl(reg);
	l &= ~(0x3f << shift);
	l |= (dev - 1) << shift;
	omap_writel(l, reg);
}
#else
#define set_gdma_dev(req, dev)	do {} while (0)
#endif

/* Omap1 only */
static void clear_lch_regs(int lch)
{
	int i;
	void __iomem *lch_base = omap_dma_base + OMAP1_DMA_CH_BASE(lch);

	for (i = 0; i < 0x2c; i += 2)
		__raw_writew(0, lch_base + i);
}

void omap_set_dma_priority(int lch, int dst_port, int priority)
{
	unsigned long reg;
	u32 l;

	if (cpu_class_is_omap1()) {
		switch (dst_port) {
		case OMAP_DMA_PORT_OCP_T1:	/* FFFECC00 */
			reg = OMAP_TC_OCPT1_PRIOR;
			break;
		case OMAP_DMA_PORT_OCP_T2:	/* FFFECCD0 */
			reg = OMAP_TC_OCPT2_PRIOR;
			break;
		case OMAP_DMA_PORT_EMIFF:	/* FFFECC08 */
			reg = OMAP_TC_EMIFF_PRIOR;
			break;
		case OMAP_DMA_PORT_EMIFS:	/* FFFECC04 */
			reg = OMAP_TC_EMIFS_PRIOR;
			break;
		default:
			BUG();
			return;
		}
		l = omap_readl(reg);
		l &= ~(0xf << 8);
		l |= (priority & 0xf) << 8;
		omap_writel(l, reg);
	}

	if (cpu_class_is_omap2()) {
		u32 ccr;

		ccr = dma_read(CCR(lch));
		if (priority)
			ccr |= (1 << 6);
		else
			ccr &= ~(1 << 6);
		dma_write(ccr, CCR(lch));
	}
}
EXPORT_SYMBOL(omap_set_dma_priority);

void omap_set_dma_transfer_params(int lch, int data_type, int elem_count,
				  int frame_count, int sync_mode,
				  int dma_trigger, int src_or_dst_synch)
{
	u32 l;

	l = dma_read(CSDP(lch));
	l &= ~0x03;
	l |= data_type;
	dma_write(l, CSDP(lch));

	if (cpu_class_is_omap1()) {
		u16 ccr;

		ccr = dma_read(CCR(lch));
		ccr &= ~(1 << 5);
		if (sync_mode == OMAP_DMA_SYNC_FRAME)
			ccr |= 1 << 5;
		dma_write(ccr, CCR(lch));

		ccr = dma_read(CCR2(lch));
		ccr &= ~(1 << 2);
		if (sync_mode == OMAP_DMA_SYNC_BLOCK)
			ccr |= 1 << 2;
		dma_write(ccr, CCR2(lch));
	}

	if (cpu_class_is_omap2() && dma_trigger) {
		u32 val;

		val = dma_read(CCR(lch));

		/* DMA_SYNCHRO_CONTROL_UPPER depends on the channel number */
		val &= ~((3 << 19) | 0x1f);
		val |= (dma_trigger & ~0x1f) << 14;
		val |= dma_trigger & 0x1f;

		if (sync_mode & OMAP_DMA_SYNC_FRAME)
			val |= 1 << 5;
		else
			val &= ~(1 << 5);

		if (sync_mode & OMAP_DMA_SYNC_BLOCK)
			val |= 1 << 18;
		else
			val &= ~(1 << 18);

		if (src_or_dst_synch)
			val |= 1 << 24;		/* source synch */
		else
			val &= ~(1 << 24);	/* dest synch */

		dma_write(val, CCR(lch));
	}

	dma_write(elem_count, CEN(lch));
	dma_write(frame_count, CFN(lch));
}
EXPORT_SYMBOL(omap_set_dma_transfer_params);

void omap_set_dma_color_mode(int lch, enum omap_dma_color_mode mode, u32 color)
{
	BUG_ON(omap_dma_in_1510_mode());

	if (cpu_class_is_omap1()) {
		u16 w;

		w = dma_read(CCR2(lch));
		w &= ~0x03;

		switch (mode) {
		case OMAP_DMA_CONSTANT_FILL:
			w |= 0x01;
			break;
		case OMAP_DMA_TRANSPARENT_COPY:
			w |= 0x02;
			break;
		case OMAP_DMA_COLOR_DIS:
			break;
		default:
			BUG();
		}
		dma_write(w, CCR2(lch));

		w = dma_read(LCH_CTRL(lch));
		w &= ~0x0f;
		/* Default is channel type 2D */
		if (mode) {
			dma_write((u16)color, COLOR_L(lch));
			dma_write((u16)(color >> 16), COLOR_U(lch));
			w |= 1;		/* Channel type G */
		}
		dma_write(w, LCH_CTRL(lch));
	}

	if (cpu_class_is_omap2()) {
		u32 val;

		val = dma_read(CCR(lch));
		val &= ~((1 << 17) | (1 << 16));

		switch (mode) {
		case OMAP_DMA_CONSTANT_FILL:
			val |= 1 << 16;
			break;
		case OMAP_DMA_TRANSPARENT_COPY:
			val |= 1 << 17;
			break;
		case OMAP_DMA_COLOR_DIS:
			break;
		default:
			BUG();
		}
		dma_write(val, CCR(lch));

		color &= 0xffffff;
		dma_write(color, COLOR(lch));
	}
}
EXPORT_SYMBOL(omap_set_dma_color_mode);

void omap_set_dma_write_mode(int lch, enum omap_dma_write_mode mode)
{
	if (cpu_class_is_omap2()) {
		u32 csdp;

		csdp = dma_read(CSDP(lch));
		csdp &= ~(0x3 << 16);
		csdp |= (mode << 16);
		dma_write(csdp, CSDP(lch));
	}
}
EXPORT_SYMBOL(omap_set_dma_write_mode);

void omap_set_dma_channel_mode(int lch, enum omap_dma_channel_mode mode)
{
	if (cpu_class_is_omap1() && !cpu_is_omap15xx()) {
		u32 l;

		l = dma_read(LCH_CTRL(lch));
		l &= ~0x7;
		l |= mode;
		dma_write(l, LCH_CTRL(lch));
	}
}
EXPORT_SYMBOL(omap_set_dma_channel_mode);

/* Note that src_port is only for omap1 */
void omap_set_dma_src_params(int lch, int src_port, int src_amode,
			     unsigned long src_start,
			     int src_ei, int src_fi)
{
	u32 l;

	if (cpu_class_is_omap1()) {
		u16 w;

		w = dma_read(CSDP(lch));
		w &= ~(0x1f << 2);
		w |= src_port << 2;
		dma_write(w, CSDP(lch));
	}

	l = dma_read(CCR(lch));
	l &= ~(0x03 << 12);
	l |= src_amode << 12;
	dma_write(l, CCR(lch));

	if (cpu_class_is_omap1()) {
		dma_write(src_start >> 16, CSSA_U(lch));
		dma_write((u16)src_start, CSSA_L(lch));
	}

	if (cpu_class_is_omap2())
		dma_write(src_start, CSSA(lch));

	dma_write(src_ei, CSEI(lch));
	dma_write(src_fi, CSFI(lch));
}
EXPORT_SYMBOL(omap_set_dma_src_params);

void omap_set_dma_params(int lch, struct omap_dma_channel_params *params)
{
	omap_set_dma_transfer_params(lch, params->data_type,
				     params->elem_count, params->frame_count,
				     params->sync_mode, params->trigger,
				     params->src_or_dst_synch);
	omap_set_dma_src_params(lch, params->src_port,
				params->src_amode, params->src_start,
				params->src_ei, params->src_fi);

	omap_set_dma_dest_params(lch, params->dst_port,
				 params->dst_amode, params->dst_start,
				 params->dst_ei, params->dst_fi);
	if (params->read_prio || params->write_prio)
		omap_dma_set_prio_lch(lch, params->read_prio,
				      params->write_prio);
}
EXPORT_SYMBOL(omap_set_dma_params);

void omap_set_dma_src_index(int lch, int eidx, int fidx)
{
	if (cpu_class_is_omap2())
		return;

	dma_write(eidx, CSEI(lch));
	dma_write(fidx, CSFI(lch));
}
EXPORT_SYMBOL(omap_set_dma_src_index);

void omap_set_dma_src_data_pack(int lch, int enable)
{
	u32 l;

	l = dma_read(CSDP(lch));
	l &= ~(1 << 6);
	if (enable)
		l |= (1 << 6);
	dma_write(l, CSDP(lch));
}
EXPORT_SYMBOL(omap_set_dma_src_data_pack);

void omap_set_dma_src_burst_mode(int lch, enum omap_dma_burst_mode burst_mode)
{
	unsigned int burst = 0;
	u32 l;

	l = dma_read(CSDP(lch));
	l &= ~(0x03 << 7);

	switch (burst_mode) {
	case OMAP_DMA_DATA_BURST_DIS:
		break;
	case OMAP_DMA_DATA_BURST_4:
		if (cpu_class_is_omap2())
			burst = 0x1;
		else
			burst = 0x2;
		break;
	case OMAP_DMA_DATA_BURST_8:
		if (cpu_class_is_omap2()) {
			burst = 0x2;
			break;
		}
		/* not supported by current hardware on OMAP1
		 * w |= (0x03 << 7);
		 * fall through
		 */
	case OMAP_DMA_DATA_BURST_16:
		if (cpu_class_is_omap2()) {
			burst = 0x3;
			break;
		}
		/* OMAP1 don't support burst 16
		 * fall through
		 */
	default:
		BUG();
	}

	l |= (burst << 7);
	dma_write(l, CSDP(lch));
}
EXPORT_SYMBOL(omap_set_dma_src_burst_mode);

/* Note that dest_port is only for OMAP1 */
void omap_set_dma_dest_params(int lch, int dest_port, int dest_amode,
			      unsigned long dest_start,
			      int dst_ei, int dst_fi)
{
	u32 l;

	if (cpu_class_is_omap1()) {
		l = dma_read(CSDP(lch));
		l &= ~(0x1f << 9);
		l |= dest_port << 9;
		dma_write(l, CSDP(lch));
	}

	l = dma_read(CCR(lch));
	l &= ~(0x03 << 14);
	l |= dest_amode << 14;
	dma_write(l, CCR(lch));

	if (cpu_class_is_omap1()) {
		dma_write(dest_start >> 16, CDSA_U(lch));
		dma_write(dest_start, CDSA_L(lch));
	}

	if (cpu_class_is_omap2())
		dma_write(dest_start, CDSA(lch));

	dma_write(dst_ei, CDEI(lch));
	dma_write(dst_fi, CDFI(lch));
}
EXPORT_SYMBOL(omap_set_dma_dest_params);

void omap_set_dma_dest_index(int lch, int eidx, int fidx)
{
	if (cpu_class_is_omap2())
		return;

	dma_write(eidx, CDEI(lch));
	dma_write(fidx, CDFI(lch));
}
EXPORT_SYMBOL(omap_set_dma_dest_index);

void omap_set_dma_dest_data_pack(int lch, int enable)
{
	u32 l;

	l = dma_read(CSDP(lch));
	l &= ~(1 << 13);
	if (enable)
		l |= 1 << 13;
	dma_write(l, CSDP(lch));
}
EXPORT_SYMBOL(omap_set_dma_dest_data_pack);

void omap_set_dma_dest_burst_mode(int lch, enum omap_dma_burst_mode burst_mode)
{
	unsigned int burst = 0;
	u32 l;

	l = dma_read(CSDP(lch));
	l &= ~(0x03 << 14);

	switch (burst_mode) {
	case OMAP_DMA_DATA_BURST_DIS:
		break;
	case OMAP_DMA_DATA_BURST_4:
		if (cpu_class_is_omap2())
			burst = 0x1;
		else
			burst = 0x2;
		break;
	case OMAP_DMA_DATA_BURST_8:
		if (cpu_class_is_omap2())
			burst = 0x2;
		else
			burst = 0x3;
		break;
	case OMAP_DMA_DATA_BURST_16:
		if (cpu_class_is_omap2()) {
			burst = 0x3;
			break;
		}
		/* OMAP1 don't support burst 16
		 * fall through
		 */
	default:
		printk(KERN_ERR "Invalid DMA burst mode\n");
		BUG();
		return;
	}
	l |= (burst << 14);
	dma_write(l, CSDP(lch));
}
EXPORT_SYMBOL(omap_set_dma_dest_burst_mode);

static inline void omap_enable_channel_irq(int lch)
{
	u32 status;

	/* Clear CSR */
	if (cpu_class_is_omap1())
		status = dma_read(CSR(lch));
	else if (cpu_class_is_omap2())
		dma_write(OMAP2_DMA_CSR_CLEAR_MASK, CSR(lch));

	/* Enable some nice interrupts. */
	dma_write(dma_chan[lch].enabled_irqs, CICR(lch));
}

static void omap_disable_channel_irq(int lch)
{
	if (cpu_class_is_omap2())
		dma_write(0, CICR(lch));
}

void omap_enable_dma_irq(int lch, u16 bits)
{
	dma_chan[lch].enabled_irqs |= bits;
}
EXPORT_SYMBOL(omap_enable_dma_irq);

void omap_disable_dma_irq(int lch, u16 bits)
{
	dma_chan[lch].enabled_irqs &= ~bits;
}
EXPORT_SYMBOL(omap_disable_dma_irq);

static inline void enable_lnk(int lch)
{
	u32 l;

	l = dma_read(CLNK_CTRL(lch));

	if (cpu_class_is_omap1())
		l &= ~(1 << 14);

	/* Set the ENABLE_LNK bits */
	if (dma_chan[lch].next_lch != -1)
		l = dma_chan[lch].next_lch | (1 << 15);

#ifndef CONFIG_ARCH_OMAP1
	if (cpu_class_is_omap2())
		if (dma_chan[lch].next_linked_ch != -1)
			l = dma_chan[lch].next_linked_ch | (1 << 15);
#endif

	dma_write(l, CLNK_CTRL(lch));
}

static inline void disable_lnk(int lch)
{
	u32 l;

	l = dma_read(CLNK_CTRL(lch));

	/* Disable interrupts */
	if (cpu_class_is_omap1()) {
		dma_write(0, CICR(lch));
		/* Set the STOP_LNK bit */
		l |= 1 << 14;
	}

	if (cpu_class_is_omap2()) {
		omap_disable_channel_irq(lch);
		/* Clear the ENABLE_LNK bit */
		l &= ~(1 << 15);
	}

	dma_write(l, CLNK_CTRL(lch));
	dma_chan[lch].flags &= ~OMAP_DMA_ACTIVE;
}

static inline void omap2_enable_irq_lch(int lch)
{
	u32 val;

	if (!cpu_class_is_omap2())
		return;

	val = dma_read(IRQENABLE_L0);
	val |= 1 << lch;
	dma_write(val, IRQENABLE_L0);
}

int omap_request_dma(int dev_id, const char *dev_name,
		     void (*callback)(int lch, u16 ch_status, void *data),
		     void *data, int *dma_ch_out)
{
	int ch, free_ch = -1;
	unsigned long flags;
	struct omap_dma_lch *chan;

	spin_lock_irqsave(&dma_chan_lock, flags);
	for (ch = 0; ch < dma_chan_count; ch++) {
		if (free_ch == -1 && dma_chan[ch].dev_id == -1) {
			free_ch = ch;
			if (dev_id == 0)
				break;
		}
	}
	if (free_ch == -1) {
		spin_unlock_irqrestore(&dma_chan_lock, flags);
		return -EBUSY;
	}
	chan = dma_chan + free_ch;
	chan->dev_id = dev_id;

	if (cpu_class_is_omap1())
		clear_lch_regs(free_ch);

	if (cpu_class_is_omap2())
		omap_clear_dma(free_ch);

	spin_unlock_irqrestore(&dma_chan_lock, flags);

	chan->dev_name = dev_name;
	chan->callback = callback;
	chan->data = data;
	chan->flags = 0;

#ifndef CONFIG_ARCH_OMAP1
	if (cpu_class_is_omap2()) {
		chan->chain_id = -1;
		chan->next_linked_ch = -1;
	}
#endif

	chan->enabled_irqs = OMAP_DMA_DROP_IRQ | OMAP_DMA_BLOCK_IRQ;

	if (cpu_class_is_omap1())
		chan->enabled_irqs |= OMAP1_DMA_TOUT_IRQ;
	else if (cpu_class_is_omap2())
		chan->enabled_irqs |= OMAP2_DMA_MISALIGNED_ERR_IRQ |
			OMAP2_DMA_TRANS_ERR_IRQ;

	if (cpu_is_omap16xx()) {
		/* If the sync device is set, configure it dynamically. */
		if (dev_id != 0) {
			set_gdma_dev(free_ch + 1, dev_id);
			dev_id = free_ch + 1;
		}
		/*
		 * Disable the 1510 compatibility mode and set the sync device
		 * id.
		 */
		dma_write(dev_id | (1 << 10), CCR(free_ch));
	} else if (cpu_is_omap7xx() || cpu_is_omap15xx()) {
		dma_write(dev_id, CCR(free_ch));
	}

	if (cpu_class_is_omap2()) {
		omap2_enable_irq_lch(free_ch);
		omap_enable_channel_irq(free_ch);
		/* Clear the CSR register and IRQ status register */
		dma_write(OMAP2_DMA_CSR_CLEAR_MASK, CSR(free_ch));
		dma_write(1 << free_ch, IRQSTATUS_L0);
	}

	*dma_ch_out = free_ch;

	return 0;
}
EXPORT_SYMBOL(omap_request_dma);

void omap_free_dma(int lch)
{
	unsigned long flags;

	if (dma_chan[lch].dev_id == -1) {
		pr_err("omap_dma: trying to free unallocated DMA channel %d\n",
		       lch);
		return;
	}

	if (cpu_class_is_omap1()) {
		/* Disable all DMA interrupts for the channel. */
		dma_write(0, CICR(lch));
		/* Make sure the DMA transfer is stopped. */
		dma_write(0, CCR(lch));
	}

	if (cpu_class_is_omap2()) {
		u32 val;
		/* Disable interrupts */
		val = dma_read(IRQENABLE_L0);
		val &= ~(1 << lch);
		dma_write(val, IRQENABLE_L0);

		/* Clear the CSR register and IRQ status register */
		dma_write(OMAP2_DMA_CSR_CLEAR_MASK, CSR(lch));
		dma_write(1 << lch, IRQSTATUS_L0);

		/* Disable all DMA interrupts for the channel. */
		dma_write(0, CICR(lch));

		/* Make sure the DMA transfer is stopped. */
		dma_write(0, CCR(lch));
		omap_clear_dma(lch);
	}

	spin_lock_irqsave(&dma_chan_lock, flags);
	dma_chan[lch].dev_id = -1;
	dma_chan[lch].next_lch = -1;
	dma_chan[lch].callback = NULL;
	spin_unlock_irqrestore(&dma_chan_lock, flags);
}
EXPORT_SYMBOL(omap_free_dma);

/**
 * @brief omap_dma_set_global_params : Set global priority settings for dma
 *
 * @param arb_rate
 * @param max_fifo_depth
 * @param tparams - Number of thereads to reserve : DMA_THREAD_RESERVE_NORM
 * 						    DMA_THREAD_RESERVE_ONET
 * 						    DMA_THREAD_RESERVE_TWOT
 * 						    DMA_THREAD_RESERVE_THREET
 */
void
omap_dma_set_global_params(int arb_rate, int max_fifo_depth, int tparams)
{
	u32 reg;

	if (!cpu_class_is_omap2()) {
		printk(KERN_ERR "FIXME: no %s on 15xx/16xx\n", __func__);
		return;
	}

	if (arb_rate == 0)
		arb_rate = 1;

	reg = (arb_rate & 0xff) << 16;
	reg |= (0xff & max_fifo_depth);

	dma_write(reg, GCR);
}
EXPORT_SYMBOL(omap_dma_set_global_params);

/**
 * @brief omap_dma_set_prio_lch : Set channel wise priority settings
 *
 * @param lch
 * @param read_prio - Read priority
 * @param write_prio - Write priority
 * Both of the above can be set with one of the following values :
 * 	DMA_CH_PRIO_HIGH/DMA_CH_PRIO_LOW
 */
int
omap_dma_set_prio_lch(int lch, unsigned char read_prio,
		      unsigned char write_prio)
{
	u32 l;

	if (unlikely((lch < 0 || lch >= dma_lch_count))) {
		printk(KERN_ERR "Invalid channel id\n");
		return -EINVAL;
	}
	l = dma_read(CCR(lch));
	l &= ~((1 << 6) | (1 << 26));
	if (cpu_is_omap2430() || cpu_is_omap34xx() ||  cpu_is_omap44xx())
		l |= ((read_prio & 0x1) << 6) | ((write_prio & 0x1) << 26);
	else
		l |= ((read_prio & 0x1) << 6);

	dma_write(l, CCR(lch));

	return 0;
}
EXPORT_SYMBOL(omap_dma_set_prio_lch);

/*
 * Clears any DMA state so the DMA engine is ready to restart with new buffers
 * through omap_start_dma(). Any buffers in flight are discarded.
 */
void omap_clear_dma(int lch)
{
	unsigned long flags;

	local_irq_save(flags);

	if (cpu_class_is_omap1()) {
		u32 l;

		l = dma_read(CCR(lch));
		l &= ~OMAP_DMA_CCR_EN;
		dma_write(l, CCR(lch));

		/* Clear pending interrupts */
		l = dma_read(CSR(lch));
	}

	if (cpu_class_is_omap2()) {
		int i;
		void __iomem *lch_base = omap_dma_base + OMAP_DMA4_CH_BASE(lch);
		for (i = 0; i < 0x44; i += 4)
			__raw_writel(0, lch_base + i);
	}

	local_irq_restore(flags);
}
EXPORT_SYMBOL(omap_clear_dma);

void omap_start_dma(int lch)
{
	u32 l;

	if (!omap_dma_in_1510_mode() && dma_chan[lch].next_lch != -1) {
		int next_lch, cur_lch;
		char dma_chan_link_map[OMAP_DMA4_LOGICAL_DMA_CH_COUNT];

		dma_chan_link_map[lch] = 1;
		/* Set the link register of the first channel */
		enable_lnk(lch);

		memset(dma_chan_link_map, 0, sizeof(dma_chan_link_map));
		cur_lch = dma_chan[lch].next_lch;
		do {
			next_lch = dma_chan[cur_lch].next_lch;

			/* The loop case: we've been here already */
			if (dma_chan_link_map[cur_lch])
				break;
			/* Mark the current channel */
			dma_chan_link_map[cur_lch] = 1;

			enable_lnk(cur_lch);
			omap_enable_channel_irq(cur_lch);

			cur_lch = next_lch;
		} while (next_lch != -1);
	} else if (cpu_class_is_omap2()) {
		/* Errata: Need to write lch even if not using chaining */
		dma_write(lch, CLNK_CTRL(lch));
	}

	omap_enable_channel_irq(lch);

	l = dma_read(CCR(lch));

	/*
	 * Errata: On ES2.0 BUFFERING disable must be set.
	 * This will always fail on ES1.0
	 */
	if (cpu_is_omap24xx())
		l |= OMAP_DMA_CCR_EN;

	l |= OMAP_DMA_CCR_EN;
	dma_write(l, CCR(lch));

	dma_chan[lch].flags |= OMAP_DMA_ACTIVE;
}
EXPORT_SYMBOL(omap_start_dma);

void omap_stop_dma(int lch)
{
	u32 l;

	if (!omap_dma_in_1510_mode() && dma_chan[lch].next_lch != -1) {
		int next_lch, cur_lch = lch;
		char dma_chan_link_map[OMAP_DMA4_LOGICAL_DMA_CH_COUNT];

		memset(dma_chan_link_map, 0, sizeof(dma_chan_link_map));
		do {
			/* The loop case: we've been here already */
			if (dma_chan_link_map[cur_lch])
				break;
			/* Mark the current channel */
			dma_chan_link_map[cur_lch] = 1;

			disable_lnk(cur_lch);

			next_lch = dma_chan[cur_lch].next_lch;
			cur_lch = next_lch;
		} while (next_lch != -1);

		return;
	}

	/* Disable all interrupts on the channel */
	if (cpu_class_is_omap1())
		dma_write(0, CICR(lch));

	l = dma_read(CCR(lch));
	l &= ~OMAP_DMA_CCR_EN;
	dma_write(l, CCR(lch));

	dma_chan[lch].flags &= ~OMAP_DMA_ACTIVE;
}
EXPORT_SYMBOL(omap_stop_dma);

/*
 * Allows changing the DMA callback function or data. This may be needed if
 * the driver shares a single DMA channel for multiple dma triggers.
 */
int omap_set_dma_callback(int lch,
			  void (*callback)(int lch, u16 ch_status, void *data),
			  void *data)
{
	unsigned long flags;

	if (lch < 0)
		return -ENODEV;

	spin_lock_irqsave(&dma_chan_lock, flags);
	if (dma_chan[lch].dev_id == -1) {
		printk(KERN_ERR "DMA callback for not set for free channel\n");
		spin_unlock_irqrestore(&dma_chan_lock, flags);
		return -EINVAL;
	}
	dma_chan[lch].callback = callback;
	dma_chan[lch].data = data;
	spin_unlock_irqrestore(&dma_chan_lock, flags);

	return 0;
}
EXPORT_SYMBOL(omap_set_dma_callback);

/*
 * Returns current physical source address for the given DMA channel.
 * If the channel is running the caller must disable interrupts prior calling
 * this function and process the returned value before re-enabling interrupt to
 * prevent races with the interrupt handler. Note that in continuous mode there
 * is a chance for CSSA_L register overflow inbetween the two reads resulting
 * in incorrect return value.
 */
dma_addr_t omap_get_dma_src_pos(int lch)
{
	dma_addr_t offset = 0;

	if (cpu_is_omap15xx())
		offset = dma_read(CPC(lch));
	else
		offset = dma_read(CSAC(lch));

	/*
	 * omap 3.2/3.3 erratum: sometimes 0 is returned if CSAC/CDAC is
	 * read before the DMA controller finished disabling the channel.
	 */
	if (!cpu_is_omap15xx() && offset == 0)
		offset = dma_read(CSAC(lch));

	if (cpu_class_is_omap1())
		offset |= (dma_read(CSSA_U(lch)) << 16);

	return offset;
}
EXPORT_SYMBOL(omap_get_dma_src_pos);

/*
 * Returns current physical destination address for the given DMA channel.
 * If the channel is running the caller must disable interrupts prior calling
 * this function and process the returned value before re-enabling interrupt to
 * prevent races with the interrupt handler. Note that in continuous mode there
 * is a chance for CDSA_L register overflow inbetween the two reads resulting
 * in incorrect return value.
 */
dma_addr_t omap_get_dma_dst_pos(int lch)
{
	dma_addr_t offset = 0;

	if (cpu_is_omap15xx())
		offset = dma_read(CPC(lch));
	else
		offset = dma_read(CDAC(lch));

	/*
	 * omap 3.2/3.3 erratum: sometimes 0 is returned if CSAC/CDAC is
	 * read before the DMA controller finished disabling the channel.
	 */
	if (!cpu_is_omap15xx() && offset == 0)
		offset = dma_read(CDAC(lch));

	if (cpu_class_is_omap1())
		offset |= (dma_read(CDSA_U(lch)) << 16);

	return offset;
}
EXPORT_SYMBOL(omap_get_dma_dst_pos);

int omap_get_dma_active_status(int lch)
{
	return (dma_read(CCR(lch)) & OMAP_DMA_CCR_EN) != 0;
}
EXPORT_SYMBOL(omap_get_dma_active_status);

int omap_dma_running(void)
{
	int lch;

	/* Check if LCD DMA is running */
	if (cpu_is_omap16xx())
		if (omap_readw(OMAP1610_DMA_LCD_CCR) & OMAP_DMA_CCR_EN)
			return 1;

	for (lch = 0; lch < dma_chan_count; lch++)
		if (dma_read(CCR(lch)) & OMAP_DMA_CCR_EN)
			return 1;

	return 0;
}

/*
 * lch_queue DMA will start right after lch_head one is finished.
 * For this DMA link to start, you still need to start (see omap_start_dma)
 * the first one. That will fire up the entire queue.
 */
void omap_dma_link_lch(int lch_head, int lch_queue)
{
	if (omap_dma_in_1510_mode()) {
		printk(KERN_ERR "DMA linking is not supported in 1510 mode\n");
		BUG();
		return;
	}

	if ((dma_chan[lch_head].dev_id == -1) ||
	    (dma_chan[lch_queue].dev_id == -1)) {
		printk(KERN_ERR "omap_dma: trying to link "
		       "non requested channels\n");
		dump_stack();
	}

	dma_chan[lch_head].next_lch = lch_queue;
}
EXPORT_SYMBOL(omap_dma_link_lch);

/*
 * Once the DMA queue is stopped, we can destroy it.
 */
void omap_dma_unlink_lch(int lch_head, int lch_queue)
{
	if (omap_dma_in_1510_mode()) {
		printk(KERN_ERR "DMA linking is not supported in 1510 mode\n");
		BUG();
		return;
	}

	if (dma_chan[lch_head].next_lch != lch_queue ||
	    dma_chan[lch_head].next_lch == -1) {
		printk(KERN_ERR "omap_dma: trying to unlink "
		       "non linked channels\n");
		dump_stack();
	}

	if ((dma_chan[lch_head].flags & OMAP_DMA_ACTIVE) ||
	    (dma_chan[lch_head].flags & OMAP_DMA_ACTIVE)) {
		printk(KERN_ERR "omap_dma: You need to stop the DMA channels "
		       "before unlinking\n");
		dump_stack();
	}

	dma_chan[lch_head].next_lch = -1;
}
EXPORT_SYMBOL(omap_dma_unlink_lch);

/*----------------------------------------------------------------------------*/

#ifndef CONFIG_ARCH_OMAP1
/* Create chain of DMA channesls */
static void create_dma_lch_chain(int lch_head, int lch_queue)
{
	u32 l;

	/* Check if this is the first link in chain */
	if (dma_chan[lch_head].next_linked_ch == -1) {
		dma_chan[lch_head].next_linked_ch = lch_queue;
		dma_chan[lch_head].prev_linked_ch = lch_queue;
		dma_chan[lch_queue].next_linked_ch = lch_head;
		dma_chan[lch_queue].prev_linked_ch = lch_head;
	}

	/* a link exists, link the new channel in circular chain */
	else {
		dma_chan[lch_queue].next_linked_ch =
					dma_chan[lch_head].next_linked_ch;
		dma_chan[lch_queue].prev_linked_ch = lch_head;
		dma_chan[lch_head].next_linked_ch = lch_queue;
		dma_chan[dma_chan[lch_queue].next_linked_ch].prev_linked_ch =
					lch_queue;
	}

	l = dma_read(CLNK_CTRL(lch_head));
	l &= ~(0x1f);
	l |= lch_queue;
	dma_write(l, CLNK_CTRL(lch_head));

	l = dma_read(CLNK_CTRL(lch_queue));
	l &= ~(0x1f);
	l |= (dma_chan[lch_queue].next_linked_ch);
	dma_write(l, CLNK_CTRL(lch_queue));
}

/**
 * @brief omap_request_dma_chain : Request a chain of DMA channels
 *
 * @param dev_id - Device id using the dma channel
 * @param dev_name - Device name
 * @param callback - Call back function
 * @chain_id -
 * @no_of_chans - Number of channels requested
 * @chain_mode - Dynamic or static chaining : OMAP_DMA_STATIC_CHAIN
 * 					      OMAP_DMA_DYNAMIC_CHAIN
 * @params - Channel parameters
 *
 * @return - Succes : 0
 * 	     Failure: -EINVAL/-ENOMEM
 */
int omap_request_dma_chain(int dev_id, const char *dev_name,
			   void (*callback) (int lch, u16 ch_status,
					     void *data),
			   int *chain_id, int no_of_chans, int chain_mode,
			   struct omap_dma_channel_params params)
{
	int *channels;
	int i, err;

	/* Is the chain mode valid ? */
	if (chain_mode != OMAP_DMA_STATIC_CHAIN
			&& chain_mode != OMAP_DMA_DYNAMIC_CHAIN) {
		printk(KERN_ERR "Invalid chain mode requested\n");
		return -EINVAL;
	}

	if (unlikely((no_of_chans < 1
			|| no_of_chans > dma_lch_count))) {
		printk(KERN_ERR "Invalid Number of channels requested\n");
		return -EINVAL;
	}

	/* Allocate a queue to maintain the status of the channels
	 * in the chain */
	channels = kmalloc(sizeof(*channels) * no_of_chans, GFP_KERNEL);
	if (channels == NULL) {
		printk(KERN_ERR "omap_dma: No memory for channel queue\n");
		return -ENOMEM;
	}

	/* request and reserve DMA channels for the chain */
	for (i = 0; i < no_of_chans; i++) {
		err = omap_request_dma(dev_id, dev_name,
					callback, NULL, &channels[i]);
		if (err < 0) {
			int j;
			for (j = 0; j < i; j++)
				omap_free_dma(channels[j]);
			kfree(channels);
			printk(KERN_ERR "omap_dma: Request failed %d\n", err);
			return err;
		}
		dma_chan[channels[i]].prev_linked_ch = -1;
		dma_chan[channels[i]].state = DMA_CH_NOTSTARTED;

		/*
		 * Allowing client drivers to set common parameters now,
		 * so that later only relevant (src_start, dest_start
		 * and element count) can be set
		 */
		omap_set_dma_params(channels[i], &params);
	}

	*chain_id = channels[0];
	dma_linked_lch[*chain_id].linked_dmach_q = channels;
	dma_linked_lch[*chain_id].chain_mode = chain_mode;
	dma_linked_lch[*chain_id].chain_state = DMA_CHAIN_NOTSTARTED;
	dma_linked_lch[*chain_id].no_of_lchs_linked = no_of_chans;

	for (i = 0; i < no_of_chans; i++)
		dma_chan[channels[i]].chain_id = *chain_id;

	/* Reset the Queue pointers */
	OMAP_DMA_CHAIN_QINIT(*chain_id);

	/* Set up the chain */
	if (no_of_chans == 1)
		create_dma_lch_chain(channels[0], channels[0]);
	else {
		for (i = 0; i < (no_of_chans - 1); i++)
			create_dma_lch_chain(channels[i], channels[i + 1]);
	}

	return 0;
}
EXPORT_SYMBOL(omap_request_dma_chain);

/**
 * @brief omap_modify_dma_chain_param : Modify the chain's params - Modify the
 * params after setting it. Dont do this while dma is running!!
 *
 * @param chain_id - Chained logical channel id.
 * @param params
 *
 * @return - Success : 0
 * 	     Failure : -EINVAL
 */
int omap_modify_dma_chain_params(int chain_id,
				struct omap_dma_channel_params params)
{
	int *channels;
	u32 i;

	/* Check for input params */
	if (unlikely((chain_id < 0
			|| chain_id >= dma_lch_count))) {
		printk(KERN_ERR "Invalid chain id\n");
		return -EINVAL;
	}

	/* Check if the chain exists */
	if (dma_linked_lch[chain_id].linked_dmach_q == NULL) {
		printk(KERN_ERR "Chain doesn't exists\n");
		return -EINVAL;
	}
	channels = dma_linked_lch[chain_id].linked_dmach_q;

	for (i = 0; i < dma_linked_lch[chain_id].no_of_lchs_linked; i++) {
		/*
		 * Allowing client drivers to set common parameters now,
		 * so that later only relevant (src_start, dest_start
		 * and element count) can be set
		 */
		omap_set_dma_params(channels[i], &params);
	}

	return 0;
}
EXPORT_SYMBOL(omap_modify_dma_chain_params);

/**
 * @brief omap_free_dma_chain - Free all the logical channels in a chain.
 *
 * @param chain_id
 *
 * @return - Success : 0
 * 	     Failure : -EINVAL
 */
int omap_free_dma_chain(int chain_id)
{
	int *channels;
	u32 i;

	/* Check for input params */
	if (unlikely((chain_id < 0 || chain_id >= dma_lch_count))) {
		printk(KERN_ERR "Invalid chain id\n");
		return -EINVAL;
	}

	/* Check if the chain exists */
	if (dma_linked_lch[chain_id].linked_dmach_q == NULL) {
		printk(KERN_ERR "Chain doesn't exists\n");
		return -EINVAL;
	}

	channels = dma_linked_lch[chain_id].linked_dmach_q;
	for (i = 0; i < dma_linked_lch[chain_id].no_of_lchs_linked; i++) {
		dma_chan[channels[i]].next_linked_ch = -1;
		dma_chan[channels[i]].prev_linked_ch = -1;
		dma_chan[channels[i]].chain_id = -1;
		dma_chan[channels[i]].state = DMA_CH_NOTSTARTED;
		omap_free_dma(channels[i]);
	}

	kfree(channels);

	dma_linked_lch[chain_id].linked_dmach_q = NULL;
	dma_linked_lch[chain_id].chain_mode = -1;
	dma_linked_lch[chain_id].chain_state = -1;

	return (0);
}
EXPORT_SYMBOL(omap_free_dma_chain);

/**
 * @brief omap_dma_chain_status - Check if the chain is in
 * active / inactive state.
 * @param chain_id
 *
 * @return - Success : OMAP_DMA_CHAIN_ACTIVE/OMAP_DMA_CHAIN_INACTIVE
 * 	     Failure : -EINVAL
 */
int omap_dma_chain_status(int chain_id)
{
	/* Check for input params */
	if (unlikely((chain_id < 0 || chain_id >= dma_lch_count))) {
		printk(KERN_ERR "Invalid chain id\n");
		return -EINVAL;
	}

	/* Check if the chain exists */
	if (dma_linked_lch[chain_id].linked_dmach_q == NULL) {
		printk(KERN_ERR "Chain doesn't exists\n");
		return -EINVAL;
	}
	pr_debug("CHAINID=%d, qcnt=%d\n", chain_id,
			dma_linked_lch[chain_id].q_count);

	if (OMAP_DMA_CHAIN_QEMPTY(chain_id))
		return OMAP_DMA_CHAIN_INACTIVE;

	return OMAP_DMA_CHAIN_ACTIVE;
}
EXPORT_SYMBOL(omap_dma_chain_status);

/**
 * @brief omap_dma_chain_a_transfer - Get a free channel from a chain,
 * set the params and start the transfer.
 *
 * @param chain_id
 * @param src_start - buffer start address
 * @param dest_start - Dest address
 * @param elem_count
 * @param frame_count
 * @param callbk_data - channel callback parameter data.
 *
 * @return  - Success : 0
 * 	      Failure: -EINVAL/-EBUSY
 */
int omap_dma_chain_a_transfer(int chain_id, int src_start, int dest_start,
			int elem_count, int frame_count, void *callbk_data)
{
	int *channels;
	u32 l, lch;
	int start_dma = 0;

	/*
	 * if buffer size is less than 1 then there is
	 * no use of starting the chain
	 */
	if (elem_count < 1) {
		printk(KERN_ERR "Invalid buffer size\n");
		return -EINVAL;
	}

	/* Check for input params */
	if (unlikely((chain_id < 0
			|| chain_id >= dma_lch_count))) {
		printk(KERN_ERR "Invalid chain id\n");
		return -EINVAL;
	}

	/* Check if the chain exists */
	if (dma_linked_lch[chain_id].linked_dmach_q == NULL) {
		printk(KERN_ERR "Chain doesn't exist\n");
		return -EINVAL;
	}

	/* Check if all the channels in chain are in use */
	if (OMAP_DMA_CHAIN_QFULL(chain_id))
		return -EBUSY;

	/* Frame count may be negative in case of indexed transfers */
	channels = dma_linked_lch[chain_id].linked_dmach_q;

	/* Get a free channel */
	lch = channels[dma_linked_lch[chain_id].q_tail];

	/* Store the callback data */
	dma_chan[lch].data = callbk_data;

	/* Increment the q_tail */
	OMAP_DMA_CHAIN_INCQTAIL(chain_id);

	/* Set the params to the free channel */
	if (src_start != 0)
		dma_write(src_start, CSSA(lch));
	if (dest_start != 0)
		dma_write(dest_start, CDSA(lch));

	/* Write the buffer size */
	dma_write(elem_count, CEN(lch));
	dma_write(frame_count, CFN(lch));

	/*
	 * If the chain is dynamically linked,
	 * then we may have to start the chain if its not active
	 */
	if (dma_linked_lch[chain_id].chain_mode == OMAP_DMA_DYNAMIC_CHAIN) {

		/*
		 * In Dynamic chain, if the chain is not started,
		 * queue the channel
		 */
		if (dma_linked_lch[chain_id].chain_state ==
						DMA_CHAIN_NOTSTARTED) {
			/* Enable the link in previous channel */
			if (dma_chan[dma_chan[lch].prev_linked_ch].state ==
								DMA_CH_QUEUED)
				enable_lnk(dma_chan[lch].prev_linked_ch);
			dma_chan[lch].state = DMA_CH_QUEUED;
		}

		/*
		 * Chain is already started, make sure its active,
		 * if not then start the chain
		 */
		else {
			start_dma = 1;

			if (dma_chan[dma_chan[lch].prev_linked_ch].state ==
							DMA_CH_STARTED) {
				enable_lnk(dma_chan[lch].prev_linked_ch);
				dma_chan[lch].state = DMA_CH_QUEUED;
				start_dma = 0;
				if (0 == ((1 << 7) & dma_read(
					CCR(dma_chan[lch].prev_linked_ch)))) {
					disable_lnk(dma_chan[lch].
						    prev_linked_ch);
					pr_debug("\n prev ch is stopped\n");
					start_dma = 1;
				}
			}

			else if (dma_chan[dma_chan[lch].prev_linked_ch].state
							== DMA_CH_QUEUED) {
				enable_lnk(dma_chan[lch].prev_linked_ch);
				dma_chan[lch].state = DMA_CH_QUEUED;
				start_dma = 0;
			}
			omap_enable_channel_irq(lch);

			l = dma_read(CCR(lch));

			if ((0 == (l & (1 << 24))))
				l &= ~(1 << 25);
			else
				l |= (1 << 25);
			if (start_dma == 1) {
				if (0 == (l & (1 << 7))) {
					l |= (1 << 7);
					dma_chan[lch].state = DMA_CH_STARTED;
					pr_debug("starting %d\n", lch);
					dma_write(l, CCR(lch));
				} else
					start_dma = 0;
			} else {
				if (0 == (l & (1 << 7)))
					dma_write(l, CCR(lch));
			}
			dma_chan[lch].flags |= OMAP_DMA_ACTIVE;
		}
	}

	return 0;
}
EXPORT_SYMBOL(omap_dma_chain_a_transfer);

/**
 * @brief omap_start_dma_chain_transfers - Start the chain
 *
 * @param chain_id
 *
 * @return - Success : 0
 * 	     Failure : -EINVAL/-EBUSY
 */
int omap_start_dma_chain_transfers(int chain_id)
{
	int *channels;
	u32 l, i;

	if (unlikely((chain_id < 0 || chain_id >= dma_lch_count))) {
		printk(KERN_ERR "Invalid chain id\n");
		return -EINVAL;
	}

	channels = dma_linked_lch[chain_id].linked_dmach_q;

	if (dma_linked_lch[channels[0]].chain_state == DMA_CHAIN_STARTED) {
		printk(KERN_ERR "Chain is already started\n");
		return -EBUSY;
	}

	if (dma_linked_lch[chain_id].chain_mode == OMAP_DMA_STATIC_CHAIN) {
		for (i = 0; i < dma_linked_lch[chain_id].no_of_lchs_linked;
									i++) {
			enable_lnk(channels[i]);
			omap_enable_channel_irq(channels[i]);
		}
	} else {
		omap_enable_channel_irq(channels[0]);
	}

	l = dma_read(CCR(channels[0]));
	l |= (1 << 7);
	dma_linked_lch[chain_id].chain_state = DMA_CHAIN_STARTED;
	dma_chan[channels[0]].state = DMA_CH_STARTED;

	if ((0 == (l & (1 << 24))))
		l &= ~(1 << 25);
	else
		l |= (1 << 25);
	dma_write(l, CCR(channels[0]));

	dma_chan[channels[0]].flags |= OMAP_DMA_ACTIVE;

	return 0;
}
EXPORT_SYMBOL(omap_start_dma_chain_transfers);

/**
 * @brief omap_stop_dma_chain_transfers - Stop the dma transfer of a chain.
 *
 * @param chain_id
 *
 * @return - Success : 0
 * 	     Failure : EINVAL
 */
int omap_stop_dma_chain_transfers(int chain_id)
{
	int *channels;
	u32 l, i;
	u32 sys_cf;

	/* Check for input params */
	if (unlikely((chain_id < 0 || chain_id >= dma_lch_count))) {
		printk(KERN_ERR "Invalid chain id\n");
		return -EINVAL;
	}

	/* Check if the chain exists */
	if (dma_linked_lch[chain_id].linked_dmach_q == NULL) {
		printk(KERN_ERR "Chain doesn't exists\n");
		return -EINVAL;
	}
	channels = dma_linked_lch[chain_id].linked_dmach_q;

	/*
	 * DMA Errata:
	 * Special programming model needed to disable DMA before end of block
	 */
	sys_cf = dma_read(OCP_SYSCONFIG);
	l = sys_cf;
	/* Middle mode reg set no Standby */
	l &= ~((1 << 12)|(1 << 13));
	dma_write(l, OCP_SYSCONFIG);

	for (i = 0; i < dma_linked_lch[chain_id].no_of_lchs_linked; i++) {

		/* Stop the Channel transmission */
		l = dma_read(CCR(channels[i]));
		l &= ~(1 << 7);
		dma_write(l, CCR(channels[i]));

		/* Disable the link in all the channels */
		disable_lnk(channels[i]);
		dma_chan[channels[i]].state = DMA_CH_NOTSTARTED;

	}
	dma_linked_lch[chain_id].chain_state = DMA_CHAIN_NOTSTARTED;

	/* Reset the Queue pointers */
	OMAP_DMA_CHAIN_QINIT(chain_id);

	/* Errata - put in the old value */
	dma_write(sys_cf, OCP_SYSCONFIG);

	return 0;
}
EXPORT_SYMBOL(omap_stop_dma_chain_transfers);

/* Get the index of the ongoing DMA in chain */
/**
 * @brief omap_get_dma_chain_index - Get the element and frame index
 * of the ongoing DMA in chain
 *
 * @param chain_id
 * @param ei - Element index
 * @param fi - Frame index
 *
 * @return - Success : 0
 * 	     Failure : -EINVAL
 */
int omap_get_dma_chain_index(int chain_id, int *ei, int *fi)
{
	int lch;
	int *channels;

	/* Check for input params */
	if (unlikely((chain_id < 0 || chain_id >= dma_lch_count))) {
		printk(KERN_ERR "Invalid chain id\n");
		return -EINVAL;
	}

	/* Check if the chain exists */
	if (dma_linked_lch[chain_id].linked_dmach_q == NULL) {
		printk(KERN_ERR "Chain doesn't exists\n");
		return -EINVAL;
	}
	if ((!ei) || (!fi))
		return -EINVAL;

	channels = dma_linked_lch[chain_id].linked_dmach_q;

	/* Get the current channel */
	lch = channels[dma_linked_lch[chain_id].q_head];

	*ei = dma_read(CCEN(lch));
	*fi = dma_read(CCFN(lch));

	return 0;
}
EXPORT_SYMBOL(omap_get_dma_chain_index);

/**
 * @brief omap_get_dma_chain_dst_pos - Get the destination position of the
 * ongoing DMA in chain
 *
 * @param chain_id
 *
 * @return - Success : Destination position
 * 	     Failure : -EINVAL
 */
int omap_get_dma_chain_dst_pos(int chain_id)
{
	int lch;
	int *channels;

	/* Check for input params */
	if (unlikely((chain_id < 0 || chain_id >= dma_lch_count))) {
		printk(KERN_ERR "Invalid chain id\n");
		return -EINVAL;
	}

	/* Check if the chain exists */
	if (dma_linked_lch[chain_id].linked_dmach_q == NULL) {
		printk(KERN_ERR "Chain doesn't exists\n");
		return -EINVAL;
	}

	channels = dma_linked_lch[chain_id].linked_dmach_q;

	/* Get the current channel */
	lch = channels[dma_linked_lch[chain_id].q_head];

	return dma_read(CDAC(lch));
}
EXPORT_SYMBOL(omap_get_dma_chain_dst_pos);

/**
 * @brief omap_get_dma_chain_src_pos - Get the source position
 * of the ongoing DMA in chain
 * @param chain_id
 *
 * @return - Success : Destination position
 * 	     Failure : -EINVAL
 */
int omap_get_dma_chain_src_pos(int chain_id)
{
	int lch;
	int *channels;

	/* Check for input params */
	if (unlikely((chain_id < 0 || chain_id >= dma_lch_count))) {
		printk(KERN_ERR "Invalid chain id\n");
		return -EINVAL;
	}

	/* Check if the chain exists */
	if (dma_linked_lch[chain_id].linked_dmach_q == NULL) {
		printk(KERN_ERR "Chain doesn't exists\n");
		return -EINVAL;
	}

	channels = dma_linked_lch[chain_id].linked_dmach_q;

	/* Get the current channel */
	lch = channels[dma_linked_lch[chain_id].q_head];

	return dma_read(CSAC(lch));
}
EXPORT_SYMBOL(omap_get_dma_chain_src_pos);
#endif	/* ifndef CONFIG_ARCH_OMAP1 */

/*----------------------------------------------------------------------------*/

#ifdef CONFIG_ARCH_OMAP1

static int omap1_dma_handle_ch(int ch)
{
	u32 csr;

	if (enable_1510_mode && ch >= 6) {
		csr = dma_chan[ch].saved_csr;
		dma_chan[ch].saved_csr = 0;
	} else
		csr = dma_read(CSR(ch));
	if (enable_1510_mode && ch <= 2 && (csr >> 7) != 0) {
		dma_chan[ch + 6].saved_csr = csr >> 7;
		csr &= 0x7f;
	}
	if ((csr & 0x3f) == 0)
		return 0;
	if (unlikely(dma_chan[ch].dev_id == -1)) {
		printk(KERN_WARNING "Spurious interrupt from DMA channel "
		       "%d (CSR %04x)\n", ch, csr);
		return 0;
	}
	if (unlikely(csr & OMAP1_DMA_TOUT_IRQ))
		printk(KERN_WARNING "DMA timeout with device %d\n",
		       dma_chan[ch].dev_id);
	if (unlikely(csr & OMAP_DMA_DROP_IRQ))
		printk(KERN_WARNING "DMA synchronization event drop occurred "
		       "with device %d\n", dma_chan[ch].dev_id);
	if (likely(csr & OMAP_DMA_BLOCK_IRQ))
		dma_chan[ch].flags &= ~OMAP_DMA_ACTIVE;
	if (likely(dma_chan[ch].callback != NULL))
		dma_chan[ch].callback(ch, csr, dma_chan[ch].data);

	return 1;
}

static irqreturn_t omap1_dma_irq_handler(int irq, void *dev_id)
{
	int ch = ((int) dev_id) - 1;
	int handled = 0;

	for (;;) {
		int handled_now = 0;

		handled_now += omap1_dma_handle_ch(ch);
		if (enable_1510_mode && dma_chan[ch + 6].saved_csr)
			handled_now += omap1_dma_handle_ch(ch + 6);
		if (!handled_now)
			break;
		handled += handled_now;
	}

	return handled ? IRQ_HANDLED : IRQ_NONE;
}

#else
#define omap1_dma_irq_handler	NULL
#endif

#if defined(CONFIG_ARCH_OMAP2) || defined(CONFIG_ARCH_OMAP3) || \
			defined(CONFIG_ARCH_OMAP4)

static int omap2_dma_handle_ch(int ch)
{
	u32 status = dma_read(CSR(ch));

	if (!status) {
		if (printk_ratelimit())
			printk(KERN_WARNING "Spurious DMA IRQ for lch %d\n",
				ch);
		dma_write(1 << ch, IRQSTATUS_L0);
		return 0;
	}
	if (unlikely(dma_chan[ch].dev_id == -1)) {
		if (printk_ratelimit())
			printk(KERN_WARNING "IRQ %04x for non-allocated DMA"
					"channel %d\n", status, ch);
		return 0;
	}
	if (unlikely(status & OMAP_DMA_DROP_IRQ))
		printk(KERN_INFO
		       "DMA synchronization event drop occurred with device "
		       "%d\n", dma_chan[ch].dev_id);
	if (unlikely(status & OMAP2_DMA_TRANS_ERR_IRQ)) {
		printk(KERN_INFO "DMA transaction error with device %d\n",
		       dma_chan[ch].dev_id);
		if (cpu_class_is_omap2()) {
			/* Errata: sDMA Channel is not disabled
			 * after a transaction error. So we explicitely
			 * disable the channel
			 */
			u32 ccr;

			ccr = dma_read(CCR(ch));
			ccr &= ~OMAP_DMA_CCR_EN;
			dma_write(ccr, CCR(ch));
			dma_chan[ch].flags &= ~OMAP_DMA_ACTIVE;
		}
	}
	if (unlikely(status & OMAP2_DMA_SECURE_ERR_IRQ))
		printk(KERN_INFO "DMA secure error with device %d\n",
		       dma_chan[ch].dev_id);
	if (unlikely(status & OMAP2_DMA_MISALIGNED_ERR_IRQ))
		printk(KERN_INFO "DMA misaligned error with device %d\n",
		       dma_chan[ch].dev_id);

	dma_write(OMAP2_DMA_CSR_CLEAR_MASK, CSR(ch));
	dma_write(1 << ch, IRQSTATUS_L0);

	/* If the ch is not chained then chain_id will be -1 */
	if (dma_chan[ch].chain_id != -1) {
		int chain_id = dma_chan[ch].chain_id;
		dma_chan[ch].state = DMA_CH_NOTSTARTED;
		if (dma_read(CLNK_CTRL(ch)) & (1 << 15))
			dma_chan[dma_chan[ch].next_linked_ch].state =
							DMA_CH_STARTED;
		if (dma_linked_lch[chain_id].chain_mode ==
						OMAP_DMA_DYNAMIC_CHAIN)
			disable_lnk(ch);

		if (!OMAP_DMA_CHAIN_QEMPTY(chain_id))
			OMAP_DMA_CHAIN_INCQHEAD(chain_id);

		status = dma_read(CSR(ch));
	}

	dma_write(status, CSR(ch));

	if (likely(dma_chan[ch].callback != NULL))
		dma_chan[ch].callback(ch, status, dma_chan[ch].data);

	return 0;
}

/* STATUS register count is from 1-32 while our is 0-31 */
static irqreturn_t omap2_dma_irq_handler(int irq, void *dev_id)
{
	u32 val, enable_reg;
	int i;

	val = dma_read(IRQSTATUS_L0);
	if (val == 0) {
		if (printk_ratelimit())
			printk(KERN_WARNING "Spurious DMA IRQ\n");
		return IRQ_HANDLED;
	}
	enable_reg = dma_read(IRQENABLE_L0);
	val &= enable_reg; /* Dispatch only relevant interrupts */
	for (i = 0; i < dma_lch_count && val != 0; i++) {
		if (val & 1)
			omap2_dma_handle_ch(i);
		val >>= 1;
	}

	return IRQ_HANDLED;
}

static struct irqaction omap24xx_dma_irq = {
	.name = "DMA",
	.handler = omap2_dma_irq_handler,
	.flags = IRQF_DISABLED
};

#else
static struct irqaction omap24xx_dma_irq;
#endif

/*----------------------------------------------------------------------------*/

static struct lcd_dma_info {
	spinlock_t lock;
	int reserved;
	void (*callback)(u16 status, void *data);
	void *cb_data;

	int active;
	unsigned long addr, size;
	int rotate, data_type, xres, yres;
	int vxres;
	int mirror;
	int xscale, yscale;
	int ext_ctrl;
	int src_port;
	int single_transfer;
} lcd_dma;

void omap_set_lcd_dma_b1(unsigned long addr, u16 fb_xres, u16 fb_yres,
			 int data_type)
{
	lcd_dma.addr = addr;
	lcd_dma.data_type = data_type;
	lcd_dma.xres = fb_xres;
	lcd_dma.yres = fb_yres;
}
EXPORT_SYMBOL(omap_set_lcd_dma_b1);

void omap_set_lcd_dma_src_port(int port)
{
	lcd_dma.src_port = port;
}

void omap_set_lcd_dma_ext_controller(int external)
{
	lcd_dma.ext_ctrl = external;
}
EXPORT_SYMBOL(omap_set_lcd_dma_ext_controller);

void omap_set_lcd_dma_single_transfer(int single)
{
	lcd_dma.single_transfer = single;
}
EXPORT_SYMBOL(omap_set_lcd_dma_single_transfer);

void omap_set_lcd_dma_b1_rotation(int rotate)
{
	if (omap_dma_in_1510_mode()) {
		printk(KERN_ERR "DMA rotation is not supported in 1510 mode\n");
		BUG();
		return;
	}
	lcd_dma.rotate = rotate;
}
EXPORT_SYMBOL(omap_set_lcd_dma_b1_rotation);

void omap_set_lcd_dma_b1_mirror(int mirror)
{
	if (omap_dma_in_1510_mode()) {
		printk(KERN_ERR "DMA mirror is not supported in 1510 mode\n");
		BUG();
	}
	lcd_dma.mirror = mirror;
}
EXPORT_SYMBOL(omap_set_lcd_dma_b1_mirror);

void omap_set_lcd_dma_b1_vxres(unsigned long vxres)
{
	if (omap_dma_in_1510_mode()) {
		printk(KERN_ERR "DMA virtual resulotion is not supported "
				"in 1510 mode\n");
		BUG();
	}
	lcd_dma.vxres = vxres;
}
EXPORT_SYMBOL(omap_set_lcd_dma_b1_vxres);

void omap_set_lcd_dma_b1_scale(unsigned int xscale, unsigned int yscale)
{
	if (omap_dma_in_1510_mode()) {
		printk(KERN_ERR "DMA scale is not supported in 1510 mode\n");
		BUG();
	}
	lcd_dma.xscale = xscale;
	lcd_dma.yscale = yscale;
}
EXPORT_SYMBOL(omap_set_lcd_dma_b1_scale);

static void set_b1_regs(void)
{
	unsigned long top, bottom;
	int es;
	u16 w;
	unsigned long en, fn;
	long ei, fi;
	unsigned long vxres;
	unsigned int xscale, yscale;

	switch (lcd_dma.data_type) {
	case OMAP_DMA_DATA_TYPE_S8:
		es = 1;
		break;
	case OMAP_DMA_DATA_TYPE_S16:
		es = 2;
		break;
	case OMAP_DMA_DATA_TYPE_S32:
		es = 4;
		break;
	default:
		BUG();
		return;
	}

	vxres = lcd_dma.vxres ? lcd_dma.vxres : lcd_dma.xres;
	xscale = lcd_dma.xscale ? lcd_dma.xscale : 1;
	yscale = lcd_dma.yscale ? lcd_dma.yscale : 1;
	BUG_ON(vxres < lcd_dma.xres);

#define PIXADDR(x, y) (lcd_dma.addr +					\
		((y) * vxres * yscale + (x) * xscale) * es)
#define PIXSTEP(sx, sy, dx, dy) (PIXADDR(dx, dy) - PIXADDR(sx, sy) - es + 1)

	switch (lcd_dma.rotate) {
	case 0:
		if (!lcd_dma.mirror) {
			top = PIXADDR(0, 0);
			bottom = PIXADDR(lcd_dma.xres - 1, lcd_dma.yres - 1);
			/* 1510 DMA requires the bottom address to be 2 more
			 * than the actual last memory access location. */
			if (omap_dma_in_1510_mode() &&
				lcd_dma.data_type == OMAP_DMA_DATA_TYPE_S32)
					bottom += 2;
			ei = PIXSTEP(0, 0, 1, 0);
			fi = PIXSTEP(lcd_dma.xres - 1, 0, 0, 1);
		} else {
			top = PIXADDR(lcd_dma.xres - 1, 0);
			bottom = PIXADDR(0, lcd_dma.yres - 1);
			ei = PIXSTEP(1, 0, 0, 0);
			fi = PIXSTEP(0, 0, lcd_dma.xres - 1, 1);
		}
		en = lcd_dma.xres;
		fn = lcd_dma.yres;
		break;
	case 90:
		if (!lcd_dma.mirror) {
			top = PIXADDR(0, lcd_dma.yres - 1);
			bottom = PIXADDR(lcd_dma.xres - 1, 0);
			ei = PIXSTEP(0, 1, 0, 0);
			fi = PIXSTEP(0, 0, 1, lcd_dma.yres - 1);
		} else {
			top = PIXADDR(lcd_dma.xres - 1, lcd_dma.yres - 1);
			bottom = PIXADDR(0, 0);
			ei = PIXSTEP(0, 1, 0, 0);
			fi = PIXSTEP(1, 0, 0, lcd_dma.yres - 1);
		}
		en = lcd_dma.yres;
		fn = lcd_dma.xres;
		break;
	case 180:
		if (!lcd_dma.mirror) {
			top = PIXADDR(lcd_dma.xres - 1, lcd_dma.yres - 1);
			bottom = PIXADDR(0, 0);
			ei = PIXSTEP(1, 0, 0, 0);
			fi = PIXSTEP(0, 1, lcd_dma.xres - 1, 0);
		} else {
			top = PIXADDR(0, lcd_dma.yres - 1);
			bottom = PIXADDR(lcd_dma.xres - 1, 0);
			ei = PIXSTEP(0, 0, 1, 0);
			fi = PIXSTEP(lcd_dma.xres - 1, 1, 0, 0);
		}
		en = lcd_dma.xres;
		fn = lcd_dma.yres;
		break;
	case 270:
		if (!lcd_dma.mirror) {
			top = PIXADDR(lcd_dma.xres - 1, 0);
			bottom = PIXADDR(0, lcd_dma.yres - 1);
			ei = PIXSTEP(0, 0, 0, 1);
			fi = PIXSTEP(1, lcd_dma.yres - 1, 0, 0);
		} else {
			top = PIXADDR(0, 0);
			bottom = PIXADDR(lcd_dma.xres - 1, lcd_dma.yres - 1);
			ei = PIXSTEP(0, 0, 0, 1);
			fi = PIXSTEP(0, lcd_dma.yres - 1, 1, 0);
		}
		en = lcd_dma.yres;
		fn = lcd_dma.xres;
		break;
	default:
		BUG();
		return;	/* Suppress warning about uninitialized vars */
	}

	if (omap_dma_in_1510_mode()) {
		omap_writew(top >> 16, OMAP1510_DMA_LCD_TOP_F1_U);
		omap_writew(top, OMAP1510_DMA_LCD_TOP_F1_L);
		omap_writew(bottom >> 16, OMAP1510_DMA_LCD_BOT_F1_U);
		omap_writew(bottom, OMAP1510_DMA_LCD_BOT_F1_L);

		return;
	}

	/* 1610 regs */
	omap_writew(top >> 16, OMAP1610_DMA_LCD_TOP_B1_U);
	omap_writew(top, OMAP1610_DMA_LCD_TOP_B1_L);
	omap_writew(bottom >> 16, OMAP1610_DMA_LCD_BOT_B1_U);
	omap_writew(bottom, OMAP1610_DMA_LCD_BOT_B1_L);

	omap_writew(en, OMAP1610_DMA_LCD_SRC_EN_B1);
	omap_writew(fn, OMAP1610_DMA_LCD_SRC_FN_B1);

	w = omap_readw(OMAP1610_DMA_LCD_CSDP);
	w &= ~0x03;
	w |= lcd_dma.data_type;
	omap_writew(w, OMAP1610_DMA_LCD_CSDP);

	w = omap_readw(OMAP1610_DMA_LCD_CTRL);
	/* Always set the source port as SDRAM for now*/
	w &= ~(0x03 << 6);
	if (lcd_dma.callback != NULL)
		w |= 1 << 1;		/* Block interrupt enable */
	else
		w &= ~(1 << 1);
	omap_writew(w, OMAP1610_DMA_LCD_CTRL);

	if (!(lcd_dma.rotate || lcd_dma.mirror ||
	      lcd_dma.vxres || lcd_dma.xscale || lcd_dma.yscale))
		return;

	w = omap_readw(OMAP1610_DMA_LCD_CCR);
	/* Set the double-indexed addressing mode */
	w |= (0x03 << 12);
	omap_writew(w, OMAP1610_DMA_LCD_CCR);

	omap_writew(ei, OMAP1610_DMA_LCD_SRC_EI_B1);
	omap_writew(fi >> 16, OMAP1610_DMA_LCD_SRC_FI_B1_U);
	omap_writew(fi, OMAP1610_DMA_LCD_SRC_FI_B1_L);
}

static irqreturn_t lcd_dma_irq_handler(int irq, void *dev_id)
{
	u16 w;

	w = omap_readw(OMAP1610_DMA_LCD_CTRL);
	if (unlikely(!(w & (1 << 3)))) {
		printk(KERN_WARNING "Spurious LCD DMA IRQ\n");
		return IRQ_NONE;
	}
	/* Ack the IRQ */
	w |= (1 << 3);
	omap_writew(w, OMAP1610_DMA_LCD_CTRL);
	lcd_dma.active = 0;
	if (lcd_dma.callback != NULL)
		lcd_dma.callback(w, lcd_dma.cb_data);

	return IRQ_HANDLED;
}

int omap_request_lcd_dma(void (*callback)(u16 status, void *data),
			 void *data)
{
	spin_lock_irq(&lcd_dma.lock);
	if (lcd_dma.reserved) {
		spin_unlock_irq(&lcd_dma.lock);
		printk(KERN_ERR "LCD DMA channel already reserved\n");
		BUG();
		return -EBUSY;
	}
	lcd_dma.reserved = 1;
	spin_unlock_irq(&lcd_dma.lock);
	lcd_dma.callback = callback;
	lcd_dma.cb_data = data;
	lcd_dma.active = 0;
	lcd_dma.single_transfer = 0;
	lcd_dma.rotate = 0;
	lcd_dma.vxres = 0;
	lcd_dma.mirror = 0;
	lcd_dma.xscale = 0;
	lcd_dma.yscale = 0;
	lcd_dma.ext_ctrl = 0;
	lcd_dma.src_port = 0;

	return 0;
}
EXPORT_SYMBOL(omap_request_lcd_dma);

void omap_free_lcd_dma(void)
{
	spin_lock(&lcd_dma.lock);
	if (!lcd_dma.reserved) {
		spin_unlock(&lcd_dma.lock);
		printk(KERN_ERR "LCD DMA is not reserved\n");
		BUG();
		return;
	}
	if (!enable_1510_mode)
		omap_writew(omap_readw(OMAP1610_DMA_LCD_CCR) & ~1,
			    OMAP1610_DMA_LCD_CCR);
	lcd_dma.reserved = 0;
	spin_unlock(&lcd_dma.lock);
}
EXPORT_SYMBOL(omap_free_lcd_dma);

void omap_enable_lcd_dma(void)
{
	u16 w;

	/*
	 * Set the Enable bit only if an external controller is
	 * connected. Otherwise the OMAP internal controller will
	 * start the transfer when it gets enabled.
	 */
	if (enable_1510_mode || !lcd_dma.ext_ctrl)
		return;

	w = omap_readw(OMAP1610_DMA_LCD_CTRL);
	w |= 1 << 8;
	omap_writew(w, OMAP1610_DMA_LCD_CTRL);

	lcd_dma.active = 1;

	w = omap_readw(OMAP1610_DMA_LCD_CCR);
	w |= 1 << 7;
	omap_writew(w, OMAP1610_DMA_LCD_CCR);
}
EXPORT_SYMBOL(omap_enable_lcd_dma);

void omap_setup_lcd_dma(void)
{
	BUG_ON(lcd_dma.active);
	if (!enable_1510_mode) {
		/* Set some reasonable defaults */
		omap_writew(0x5440, OMAP1610_DMA_LCD_CCR);
		omap_writew(0x9102, OMAP1610_DMA_LCD_CSDP);
		omap_writew(0x0004, OMAP1610_DMA_LCD_LCH_CTRL);
	}
	set_b1_regs();
	if (!enable_1510_mode) {
		u16 w;

		w = omap_readw(OMAP1610_DMA_LCD_CCR);
		/*
		 * If DMA was already active set the end_prog bit to have
		 * the programmed register set loaded into the active
		 * register set.
		 */
		w |= 1 << 11;		/* End_prog */
		if (!lcd_dma.single_transfer)
			w |= (3 << 8);	/* Auto_init, repeat */
		omap_writew(w, OMAP1610_DMA_LCD_CCR);
	}
}
EXPORT_SYMBOL(omap_setup_lcd_dma);

void omap_stop_lcd_dma(void)
{
	u16 w;

	lcd_dma.active = 0;
	if (enable_1510_mode || !lcd_dma.ext_ctrl)
		return;

	w = omap_readw(OMAP1610_DMA_LCD_CCR);
	w &= ~(1 << 7);
	omap_writew(w, OMAP1610_DMA_LCD_CCR);

	w = omap_readw(OMAP1610_DMA_LCD_CTRL);
	w &= ~(1 << 8);
	omap_writew(w, OMAP1610_DMA_LCD_CTRL);
}
EXPORT_SYMBOL(omap_stop_lcd_dma);

/*----------------------------------------------------------------------------*/

static int __init omap_init_dma(void)
{
	int ch, r;

	if (cpu_class_is_omap1()) {
		omap_dma_base = IO_ADDRESS(OMAP1_DMA_BASE);
		dma_lch_count = OMAP1_LOGICAL_DMA_CH_COUNT;
	} else if (cpu_is_omap24xx()) {
		omap_dma_base = IO_ADDRESS(OMAP24XX_DMA4_BASE);
		dma_lch_count = OMAP_DMA4_LOGICAL_DMA_CH_COUNT;
	} else if (cpu_is_omap34xx()) {
		omap_dma_base = IO_ADDRESS(OMAP34XX_DMA4_BASE);
		dma_lch_count = OMAP_DMA4_LOGICAL_DMA_CH_COUNT;
	} else if (cpu_is_omap44xx()) {
		omap_dma_base = IO_ADDRESS(OMAP44XX_DMA4_BASE);
		dma_lch_count = OMAP_DMA4_LOGICAL_DMA_CH_COUNT;
	} else {
		pr_err("DMA init failed for unsupported omap\n");
		return -ENODEV;
	}

	if (cpu_class_is_omap2() && omap_dma_reserve_channels
			&& (omap_dma_reserve_channels <= dma_lch_count))
		dma_lch_count = omap_dma_reserve_channels;

	dma_chan = kzalloc(sizeof(struct omap_dma_lch) * dma_lch_count,
				GFP_KERNEL);
	if (!dma_chan)
		return -ENOMEM;

	if (cpu_class_is_omap2()) {
		dma_linked_lch = kzalloc(sizeof(struct dma_link_info) *
						dma_lch_count, GFP_KERNEL);
		if (!dma_linked_lch) {
			kfree(dma_chan);
			return -ENOMEM;
		}
	}

	if (cpu_is_omap15xx()) {
		printk(KERN_INFO "DMA support for OMAP15xx initialized\n");
		dma_chan_count = 9;
		enable_1510_mode = 1;
	} else if (cpu_is_omap16xx() || cpu_is_omap7xx()) {
		printk(KERN_INFO "OMAP DMA hardware version %d\n",
		       dma_read(HW_ID));
		printk(KERN_INFO "DMA capabilities: %08x:%08x:%04x:%04x:%04x\n",
		       (dma_read(CAPS_0_U) << 16) |
		       dma_read(CAPS_0_L),
		       (dma_read(CAPS_1_U) << 16) |
		       dma_read(CAPS_1_L),
		       dma_read(CAPS_2), dma_read(CAPS_3),
		       dma_read(CAPS_4));
		if (!enable_1510_mode) {
			u16 w;

			/* Disable OMAP 3.0/3.1 compatibility mode. */
			w = dma_read(GSCR);
			w |= 1 << 3;
			dma_write(w, GSCR);
			dma_chan_count = 16;
		} else
			dma_chan_count = 9;
		if (cpu_is_omap16xx()) {
			u16 w;

			/* this would prevent OMAP sleep */
			w = omap_readw(OMAP1610_DMA_LCD_CTRL);
			w &= ~(1 << 8);
			omap_writew(w, OMAP1610_DMA_LCD_CTRL);
		}
	} else if (cpu_class_is_omap2()) {
		u8 revision = dma_read(REVISION) & 0xff;
		printk(KERN_INFO "OMAP DMA hardware revision %d.%d\n",
		       revision >> 4, revision & 0xf);
		dma_chan_count = dma_lch_count;
	} else {
		dma_chan_count = 0;
		return 0;
	}

	spin_lock_init(&lcd_dma.lock);
	spin_lock_init(&dma_chan_lock);

	for (ch = 0; ch < dma_chan_count; ch++) {
		omap_clear_dma(ch);
		dma_chan[ch].dev_id = -1;
		dma_chan[ch].next_lch = -1;

		if (ch >= 6 && enable_1510_mode)
			continue;

		if (cpu_class_is_omap1()) {
			/*
			 * request_irq() doesn't like dev_id (ie. ch) being
			 * zero, so we have to kludge around this.
			 */
			r = request_irq(omap1_dma_irq[ch],
					omap1_dma_irq_handler, 0, "DMA",
					(void *) (ch + 1));
			if (r != 0) {
				int i;

				printk(KERN_ERR "unable to request IRQ %d "
				       "for DMA (error %d)\n",
				       omap1_dma_irq[ch], r);
				for (i = 0; i < ch; i++)
					free_irq(omap1_dma_irq[i],
						 (void *) (i + 1));
				return r;
			}
		}
	}

	if (cpu_is_omap2430() || cpu_is_omap34xx() || cpu_is_omap44xx())
		omap_dma_set_global_params(DMA_DEFAULT_ARB_RATE,
				DMA_DEFAULT_FIFO_DEPTH, 0);

	if (cpu_class_is_omap2()) {
		int irq;
		if (cpu_is_omap44xx())
			irq = INT_44XX_SDMA_IRQ0;
		else
			irq = INT_24XX_SDMA_IRQ0;
		setup_irq(irq, &omap24xx_dma_irq);
	}
<<<<<<< HEAD
=======

	/* Enable smartidle idlemodes and autoidle */
	if (cpu_is_omap34xx()) {
		u32 v = dma_read(OCP_SYSCONFIG);
		v &= ~(DMA_SYSCONFIG_MIDLEMODE_MASK |
				DMA_SYSCONFIG_SIDLEMODE_MASK |
				DMA_SYSCONFIG_AUTOIDLE);
		v |= (DMA_SYSCONFIG_MIDLEMODE(DMA_IDLEMODE_SMARTIDLE) |
			DMA_SYSCONFIG_SIDLEMODE(DMA_IDLEMODE_SMARTIDLE) |
			DMA_SYSCONFIG_AUTOIDLE);
		dma_write(v , OCP_SYSCONFIG);
	}

>>>>>>> 80ffb3cc

	/* FIXME: Update LCD DMA to work on 24xx */
	if (cpu_class_is_omap1()) {
		r = request_irq(INT_DMA_LCD, lcd_dma_irq_handler, 0,
				"LCD DMA", NULL);
		if (r != 0) {
			int i;

			printk(KERN_ERR "unable to request IRQ for LCD DMA "
			       "(error %d)\n", r);
			for (i = 0; i < dma_chan_count; i++)
				free_irq(omap1_dma_irq[i], (void *) (i + 1));
			return r;
		}
	}

	return 0;
}

arch_initcall(omap_init_dma);

/*
 * Reserve the omap SDMA channels using cmdline bootarg
 * "omap_dma_reserve_ch=". The valid range is 1 to 32
 */
static int __init omap_dma_cmdline_reserve_ch(char *str)
{
	if (get_option(&str, &omap_dma_reserve_channels) != 1)
		omap_dma_reserve_channels = 0;
	return 1;
}

__setup("omap_dma_reserve_ch=", omap_dma_cmdline_reserve_ch);

<|MERGE_RESOLUTION|>--- conflicted
+++ resolved
@@ -2456,8 +2456,6 @@
 			irq = INT_24XX_SDMA_IRQ0;
 		setup_irq(irq, &omap24xx_dma_irq);
 	}
-<<<<<<< HEAD
-=======
 
 	/* Enable smartidle idlemodes and autoidle */
 	if (cpu_is_omap34xx()) {
@@ -2471,7 +2469,6 @@
 		dma_write(v , OCP_SYSCONFIG);
 	}
 
->>>>>>> 80ffb3cc
 
 	/* FIXME: Update LCD DMA to work on 24xx */
 	if (cpu_class_is_omap1()) {
