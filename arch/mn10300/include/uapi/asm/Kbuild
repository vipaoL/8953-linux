# UAPI Header export list
include include/uapi/asm-generic/Kbuild.asm

generic-y	+= bpf_perf_event.h
<<<<<<< HEAD
=======
generic-y	+= poll.h
>>>>>>> 661e50bc
generic-y	+= siginfo.h<|MERGE_RESOLUTION|>--- conflicted
+++ resolved
@@ -2,8 +2,5 @@
 include include/uapi/asm-generic/Kbuild.asm
 
 generic-y	+= bpf_perf_event.h
-<<<<<<< HEAD
-=======
 generic-y	+= poll.h
->>>>>>> 661e50bc
 generic-y	+= siginfo.h