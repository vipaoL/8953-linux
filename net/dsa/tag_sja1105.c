// SPDX-License-Identifier: GPL-2.0
/* Copyright (c) 2019, Vladimir Oltean <olteanv@gmail.com>
 */
#include <linux/if_vlan.h>
#include <linux/dsa/sja1105.h>
#include <linux/dsa/8021q.h>
#include <linux/skbuff.h>
#include <linux/packing.h>
#include "dsa_priv.h"

/* Is this a TX or an RX header? */
#define SJA1110_HEADER_HOST_TO_SWITCH		BIT(15)

/* RX header */
#define SJA1110_RX_HEADER_IS_METADATA		BIT(14)
#define SJA1110_RX_HEADER_HOST_ONLY		BIT(13)
#define SJA1110_RX_HEADER_HAS_TRAILER		BIT(12)

/* Trap-to-host format (no trailer present) */
#define SJA1110_RX_HEADER_SRC_PORT(x)		(((x) & GENMASK(7, 4)) >> 4)
#define SJA1110_RX_HEADER_SWITCH_ID(x)		((x) & GENMASK(3, 0))

/* Timestamp format (trailer present) */
#define SJA1110_RX_HEADER_TRAILER_POS(x)	((x) & GENMASK(11, 0))

#define SJA1110_RX_TRAILER_SWITCH_ID(x)		(((x) & GENMASK(7, 4)) >> 4)
#define SJA1110_RX_TRAILER_SRC_PORT(x)		((x) & GENMASK(3, 0))

/* Meta frame format (for 2-step TX timestamps) */
#define SJA1110_RX_HEADER_N_TS(x)		(((x) & GENMASK(8, 4)) >> 4)

/* TX header */
#define SJA1110_TX_HEADER_UPDATE_TC		BIT(14)
#define SJA1110_TX_HEADER_TAKE_TS		BIT(13)
#define SJA1110_TX_HEADER_TAKE_TS_CASC		BIT(12)
#define SJA1110_TX_HEADER_HAS_TRAILER		BIT(11)

/* Only valid if SJA1110_TX_HEADER_HAS_TRAILER is false */
#define SJA1110_TX_HEADER_PRIO(x)		(((x) << 7) & GENMASK(10, 7))
#define SJA1110_TX_HEADER_TSTAMP_ID(x)		((x) & GENMASK(7, 0))

/* Only valid if SJA1110_TX_HEADER_HAS_TRAILER is true */
#define SJA1110_TX_HEADER_TRAILER_POS(x)	((x) & GENMASK(10, 0))

#define SJA1110_TX_TRAILER_TSTAMP_ID(x)		(((x) << 24) & GENMASK(31, 24))
#define SJA1110_TX_TRAILER_PRIO(x)		(((x) << 21) & GENMASK(23, 21))
#define SJA1110_TX_TRAILER_SWITCHID(x)		(((x) << 12) & GENMASK(15, 12))
#define SJA1110_TX_TRAILER_DESTPORTS(x)		(((x) << 1) & GENMASK(11, 1))

#define SJA1110_META_TSTAMP_SIZE		10

#define SJA1110_HEADER_LEN			4
#define SJA1110_RX_TRAILER_LEN			13
#define SJA1110_TX_TRAILER_LEN			4
#define SJA1110_MAX_PADDING_LEN			15

enum sja1110_meta_tstamp {
	SJA1110_META_TSTAMP_TX = 0,
	SJA1110_META_TSTAMP_RX = 1,
};

/* Similar to is_link_local_ether_addr(hdr->h_dest) but also covers PTP */
static inline bool sja1105_is_link_local(const struct sk_buff *skb)
{
	const struct ethhdr *hdr = eth_hdr(skb);
	u64 dmac = ether_addr_to_u64(hdr->h_dest);

	if (ntohs(hdr->h_proto) == ETH_P_SJA1105_META)
		return false;
	if ((dmac & SJA1105_LINKLOCAL_FILTER_A_MASK) ==
		    SJA1105_LINKLOCAL_FILTER_A)
		return true;
	if ((dmac & SJA1105_LINKLOCAL_FILTER_B_MASK) ==
		    SJA1105_LINKLOCAL_FILTER_B)
		return true;
	return false;
}

struct sja1105_meta {
	u64 tstamp;
	u64 dmac_byte_4;
	u64 dmac_byte_3;
	u64 source_port;
	u64 switch_id;
};

static void sja1105_meta_unpack(const struct sk_buff *skb,
				struct sja1105_meta *meta)
{
	u8 *buf = skb_mac_header(skb) + ETH_HLEN;

	/* UM10944.pdf section 4.2.17 AVB Parameters:
	 * Structure of the meta-data follow-up frame.
	 * It is in network byte order, so there are no quirks
	 * while unpacking the meta frame.
	 *
	 * Also SJA1105 E/T only populates bits 23:0 of the timestamp
	 * whereas P/Q/R/S does 32 bits. Since the structure is the
	 * same and the E/T puts zeroes in the high-order byte, use
	 * a unified unpacking command for both device series.
	 */
	packing(buf,     &meta->tstamp,     31, 0, 4, UNPACK, 0);
	packing(buf + 4, &meta->dmac_byte_4, 7, 0, 1, UNPACK, 0);
	packing(buf + 5, &meta->dmac_byte_3, 7, 0, 1, UNPACK, 0);
	packing(buf + 6, &meta->source_port, 7, 0, 1, UNPACK, 0);
	packing(buf + 7, &meta->switch_id,   7, 0, 1, UNPACK, 0);
}

static inline bool sja1105_is_meta_frame(const struct sk_buff *skb)
{
	const struct ethhdr *hdr = eth_hdr(skb);
	u64 smac = ether_addr_to_u64(hdr->h_source);
	u64 dmac = ether_addr_to_u64(hdr->h_dest);

	if (smac != SJA1105_META_SMAC)
		return false;
	if (dmac != SJA1105_META_DMAC)
		return false;
	if (ntohs(hdr->h_proto) != ETH_P_SJA1105_META)
		return false;
	return true;
}

/* Calls sja1105_port_deferred_xmit in sja1105_main.c */
static struct sk_buff *sja1105_defer_xmit(struct dsa_port *dp,
					  struct sk_buff *skb)
{
	struct sja1105_port *sp = dp->priv;
<<<<<<< HEAD

	if (!dsa_port_is_sja1105(dp))
		return skb;

=======

	if (!dsa_port_is_sja1105(dp))
		return skb;

>>>>>>> 318a54c0
	/* Increase refcount so the kfree_skb in dsa_slave_xmit
	 * won't really free the packet.
	 */
	skb_queue_tail(&sp->xmit_queue, skb_get(skb));
	kthread_queue_work(sp->xmit_worker, &sp->xmit_work);

	return NULL;
}

/* Send VLAN tags with a TPID that blends in with whatever VLAN protocol a
 * bridge spanning ports of this switch might have.
 */
static u16 sja1105_xmit_tpid(struct dsa_port *dp)
{
	struct dsa_switch *ds = dp->ds;
	struct dsa_port *other_dp;
	u16 proto;

	/* Since VLAN awareness is global, then if this port is VLAN-unaware,
	 * all ports are. Use the VLAN-unaware TPID used for tag_8021q.
	 */
	if (!dsa_port_is_vlan_filtering(dp))
		return ETH_P_SJA1105;

	/* Port is VLAN-aware, so there is a bridge somewhere (a single one,
	 * we're sure about that). It may not be on this port though, so we
	 * need to find it.
	 */
	list_for_each_entry(other_dp, &ds->dst->ports, list) {
		if (other_dp->ds != ds)
			continue;

		if (!other_dp->bridge_dev)
			continue;

		/* Error is returned only if CONFIG_BRIDGE_VLAN_FILTERING,
		 * which seems pointless to handle, as our port cannot become
		 * VLAN-aware in that case.
		 */
		br_vlan_get_proto(other_dp->bridge_dev, &proto);

		return proto;
	}

	WARN_ONCE(1, "Port is VLAN-aware but cannot find associated bridge!\n");

	return ETH_P_SJA1105;
}

static struct sk_buff *sja1105_imprecise_xmit(struct sk_buff *skb,
					      struct net_device *netdev)
{
	struct dsa_port *dp = dsa_slave_to_port(netdev);
	struct net_device *br = dp->bridge_dev;
	u16 tx_vid;

	/* If the port is under a VLAN-aware bridge, just slide the
	 * VLAN-tagged packet into the FDB and hope for the best.
	 * This works because we support a single VLAN-aware bridge
	 * across the entire dst, and its VLANs cannot be shared with
	 * any standalone port.
	 */
	if (br_vlan_enabled(br))
		return skb;

	/* If the port is under a VLAN-unaware bridge, use an imprecise
	 * TX VLAN that targets the bridge's entire broadcast domain,
	 * instead of just the specific port.
	 */
	tx_vid = dsa_8021q_bridge_tx_fwd_offload_vid(dp->bridge_num);

	return dsa_8021q_xmit(skb, netdev, sja1105_xmit_tpid(dp), tx_vid);
}

/* Transform untagged control packets into pvid-tagged control packets so that
 * all packets sent by this tagger are VLAN-tagged and we can configure the
 * switch to drop untagged packets coming from the DSA master.
 */
static struct sk_buff *sja1105_pvid_tag_control_pkt(struct dsa_port *dp,
						    struct sk_buff *skb, u8 pcp)
{
	__be16 xmit_tpid = htons(sja1105_xmit_tpid(dp));
	struct vlan_ethhdr *hdr;

	/* If VLAN tag is in hwaccel area, move it to the payload
	 * to deal with both cases uniformly and to ensure that
	 * the VLANs are added in the right order.
	 */
	if (unlikely(skb_vlan_tag_present(skb))) {
		skb = __vlan_hwaccel_push_inside(skb);
		if (!skb)
			return NULL;
	}

	hdr = (struct vlan_ethhdr *)skb_mac_header(skb);

	/* If skb is already VLAN-tagged, leave that VLAN ID in place */
	if (hdr->h_vlan_proto == xmit_tpid)
		return skb;

	return vlan_insert_tag(skb, xmit_tpid, (pcp << VLAN_PRIO_SHIFT) |
			       SJA1105_DEFAULT_VLAN);
}

static struct sk_buff *sja1105_xmit(struct sk_buff *skb,
				    struct net_device *netdev)
{
	struct dsa_port *dp = dsa_slave_to_port(netdev);
	u16 tx_vid = dsa_8021q_tx_vid(dp->ds, dp->index);
	u16 queue_mapping = skb_get_queue_mapping(skb);
	u8 pcp = netdev_txq_to_tc(netdev, queue_mapping);

	if (skb->offload_fwd_mark)
		return sja1105_imprecise_xmit(skb, netdev);

	/* Transmitting management traffic does not rely upon switch tagging,
	 * but instead SPI-installed management routes. Part 2 of this
	 * is the .port_deferred_xmit driver callback.
	 */
	if (unlikely(sja1105_is_link_local(skb))) {
		skb = sja1105_pvid_tag_control_pkt(dp, skb, pcp);
		if (!skb)
			return NULL;
<<<<<<< HEAD

		return sja1105_defer_xmit(dp, skb);
	}

=======

		return sja1105_defer_xmit(dp, skb);
	}

>>>>>>> 318a54c0
	return dsa_8021q_xmit(skb, netdev, sja1105_xmit_tpid(dp),
			     ((pcp << VLAN_PRIO_SHIFT) | tx_vid));
}

static struct sk_buff *sja1110_xmit(struct sk_buff *skb,
				    struct net_device *netdev)
{
	struct sk_buff *clone = SJA1105_SKB_CB(skb)->clone;
	struct dsa_port *dp = dsa_slave_to_port(netdev);
	u16 tx_vid = dsa_8021q_tx_vid(dp->ds, dp->index);
	u16 queue_mapping = skb_get_queue_mapping(skb);
	u8 pcp = netdev_txq_to_tc(netdev, queue_mapping);
	__be32 *tx_trailer;
	__be16 *tx_header;
	int trailer_pos;

	if (skb->offload_fwd_mark)
		return sja1105_imprecise_xmit(skb, netdev);

	/* Transmitting control packets is done using in-band control
	 * extensions, while data packets are transmitted using
	 * tag_8021q TX VLANs.
	 */
	if (likely(!sja1105_is_link_local(skb)))
		return dsa_8021q_xmit(skb, netdev, sja1105_xmit_tpid(dp),
				     ((pcp << VLAN_PRIO_SHIFT) | tx_vid));

	skb = sja1105_pvid_tag_control_pkt(dp, skb, pcp);
	if (!skb)
		return NULL;

	skb_push(skb, SJA1110_HEADER_LEN);

	dsa_alloc_etype_header(skb, SJA1110_HEADER_LEN);

	trailer_pos = skb->len;

	tx_header = dsa_etype_header_pos_tx(skb);
	tx_trailer = skb_put(skb, SJA1110_TX_TRAILER_LEN);

	tx_header[0] = htons(ETH_P_SJA1110);
	tx_header[1] = htons(SJA1110_HEADER_HOST_TO_SWITCH |
			     SJA1110_TX_HEADER_HAS_TRAILER |
			     SJA1110_TX_HEADER_TRAILER_POS(trailer_pos));
	*tx_trailer = cpu_to_be32(SJA1110_TX_TRAILER_PRIO(pcp) |
				  SJA1110_TX_TRAILER_SWITCHID(dp->ds->index) |
				  SJA1110_TX_TRAILER_DESTPORTS(BIT(dp->index)));
	if (clone) {
		u8 ts_id = SJA1105_SKB_CB(clone)->ts_id;

		tx_header[1] |= htons(SJA1110_TX_HEADER_TAKE_TS);
		*tx_trailer |= cpu_to_be32(SJA1110_TX_TRAILER_TSTAMP_ID(ts_id));
	}

	return skb;
}

static void sja1105_transfer_meta(struct sk_buff *skb,
				  const struct sja1105_meta *meta)
{
	struct ethhdr *hdr = eth_hdr(skb);

	hdr->h_dest[3] = meta->dmac_byte_3;
	hdr->h_dest[4] = meta->dmac_byte_4;
	SJA1105_SKB_CB(skb)->tstamp = meta->tstamp;
}

/* This is a simple state machine which follows the hardware mechanism of
 * generating RX timestamps:
 *
 * After each timestampable skb (all traffic for which send_meta1 and
 * send_meta0 is true, aka all MAC-filtered link-local traffic) a meta frame
 * containing a partial timestamp is immediately generated by the switch and
 * sent as a follow-up to the link-local frame on the CPU port.
 *
 * The meta frames have no unique identifier (such as sequence number) by which
 * one may pair them to the correct timestampable frame.
 * Instead, the switch has internal logic that ensures no frames are sent on
 * the CPU port between a link-local timestampable frame and its corresponding
 * meta follow-up. It also ensures strict ordering between ports (lower ports
 * have higher priority towards the CPU port). For this reason, a per-port
 * data structure is not needed/desirable.
 *
 * This function pairs the link-local frame with its partial timestamp from the
 * meta follow-up frame. The full timestamp will be reconstructed later in a
 * work queue.
 */
static struct sk_buff
*sja1105_rcv_meta_state_machine(struct sk_buff *skb,
				struct sja1105_meta *meta,
				bool is_link_local,
				bool is_meta)
{
	/* Step 1: A timestampable frame was received.
	 * Buffer it until we get its meta frame.
	 */
	if (is_link_local) {
		struct dsa_port *dp = dsa_slave_to_port(skb->dev);
		struct sja1105_port *sp = dp->priv;

		if (unlikely(!dsa_port_is_sja1105(dp)))
			return skb;

		if (!test_bit(SJA1105_HWTS_RX_EN, &sp->data->state))
			/* Do normal processing. */
			return skb;

		spin_lock(&sp->data->meta_lock);
		/* Was this a link-local frame instead of the meta
		 * that we were expecting?
		 */
		if (sp->data->stampable_skb) {
			dev_err_ratelimited(dp->ds->dev,
					    "Expected meta frame, is %12llx "
					    "in the DSA master multicast filter?\n",
					    SJA1105_META_DMAC);
			kfree_skb(sp->data->stampable_skb);
		}

		/* Hold a reference to avoid dsa_switch_rcv
		 * from freeing the skb.
		 */
		sp->data->stampable_skb = skb_get(skb);
		spin_unlock(&sp->data->meta_lock);

		/* Tell DSA we got nothing */
		return NULL;

	/* Step 2: The meta frame arrived.
	 * Time to take the stampable skb out of the closet, annotate it
	 * with the partial timestamp, and pretend that we received it
	 * just now (basically masquerade the buffered frame as the meta
	 * frame, which serves no further purpose).
	 */
	} else if (is_meta) {
		struct dsa_port *dp = dsa_slave_to_port(skb->dev);
		struct sja1105_port *sp = dp->priv;
		struct sk_buff *stampable_skb;

		if (unlikely(!dsa_port_is_sja1105(dp)))
			return skb;

		/* Drop the meta frame if we're not in the right state
		 * to process it.
		 */
		if (!test_bit(SJA1105_HWTS_RX_EN, &sp->data->state))
			return NULL;

		spin_lock(&sp->data->meta_lock);

		stampable_skb = sp->data->stampable_skb;
		sp->data->stampable_skb = NULL;

		/* Was this a meta frame instead of the link-local
		 * that we were expecting?
		 */
		if (!stampable_skb) {
			dev_err_ratelimited(dp->ds->dev,
					    "Unexpected meta frame\n");
			spin_unlock(&sp->data->meta_lock);
			return NULL;
		}

		if (stampable_skb->dev != skb->dev) {
			dev_err_ratelimited(dp->ds->dev,
					    "Meta frame on wrong port\n");
			spin_unlock(&sp->data->meta_lock);
			return NULL;
		}

		/* Free the meta frame and give DSA the buffered stampable_skb
		 * for further processing up the network stack.
		 */
		kfree_skb(skb);
		skb = stampable_skb;
		sja1105_transfer_meta(skb, meta);

		spin_unlock(&sp->data->meta_lock);
	}

	return skb;
}

static bool sja1105_skb_has_tag_8021q(const struct sk_buff *skb)
{
	u16 tpid = ntohs(eth_hdr(skb)->h_proto);

	return tpid == ETH_P_SJA1105 || tpid == ETH_P_8021Q ||
	       skb_vlan_tag_present(skb);
}

static bool sja1110_skb_has_inband_control_extension(const struct sk_buff *skb)
{
	return ntohs(eth_hdr(skb)->h_proto) == ETH_P_SJA1110;
}

/* If the VLAN in the packet is a tag_8021q one, set @source_port and
 * @switch_id and strip the header. Otherwise set @vid and keep it in the
 * packet.
 */
static void sja1105_vlan_rcv(struct sk_buff *skb, int *source_port,
			     int *switch_id, u16 *vid)
{
	struct vlan_ethhdr *hdr = (struct vlan_ethhdr *)skb_mac_header(skb);
	u16 vlan_tci;

	if (skb_vlan_tag_present(skb))
		vlan_tci = skb_vlan_tag_get(skb);
	else
		vlan_tci = ntohs(hdr->h_vlan_TCI);

	if (vid_is_dsa_8021q_rxvlan(vlan_tci & VLAN_VID_MASK))
		return dsa_8021q_rcv(skb, source_port, switch_id);

	/* Try our best with imprecise RX */
	*vid = vlan_tci & VLAN_VID_MASK;
}

static struct sk_buff *sja1105_rcv(struct sk_buff *skb,
				   struct net_device *netdev)
{
	int source_port = -1, switch_id = -1;
	struct sja1105_meta meta = {0};
	struct ethhdr *hdr;
	bool is_link_local;
	bool is_meta;
	u16 vid;

	hdr = eth_hdr(skb);
	is_link_local = sja1105_is_link_local(skb);
	is_meta = sja1105_is_meta_frame(skb);

	if (sja1105_skb_has_tag_8021q(skb)) {
		/* Normal traffic path. */
		sja1105_vlan_rcv(skb, &source_port, &switch_id, &vid);
	} else if (is_link_local) {
		/* Management traffic path. Switch embeds the switch ID and
		 * port ID into bytes of the destination MAC, courtesy of
		 * the incl_srcpt options.
		 */
		source_port = hdr->h_dest[3];
		switch_id = hdr->h_dest[4];
		/* Clear the DMAC bytes that were mangled by the switch */
		hdr->h_dest[3] = 0;
		hdr->h_dest[4] = 0;
	} else if (is_meta) {
		sja1105_meta_unpack(skb, &meta);
		source_port = meta.source_port;
		switch_id = meta.switch_id;
	} else {
		return NULL;
	}

	if (source_port == -1 || switch_id == -1)
		skb->dev = dsa_find_designated_bridge_port_by_vid(netdev, vid);
	else
		skb->dev = dsa_master_find_slave(netdev, switch_id, source_port);
	if (!skb->dev) {
		netdev_warn(netdev, "Couldn't decode source port\n");
		return NULL;
	}

	if (!is_link_local)
		dsa_default_offload_fwd_mark(skb);

	return sja1105_rcv_meta_state_machine(skb, &meta, is_link_local,
					      is_meta);
}

static void sja1110_process_meta_tstamp(struct dsa_switch *ds, int port,
					u8 ts_id, enum sja1110_meta_tstamp dir,
					u64 tstamp)
{
	struct sk_buff *skb, *skb_tmp, *skb_match = NULL;
	struct dsa_port *dp = dsa_to_port(ds, port);
	struct skb_shared_hwtstamps shwt = {0};
	struct sja1105_port *sp = dp->priv;

	if (!dsa_port_is_sja1105(dp))
		return;

	/* We don't care about RX timestamps on the CPU port */
	if (dir == SJA1110_META_TSTAMP_RX)
		return;

	spin_lock(&sp->data->skb_txtstamp_queue.lock);

	skb_queue_walk_safe(&sp->data->skb_txtstamp_queue, skb, skb_tmp) {
		if (SJA1105_SKB_CB(skb)->ts_id != ts_id)
			continue;

		__skb_unlink(skb, &sp->data->skb_txtstamp_queue);
		skb_match = skb;

		break;
	}

	spin_unlock(&sp->data->skb_txtstamp_queue.lock);

	if (WARN_ON(!skb_match))
		return;

	shwt.hwtstamp = ns_to_ktime(sja1105_ticks_to_ns(tstamp));
	skb_complete_tx_timestamp(skb_match, &shwt);
}

static struct sk_buff *sja1110_rcv_meta(struct sk_buff *skb, u16 rx_header)
{
	u8 *buf = dsa_etype_header_pos_rx(skb) + SJA1110_HEADER_LEN;
	int switch_id = SJA1110_RX_HEADER_SWITCH_ID(rx_header);
	int n_ts = SJA1110_RX_HEADER_N_TS(rx_header);
	struct net_device *master = skb->dev;
	struct dsa_port *cpu_dp;
	struct dsa_switch *ds;
	int i;

	cpu_dp = master->dsa_ptr;
	ds = dsa_switch_find(cpu_dp->dst->index, switch_id);
	if (!ds) {
		net_err_ratelimited("%s: cannot find switch id %d\n",
				    master->name, switch_id);
		return NULL;
	}

	for (i = 0; i <= n_ts; i++) {
		u8 ts_id, source_port, dir;
		u64 tstamp;

		ts_id = buf[0];
		source_port = (buf[1] & GENMASK(7, 4)) >> 4;
		dir = (buf[1] & BIT(3)) >> 3;
		tstamp = be64_to_cpu(*(__be64 *)(buf + 2));

		sja1110_process_meta_tstamp(ds, source_port, ts_id, dir,
					    tstamp);

		buf += SJA1110_META_TSTAMP_SIZE;
	}

	/* Discard the meta frame, we've consumed the timestamps it contained */
	return NULL;
}

static struct sk_buff *sja1110_rcv_inband_control_extension(struct sk_buff *skb,
							    int *source_port,
							    int *switch_id,
							    bool *host_only)
{
	u16 rx_header;

	if (unlikely(!pskb_may_pull(skb, SJA1110_HEADER_LEN)))
		return NULL;

	/* skb->data points to skb_mac_header(skb) + ETH_HLEN, which is exactly
	 * what we need because the caller has checked the EtherType (which is
	 * located 2 bytes back) and we just need a pointer to the header that
	 * comes afterwards.
	 */
	rx_header = ntohs(*(__be16 *)skb->data);

	if (rx_header & SJA1110_RX_HEADER_HOST_ONLY)
		*host_only = true;

	if (rx_header & SJA1110_RX_HEADER_IS_METADATA)
		return sja1110_rcv_meta(skb, rx_header);

	/* Timestamp frame, we have a trailer */
	if (rx_header & SJA1110_RX_HEADER_HAS_TRAILER) {
		int start_of_padding = SJA1110_RX_HEADER_TRAILER_POS(rx_header);
		u8 *rx_trailer = skb_tail_pointer(skb) - SJA1110_RX_TRAILER_LEN;
		u64 *tstamp = &SJA1105_SKB_CB(skb)->tstamp;
		u8 last_byte = rx_trailer[12];

		/* The timestamp is unaligned, so we need to use packing()
		 * to get it
		 */
		packing(rx_trailer, tstamp, 63, 0, 8, UNPACK, 0);

		*source_port = SJA1110_RX_TRAILER_SRC_PORT(last_byte);
		*switch_id = SJA1110_RX_TRAILER_SWITCH_ID(last_byte);

		/* skb->len counts from skb->data, while start_of_padding
		 * counts from the destination MAC address. Right now skb->data
		 * is still as set by the DSA master, so to trim away the
		 * padding and trailer we need to account for the fact that
		 * skb->data points to skb_mac_header(skb) + ETH_HLEN.
		 */
		pskb_trim_rcsum(skb, start_of_padding - ETH_HLEN);
	/* Trap-to-host frame, no timestamp trailer */
	} else {
		*source_port = SJA1110_RX_HEADER_SRC_PORT(rx_header);
		*switch_id = SJA1110_RX_HEADER_SWITCH_ID(rx_header);
	}

	/* Advance skb->data past the DSA header */
	skb_pull_rcsum(skb, SJA1110_HEADER_LEN);

	dsa_strip_etype_header(skb, SJA1110_HEADER_LEN);

	/* With skb->data in its final place, update the MAC header
	 * so that eth_hdr() continues to works properly.
	 */
	skb_set_mac_header(skb, -ETH_HLEN);

	return skb;
}

static struct sk_buff *sja1110_rcv(struct sk_buff *skb,
				   struct net_device *netdev)
{
	int source_port = -1, switch_id = -1;
	bool host_only = false;
	u16 vid = 0;

	if (sja1110_skb_has_inband_control_extension(skb)) {
		skb = sja1110_rcv_inband_control_extension(skb, &source_port,
							   &switch_id,
							   &host_only);
		if (!skb)
			return NULL;
	}

	/* Packets with in-band control extensions might still have RX VLANs */
	if (likely(sja1105_skb_has_tag_8021q(skb)))
		sja1105_vlan_rcv(skb, &source_port, &switch_id, &vid);

	if (source_port == -1 || switch_id == -1)
		skb->dev = dsa_find_designated_bridge_port_by_vid(netdev, vid);
	else
		skb->dev = dsa_master_find_slave(netdev, switch_id, source_port);
	if (!skb->dev) {
		netdev_warn(netdev, "Couldn't decode source port\n");
		return NULL;
	}

	if (!host_only)
		dsa_default_offload_fwd_mark(skb);

	return skb;
}

static void sja1105_flow_dissect(const struct sk_buff *skb, __be16 *proto,
				 int *offset)
{
	/* No tag added for management frames, all ok */
	if (unlikely(sja1105_is_link_local(skb)))
		return;

	dsa_tag_generic_flow_dissect(skb, proto, offset);
}

static void sja1110_flow_dissect(const struct sk_buff *skb, __be16 *proto,
				 int *offset)
{
	/* Management frames have 2 DSA tags on RX, so the needed_headroom we
	 * declared is fine for the generic dissector adjustment procedure.
	 */
	if (unlikely(sja1105_is_link_local(skb)))
		return dsa_tag_generic_flow_dissect(skb, proto, offset);

	/* For the rest, there is a single DSA tag, the tag_8021q one */
	*offset = VLAN_HLEN;
	*proto = ((__be16 *)skb->data)[(VLAN_HLEN / 2) - 1];
}

static const struct dsa_device_ops sja1105_netdev_ops = {
	.name = "sja1105",
	.proto = DSA_TAG_PROTO_SJA1105,
	.xmit = sja1105_xmit,
	.rcv = sja1105_rcv,
	.needed_headroom = VLAN_HLEN,
	.flow_dissect = sja1105_flow_dissect,
	.promisc_on_master = true,
};

DSA_TAG_DRIVER(sja1105_netdev_ops);
MODULE_ALIAS_DSA_TAG_DRIVER(DSA_TAG_PROTO_SJA1105);

static const struct dsa_device_ops sja1110_netdev_ops = {
	.name = "sja1110",
	.proto = DSA_TAG_PROTO_SJA1110,
	.xmit = sja1110_xmit,
	.rcv = sja1110_rcv,
	.flow_dissect = sja1110_flow_dissect,
	.needed_headroom = SJA1110_HEADER_LEN + VLAN_HLEN,
	.needed_tailroom = SJA1110_RX_TRAILER_LEN + SJA1110_MAX_PADDING_LEN,
};

DSA_TAG_DRIVER(sja1110_netdev_ops);
MODULE_ALIAS_DSA_TAG_DRIVER(DSA_TAG_PROTO_SJA1110);

static struct dsa_tag_driver *sja1105_tag_driver_array[] = {
	&DSA_TAG_DRIVER_NAME(sja1105_netdev_ops),
	&DSA_TAG_DRIVER_NAME(sja1110_netdev_ops),
};

module_dsa_tag_drivers(sja1105_tag_driver_array);

MODULE_LICENSE("GPL v2");<|MERGE_RESOLUTION|>--- conflicted
+++ resolved
@@ -126,17 +126,10 @@
 					  struct sk_buff *skb)
 {
 	struct sja1105_port *sp = dp->priv;
-<<<<<<< HEAD
 
 	if (!dsa_port_is_sja1105(dp))
 		return skb;
 
-=======
-
-	if (!dsa_port_is_sja1105(dp))
-		return skb;
-
->>>>>>> 318a54c0
 	/* Increase refcount so the kfree_skb in dsa_slave_xmit
 	 * won't really free the packet.
 	 */
@@ -260,17 +253,10 @@
 		skb = sja1105_pvid_tag_control_pkt(dp, skb, pcp);
 		if (!skb)
 			return NULL;
-<<<<<<< HEAD
 
 		return sja1105_defer_xmit(dp, skb);
 	}
 
-=======
-
-		return sja1105_defer_xmit(dp, skb);
-	}
-
->>>>>>> 318a54c0
 	return dsa_8021q_xmit(skb, netdev, sja1105_xmit_tpid(dp),
 			     ((pcp << VLAN_PRIO_SHIFT) | tx_vid));
 }
